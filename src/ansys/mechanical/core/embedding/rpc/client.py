# Copyright (C) 2022 - 2025 ANSYS, Inc. and/or its affiliates.
# SPDX-License-Identifier: MIT
#
#
# Permission is hereby granted, free of charge, to any person obtaining a copy
# of this software and associated documentation files (the "Software"), to deal
# in the Software without restriction, including without limitation the rights
# to use, copy, modify, merge, publish, distribute, sublicense, and/or sell
# copies of the Software, and to permit persons to whom the Software is
# furnished to do so, subject to the following conditions:
#
# The above copyright notice and this permission notice shall be included in all
# copies or substantial portions of the Software.
#
# THE SOFTWARE IS PROVIDED "AS IS", WITHOUT WARRANTY OF ANY KIND, EXPRESS OR
# IMPLIED, INCLUDING BUT NOT LIMITED TO THE WARRANTIES OF MERCHANTABILITY,
# FITNESS FOR A PARTICULAR PURPOSE AND NONINFRINGEMENT. IN NO EVENT SHALL THE
# AUTHORS OR COPYRIGHT HOLDERS BE LIABLE FOR ANY CLAIM, DAMAGES OR OTHER
# LIABILITY, WHETHER IN AN ACTION OF CONTRACT, TORT OR OTHERWISE, ARISING FROM,
# OUT OF OR IN CONNECTION WITH THE SOFTWARE OR THE USE OR OTHER DEALINGS IN THE
# SOFTWARE.
"""Client for Mechanical services."""

import os
import pathlib
import time

import rpyc

from ansys.mechanical.core.embedding.rpc.server import PYMECHANICAL_DEFAULT_RPC_PORT
from ansys.mechanical.core.mechanical import DEFAULT_CHUNK_SIZE


class Client:
    """Client for connecting to Mechanical services."""

<<<<<<< HEAD
    def __init__(self, host: str, port: int, timeout: float = 120.0, cleanup_on_exit=True):
=======
    def __init__(self, host: str, port: int, timeout: float = 60.0):
>>>>>>> d8ac7ab5
        """Initialize the client.

        Parameters
        ----------
        host : str, optional
            IP address to connect to the server.  The default is ``None``
            in which case ``localhost`` is used.
        port : int, optional
            Port to connect to the Mecahnical server. The default is ``None``,
            in which case ``20000`` is used.
        timeout : float, optional
            Maximum allowable time for connecting to the Mechanical server.
            The default is ``60.0``.

        """
        if host is None:
            host = "localhost"
        self.host = host
        if port is None:
            port = PYMECHANICAL_DEFAULT_RPC_PORT
        self.port = port
        self.timeout = timeout
        self.connection = None
        self.root = None
        self._connect()
        self._cleanup_on_exit = cleanup_on_exit

    def __getattr__(self, attr):
        """Get attribute from the root object."""
        if hasattr(self.root, attr):
            return getattr(self.root, attr)
        propget_name = f"propget_{attr}"
        if hasattr(self.root, propget_name):
            exposed_fget = getattr(self.root, propget_name)
            return exposed_fget()
        return self.__dict__.items[attr]

    # TODO - implement setattr
    # def __setattr__(self, attr, value):
    #     if hasattr(self.root, attr):
    #         inner_prop = getattr(self.root.__class__, attr)
    #         if isinstance(inner_prop, property):
    #             inner_prop.fset(self.root, value)
    #     else:
    #         super().__setattr__(attr, value)

    def _connect(self):
        self._wait_until_ready()
        self.root = self.connection.root
        print(f"Connected to {self.host}:{self.port}")

    def _exponential_backoff(self, max_time=60.0, base_time=0.1, factor=2):
        """Generate exponential backoff timing."""
        t_max = time.time() + max_time
        t = base_time
        while time.time() < t_max:
            yield t
            t = min(t * factor, max_time)

    def _wait_until_ready(self):
        """Wait until the server is ready."""
        t_max = time.time() + self.timeout
        for delay in self._exponential_backoff(max_time=self.timeout):
            if time.time() >= t_max:
                break  # Exit if the timeout is reached
            try:
                self.connection = rpyc.connect(self.host, self.port)
                self.connection.ping()
                print("Server is ready.")
                return
            except Exception:
                time.sleep(delay)

        raise TimeoutError(
            f"Server at {self.host}:{self.port} not ready within {self.timeout} seconds."
        )

    def close(self):
        """Close the connection."""
        self.connection.close()
        print(f"Connection to {self.host}:{self.port} closed")

    def upload(
        self,
        file_name,
        file_location_destination=None,
        chunk_size=DEFAULT_CHUNK_SIZE,
        progress_bar=False,
    ):
        """Upload a file to the server."""
        print(f"arg: {file_name}, {file_location_destination}")
        print()
        if not os.path.exists(file_name):
            print(f"File {file_name} does not exist.")
            return
        file_base_name = os.path.basename(file_name)
        remote_path = os.path.join(file_location_destination, file_base_name)

        with open(file_name, "rb") as f:
            file_data = f.read()
            self.service_upload(remote_path, file_data)

        print(f"File {file_name} uploaded to {file_location_destination}")

    def download(
        self,
        files,
        target_dir=None,
        chunk_size=DEFAULT_CHUNK_SIZE,
        progress_bar=None,
        recursive=False,
    ):
        """Download a file from the server."""
        out_files = []
        os.makedirs(target_dir, exist_ok=True)

        response = self.service_download(files)

        if isinstance(response, dict) and response["is_directory"]:
            for relative_file_path in response["files"]:
                full_remote_path = os.path.join(files, relative_file_path)
                local_file_path = os.path.join(target_dir, relative_file_path)
                local_file_dir = os.path.dirname(local_file_path)
                os.makedirs(local_file_dir, exist_ok=True)

                out_file_path = self._download_file(
                    full_remote_path, local_file_path, chunk_size, overwrite=True
                )
        else:
            out_file_path = self._download_file(
                files, os.path.join(target_dir, os.path.basename(files)), chunk_size, overwrite=True
            )
        out_files.append(out_file_path)

        return out_files

    def _download_file(self, remote_file_path, local_file_path, chunk_size=1024, overwrite=False):
        if os.path.exists(local_file_path) and not overwrite:
            print(f"File {local_file_path} already exists locally. Skipping download.")
            return
        response = self.service_download(remote_file_path)
        if isinstance(response, dict):
            raise ValueError("Expected a file download, but got a directory response.")
        file_data = response

        # Write the file data to the local path
        with open(local_file_path, "wb") as f:
            f.write(file_data)

        print(f"File {remote_file_path} downloaded to {local_file_path}")

        return local_file_path

    def download_project(self, extensions=None, target_dir=None, progress_bar=False):
        """Download all project files in the working directory of the Mechanical instance."""
        destination_directory = target_dir.rstrip("\\/")
        if destination_directory:
            path = pathlib.Path(destination_directory)
            path.mkdir(parents=True, exist_ok=True)
        else:
            destination_directory = os.getcwd()
        # relative directory?
        if os.path.isdir(destination_directory):
            if not os.path.isabs(destination_directory):
                # construct full path
                destination_directory = os.path.join(os.getcwd(), destination_directory)
        _project_directory = self.project_directory
        _project_directory = _project_directory.rstrip("\\/")

        # this is where .mechddb resides
        parent_directory = os.path.dirname(_project_directory)

        list_of_files = []

        if not extensions:
            files = self.list_files()
        else:
            files = []
            for each_extension in extensions:
                # mechdb resides one level above project directory
                if "mechdb" == each_extension.lower():
                    file_temp = os.path.join(parent_directory, f"*.{each_extension}")
                else:
                    file_temp = os.path.join(_project_directory, "**", f"*.{each_extension}")

                list_files = self._get_files(file_temp, recursive=False)

                files.extend(list_files)

        for file in files:
            # create similar hierarchy locally
            new_path = file.replace(parent_directory, destination_directory)
            new_path_dir = os.path.dirname(new_path)
            temp_files = self.download(
                files=file, target_dir=new_path_dir, progress_bar=progress_bar
            )
            list_of_files.extend(temp_files)
        return list_of_files

    @property
    def is_alive(self):
        """Check if the Mechanical instance is alive."""
        try:
            self.connection.ping()
            return True
        except:
            return False

    def exit(self):
        """Shuts down the Mechanical instance."""
        print("Requesting server shutdown ...")
        self.service_exit()
        self.connection.close()
        print("Disconnected from server")

    def __del__(self):  # pragma: no cover
        """Clean up on exit."""
        if self._cleanup_on_exit:
            try:
                self.exit()
            except Exception as e:
                print(f"Failed to exit cleanly: {e}")<|MERGE_RESOLUTION|>--- conflicted
+++ resolved
@@ -34,11 +34,7 @@
 class Client:
     """Client for connecting to Mechanical services."""
 
-<<<<<<< HEAD
     def __init__(self, host: str, port: int, timeout: float = 120.0, cleanup_on_exit=True):
-=======
-    def __init__(self, host: str, port: int, timeout: float = 60.0):
->>>>>>> d8ac7ab5
         """Initialize the client.
 
         Parameters
