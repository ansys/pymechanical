# Copyright (C) 2022 - 2025 ANSYS, Inc. and/or its affiliates.
# SPDX-License-Identifier: MIT
#
#
# Permission is hereby granted, free of charge, to any person obtaining a copy
# of this software and associated documentation files (the "Software"), to deal
# in the Software without restriction, including without limitation the rights
# to use, copy, modify, merge, publish, distribute, sublicense, and/or sell
# copies of the Software, and to permit persons to whom the Software is
# furnished to do so, subject to the following conditions:
#
# The above copyright notice and this permission notice shall be included in all
# copies or substantial portions of the Software.
#
# THE SOFTWARE IS PROVIDED "AS IS", WITHOUT WARRANTY OF ANY KIND, EXPRESS OR
# IMPLIED, INCLUDING BUT NOT LIMITED TO THE WARRANTIES OF MERCHANTABILITY,
# FITNESS FOR A PARTICULAR PURPOSE AND NONINFRINGEMENT. IN NO EVENT SHALL THE
# AUTHORS OR COPYRIGHT HOLDERS BE LIABLE FOR ANY CLAIM, DAMAGES OR OTHER
# LIABILITY, WHETHER IN AN ACTION OF CONTRACT, TORT OR OTHERWISE, ARISING FROM,
# OUT OF OR IN CONNECTION WITH THE SOFTWARE OR THE USE OR OTHER DEALINGS IN THE
# SOFTWARE.
"""Remote Procedure Call (RPC) server."""

import fnmatch
import os
import threading
import time
import typing

import rpyc
from rpyc.utils.server import ThreadedServer
import toolz

from ansys.mechanical.core.embedding.background import BackgroundApp
from ansys.mechanical.core.mechanical import port_in_use

from .utils import MethodType, get_remote_methods, remote_method

# TODO : implement logging

PYMECHANICAL_DEFAULT_RPC_PORT = 20000


class MechanicalService(rpyc.Service):
    """Starts Mechanical app services."""

    def __init__(self, backgroundapp, functions=[], impl=[]):
        """Initialize the service."""
        super().__init__()
        self._backgroundapp = backgroundapp
        self._install_functions(functions)
        self._install_classes(impl)

    def _install_functions(self, methods):
        """Install the given list of methods."""
        if not methods:
            return
        [self._install_function(method) for method in methods]

    def _install_classes(self, impl):
        """Install the given list of classes."""
        if not impl:
            return
        [self._install_class(_impl) for _impl in impl]

    def _install_class(self, impl):
        """Install methods from the given implemented class."""
        print(f"Installing methods from class : {impl}")
        for methodname, method, methodtype in get_remote_methods(impl):
            print(f"installing {methodname} of {impl}")
            if methodtype == MethodType.METHOD:
                self._install_method(method)
            elif methodtype == MethodType.PROP:
                self._install_property(method, methodname)

    def on_connect(self, conn):
        """Handle client connection."""
        print("Client connected")
        print(self._backgroundapp.app)

    def on_disconnect(self, conn):
        """Handle client disconnection."""
        print("Client disconnected")

    def _curry_property(self, prop, propname, get: bool):
        """Curry the given property."""

        def posted(*arg):
            def curried():
                if get:
                    return getattr(prop._owner, propname)
                else:
                    setattr(prop._owner, propname, *arg)

            return self._backgroundapp.try_post(curried)

        return posted

    def _curry_method(self, method, realmethodname):
        """Curry the given method."""

        def posted(*args, **kwargs):
            def curried():
                original_method = getattr(method._owner, realmethodname)
                result = original_method(*args, **kwargs)
                return result

            return self._backgroundapp.try_post(curried)

        return posted

    def _curry_function(self, methodname):
        """Curry the given function."""
        wrapped = getattr(self, methodname)
        curried_method = toolz.curry(wrapped)

        def posted(*args, **kwargs):
            def curried():
                return curried_method(self._app, *args, **kwargs)

            return self._backgroundapp.try_post(curried)

        return posted

    def _install_property(self, prop: property, propname: str):
        """Install property with inner and exposed pairs."""
        if prop.fget:
            exposed_get_name = f"exposed_propget_{propname}"

            def exposed_propget():
                """Convert to exposed getter."""
                f = self._curry_property(prop.fget, propname, True)
                result = f()
                return result

            setattr(self, exposed_get_name, exposed_propget)
        if prop.fset:
            exposed_set_name = f"exposed_propset_{propname}"

            def exposed_propset(arg):
                """Convert to exposed getter."""
                f = self._curry_property(prop.fset, propname, True)
                result = f(arg)
                return result

            setattr(self, exposed_set_name, exposed_propset)

    def _install_method(self, method):
        methodname = method.__name__
        self._install_method_with_name(method, methodname, methodname)

    def _install_method_with_name(self, method, methodname, innername):
        """Install methods of impl with inner and exposed pairs."""
        exposed_name = f"exposed_{methodname}"

        def exposed_method(*args, **kwargs):
            """Convert to exposed method."""
            f = self._curry_method(method, innername)
            result = f(*args, **kwargs)
            return result

        setattr(self, exposed_name, exposed_method)

    def _install_function(self, function):
        """Install a functions with inner and exposed pairs."""
        print(f"Installing {function}")
        exposed_name = f"exposed_{function.__name__}"
        inner_name = f"inner_{function.__name__}"

        def inner_method(app, *args, **kwargs):
            """Convert to inner method."""
            return function(app, *args, **kwargs)

        def exposed_method(*args, **kwargs):
            """Convert to exposed method."""
            f = self._curry_function(inner_name)
            return f(*args, **kwargs)

        setattr(self, inner_name, inner_method)
        setattr(self, exposed_name, exposed_method)

    def exposed_service_upload(self, remote_path, file_data):
        """Handle file upload request from client."""
        if not remote_path:
            raise ValueError("The remote file path is empty.")

        remote_dir = os.path.dirname(remote_path)

        if remote_dir:
            os.makedirs(remote_dir, exist_ok=True)

        with open(remote_path, "wb") as f:
            f.write(file_data)

        print(f"File {remote_path} uploaded successfully.")

    def exposed_service_download(self, remote_path):
        """Handle file download request from client."""
        # Check if the remote file exists
        if not os.path.exists(remote_path):
            raise FileNotFoundError(f"The file {remote_path} does not exist on the server.")

        if os.path.isdir(remote_path):
            files = []
            for dirpath, _, filenames in os.walk(remote_path):
                for filename in filenames:
                    full_path = os.path.join(dirpath, filename)
                    relative_path = os.path.relpath(full_path, remote_path)
                    files.append(relative_path)
            return {"is_directory": True, "files": files}

        with open(remote_path, "rb") as f:
            file_data = f.read()

        print(f"File {remote_path} downloaded successfully.")
        return file_data

    def exposed_service_exit(self):
        """Exit the server."""
        print("Shutting down server ...")
        self._backgroundapp.stop()
        self._backgroundapp = None
        self._server.stop_async()
        print("Server stopped")


class MechanicalEmbeddedServer:
    """Start rpc server."""

    def __init__(
        self,
        service: typing.Type[rpyc.Service] = MechanicalService,
        port: int = None,
        version: int = None,
        methods: typing.List[typing.Callable] = [],
        impl: typing.List[typing.Callable] = [],
    ):
        """Initialize the server."""
        self._exited = False
        self._background_app = BackgroundApp(version=version)
        self._service = service
<<<<<<< HEAD
        self._methods = methods if methods is not None else []
=======
        self._methods = methods
        self._exit_thread: threading.Thread = None
>>>>>>> 8879d7c1
        print("Initializing Mechanical ...")

        self._port = self.get_free_port(port)
        self._impl = [i(self._background_app.app) for i in impl] if impl else []

        my_service = self._service(self._background_app, self._methods, self._impl)
        self._server = ThreadedServer(my_service, port=self._port)
        my_service._server = self

    @staticmethod
    def get_free_port(port=None):
        """Get free port.

        If port is not given, it will find a free port starting from PYMECHANICAL_DEFAULT_RPC_PORT.
        """
        if port is None:
            port = PYMECHANICAL_DEFAULT_RPC_PORT

        while port_in_use(port):
            port += 1

        return port

    def start(self) -> None:
        """Start server on specified port."""
        print(
            f"Starting mechanical application in server.\n"
            f"Listening on port {self._port}\n{self._background_app.app}"
        )
        self._server.start()
        """try:
            try:
                conn.serve_all()
            except KeyboardInterrupt:
                print("User interrupt!")
        finally:
            conn.close()"""
        print("Server exited!")
        self._wait_exit()
        self._exited = True

    def _wait_exit(self) -> None:
        if self._exit_thread is None:
            return
        self._exit_thread.join()

    def stop_async(self):
        """Return immediately but will stop the server."""

        def stop_f():  # wait for all connections to close
            while len(self._server.clients) > 0:
                time.sleep(0.005)
            self._background_app.stop()
            self._server.close()
            self._exited = True

        self._exit_thread = threading.Thread(target=stop_f)
        self._exit_thread.start()

    def stop(self) -> None:
        """Stop the server."""
        print("Stopping the server...")
        self._background_app.stop()
        self._server.close()
        self._exited = True
        print("Server stopped.")


class DefaultServiceMethods:
    """Default service methods for MechanicalEmbeddedServer."""

    def __init__(self, app):
        """Initialize the DefaultServiceMethods."""
        self._app = app

    def __repr__(self):
        """Return the representation of the instance."""
        return '"ServiceMethods instance"'

    @remote_method
    def run_python_script(
        self, script: str, enable_logging=False, log_level="WARNING", progress_interval=2000
    ):
        """Run scripts using Internal python engine."""
        result = self._app.execute_script(script)
        return result

    @remote_method
    def run_python_script_from_file(
        self,
        file_path: str,
        enable_logging=False,
        log_level="WARNING",
        progress_interval=2000,
    ):
        """Run scripts using Internal python engine."""
        return self._app.execute_script_from_file(file_path)

    @remote_method
    def clear(self):
        """Clear the current project."""
        self._app.new()

    @property
    @remote_method
    def project_directory(self):
        """Get the project directory."""
        return self._app.execute_script("""ExtAPI.DataModel.Project.ProjectDirectory""")

    @remote_method
    def list_files(self):
        """List all files in the project directory."""
        list = []
        mechdbPath = self._app.execute_script("""ExtAPI.DataModel.Project.FilePath""")
        if mechdbPath != "":
            list.append(mechdbPath)
        rootDir = self._app.execute_script("""ExtAPI.DataModel.Project.ProjectDirectory""")

        for dirPath, dirNames, fileNames in os.walk(rootDir):
            for fileName in fileNames:
                list.append(os.path.join(dirPath, fileName))
        files_out = "\n".join(list).splitlines()
        if not files_out:  # pragma: no cover
            print("No files listed")
        return files_out

    @remote_method
    def _get_files(self, files, recursive=False):
        self_files = self.list_files()  # to avoid calling it too much

        if isinstance(files, str):
            if files in self_files:
                list_files = [files]
            elif "*" in files:
                list_files = fnmatch.filter(self_files, files)
                if not list_files:
                    raise ValueError(
                        f"The `'files'` parameter ({files}) didn't match any file using "
                        f"glob expressions in the remote server."
                    )
            else:
                raise ValueError(
                    f"The `'files'` parameter ('{files}') does not match any file or pattern."
                )

        elif isinstance(files, (list, tuple)):
            if not all([isinstance(each, str) for each in files]):
                raise ValueError(
                    "The parameter `'files'` can be a list or tuple, but it "
                    "should only contain strings."
                )
            list_files = files
        else:
            raise ValueError(
                f"The `file` parameter type ({type(files)}) is not supported."
                "Only strings, tuple of strings, or list of strings are allowed."
            )

        return list_files


class MechanicalDefaultServer(MechanicalEmbeddedServer):
    """Default server with default service methods."""

    def __init__(self, **kwargs):
        """Initialize the MechanicalDefaultServer."""
        super().__init__(service=MechanicalService, impl=DefaultServiceMethods, **kwargs)<|MERGE_RESOLUTION|>--- conflicted
+++ resolved
@@ -239,12 +239,8 @@
         self._exited = False
         self._background_app = BackgroundApp(version=version)
         self._service = service
-<<<<<<< HEAD
         self._methods = methods if methods is not None else []
-=======
-        self._methods = methods
         self._exit_thread: threading.Thread = None
->>>>>>> 8879d7c1
         print("Initializing Mechanical ...")
 
         self._port = self.get_free_port(port)
