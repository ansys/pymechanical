# Copyright (C) 2022 - 2025 ANSYS, Inc. and/or its affiliates.
# SPDX-License-Identifier: MIT
#
#
# Permission is hereby granted, free of charge, to any person obtaining a copy
# of this software and associated documentation files (the "Software"), to deal
# in the Software without restriction, including without limitation the rights
# to use, copy, modify, merge, publish, distribute, sublicense, and/or sell
# copies of the Software, and to permit persons to whom the Software is
# furnished to do so, subject to the following conditions:
#
# The above copyright notice and this permission notice shall be included in all
# copies or substantial portions of the Software.
#
# THE SOFTWARE IS PROVIDED "AS IS", WITHOUT WARRANTY OF ANY KIND, EXPRESS OR
# IMPLIED, INCLUDING BUT NOT LIMITED TO THE WARRANTIES OF MERCHANTABILITY,
# FITNESS FOR A PARTICULAR PURPOSE AND NONINFRINGEMENT. IN NO EVENT SHALL THE
# AUTHORS OR COPYRIGHT HOLDERS BE LIABLE FOR ANY CLAIM, DAMAGES OR OTHER
# LIABILITY, WHETHER IN AN ACTION OF CONTRACT, TORT OR OTHERWISE, ARISING FROM,
# OUT OF OR IN CONNECTION WITH THE SOFTWARE OR THE USE OR OTHER DEALINGS IN THE
# SOFTWARE.
"""Remote Procedure Call (RPC) server."""

import fnmatch
import os
import threading
import time
import typing

import rpyc
from rpyc.utils.server import ThreadedServer
import toolz

from ansys.mechanical.core.embedding.background import BackgroundApp
from ansys.mechanical.core.mechanical import port_in_use

from .utils import MethodType, get_remote_methods, remote_method

# TODO : implement logging

PYMECHANICAL_DEFAULT_RPC_PORT = 20000


class MechanicalService(rpyc.Service):
    """Starts Mechanical app services."""

    def __init__(self, backgroundapp, functions=[], impl=[]):
        """Initialize the service."""
        super().__init__()
        self._backgroundapp = backgroundapp
        self._install_functions(functions)
        self._install_classes(impl)

    def on_connect(self, conn):
        """Handle client connection."""
        print("Client connected")

    def on_disconnect(self, conn):
        """Handle client disconnection."""
        print("Client disconnected")

    def _install_functions(self, methods):
        """Install the given list of methods."""
        if not methods:
            return
        [self._install_function(method) for method in methods]

    def _install_classes(self, impl):
        """Install the given list of classes."""
        if not impl:
            return
        [self._install_class(_impl) for _impl in impl]

    def _install_class(self, impl):
        """Install methods from the given implemented class."""
<<<<<<< HEAD
        print(f"Installing methods from class : {impl}")
=======
        if impl is None:
            return
>>>>>>> 7c31e6b7
        for methodname, method, methodtype in get_remote_methods(impl):
            if methodtype == MethodType.METHOD:
                self._install_method(method)
            elif methodtype == MethodType.PROP:
                self._install_property(method, methodname)

    def _curry_property(self, prop, propname, get: bool):
        """Curry the given property."""

        def posted(*arg):
            def curried():
                if get:
                    return getattr(prop._owner, propname)
                else:
                    setattr(prop._owner, propname, *arg)

            return self._backgroundapp.try_post(curried)

        return posted

    def _curry_method(self, method, realmethodname):
        """Curry the given method."""

        def posted(*args, **kwargs):
            def curried():
                original_method = getattr(method._owner, realmethodname)
                result = original_method(*args, **kwargs)
                return result

            return self._backgroundapp.try_post(curried)

        return posted

    def _curry_function(self, methodname):
        """Curry the given function."""
        wrapped = getattr(self, methodname)
        curried_method = toolz.curry(wrapped)

        def posted(*args, **kwargs):
            def curried():
                return curried_method(self._app, *args, **kwargs)

            return self._backgroundapp.try_post(curried)

        return posted

    def _install_property(self, prop: property, propname: str):
        """Install property with inner and exposed pairs."""
        if prop.fget:
            exposed_get_name = f"exposed_propget_{propname}"

            def exposed_propget():
                """Convert to exposed getter."""
                f = self._curry_property(prop.fget, propname, True)
                result = f()
                return result

            setattr(self, exposed_get_name, exposed_propget)
        if prop.fset:
            exposed_set_name = f"exposed_propset_{propname}"

            def exposed_propset(arg):
                """Convert to exposed getter."""
                f = self._curry_property(prop.fset, propname, True)
                result = f(arg)
                return result

            setattr(self, exposed_set_name, exposed_propset)

    def _install_method(self, method):
        methodname = method.__name__
        self._install_method_with_name(method, methodname, methodname)

    def _install_method_with_name(self, method, methodname, innername):
        """Install methods of impl with inner and exposed pairs."""
        exposed_name = f"exposed_{methodname}"

        def exposed_method(*args, **kwargs):
            """Convert to exposed method."""
            f = self._curry_method(method, innername)
            result = f(*args, **kwargs)
            return result

        setattr(self, exposed_name, exposed_method)

    def _install_function(self, function):
        """Install a functions with inner and exposed pairs."""
        exposed_name = f"exposed_{function.__name__}"
        inner_name = f"inner_{function.__name__}"

        def inner_method(app, *args, **kwargs):
            """Convert to inner method."""
            return function(app, *args, **kwargs)

        def exposed_method(*args, **kwargs):
            """Convert to exposed method."""
            f = self._curry_function(inner_name)
            return f(*args, **kwargs)

        setattr(self, inner_name, inner_method)
        setattr(self, exposed_name, exposed_method)

    def exposed_service_upload(self, remote_path, file_data):
        """Handle file upload request from client."""
        if not remote_path:
            raise ValueError("The remote file path is empty.")

        remote_dir = os.path.dirname(remote_path)

        if remote_dir:
            os.makedirs(remote_dir, exist_ok=True)

        with open(remote_path, "wb") as f:
            f.write(file_data)

        print(f"File {remote_path} uploaded successfully.")

    def exposed_service_download(self, remote_path):
        """Handle file download request from client."""
        # Check if the remote file exists
        if not os.path.exists(remote_path):
            raise FileNotFoundError(f"The file {remote_path} does not exist on the server.")

        if os.path.isdir(remote_path):
            files = []
            for dirpath, _, filenames in os.walk(remote_path):
                for filename in filenames:
                    full_path = os.path.join(dirpath, filename)
                    relative_path = os.path.relpath(full_path, remote_path)
                    files.append(relative_path)
            return {"is_directory": True, "files": files}

        with open(remote_path, "rb") as f:
            file_data = f.read()

        print(f"File {remote_path} downloaded successfully.")
        return file_data

    def exposed_service_exit(self):
        """Exit the server."""
        print("Shutting down server ...")
        self._backgroundapp.stop()
        self._backgroundapp = None
        self._server.stop_async()
        print("Server stopped")


class MechanicalEmbeddedServer:
    """Start rpc server."""

    def __init__(
        self,
        service: typing.Type[rpyc.Service] = MechanicalService,
        port: int = None,
        version: int = None,
        methods: typing.List[typing.Callable] = [],
        impl: typing.List[typing.Callable] = [],
    ):
        """Initialize the server."""
        self._exited = False
        self._background_app = BackgroundApp(version=version)
        self._service = service
        self._methods = methods if methods is not None else []
        self._exit_thread: threading.Thread = None

        self._port = self.get_free_port(port)

        if methods and not isinstance(methods, list):
            methods = [methods]
        self._methods = methods if methods is not None else []

        if impl and not isinstance(impl, list):
            impl = [impl]
        self._impl = [i(self._background_app.app) for i in impl] if impl else []

        my_service = self._service(self._background_app, self._methods, self._impl)
        self._server = ThreadedServer(my_service, port=self._port)
        my_service._server = self

    @staticmethod
    def get_free_port(port=None):
        """Get free port.

        If port is not given, it will find a free port starting from PYMECHANICAL_DEFAULT_RPC_PORT.
        """
        if port is None:
            port = PYMECHANICAL_DEFAULT_RPC_PORT

        while port_in_use(port):
            port += 1

        return port

    def start(self) -> None:
        """Start server on specified port."""
        print(
            f"Starting mechanical application in server.\n"
            f"Listening on port {self._port}\n{self._background_app.app}"
        )
        self._server.start()
        """try:
            try:
                conn.serve_all()
            except KeyboardInterrupt:
                print("User interrupt!")
        finally:
            conn.close()"""
        print("Server exited!")
        self._wait_exit()
        self._exited = True

    def _wait_exit(self) -> None:
        if self._exit_thread is None:
            return
        self._exit_thread.join()

    def stop_async(self):
        """Return immediately but will stop the server."""

        def stop_f():  # wait for all connections to close
            while len(self._server.clients) > 0:
                time.sleep(0.005)
            self._background_app.stop()
            self._server.close()
            self._exited = True

        self._exit_thread = threading.Thread(target=stop_f)
        self._exit_thread.start()

    def stop(self) -> None:
        """Stop the server."""
        print("Stopping the server...")
        self._background_app.stop()
        self._server.close()
        self._exited = True
        print("Server stopped.")


class DefaultServiceMethods:
    """Default service methods for MechanicalEmbeddedServer."""

    def __init__(self, app):
        """Initialize the DefaultServiceMethods."""
        self._app = app

    def __repr__(self):
        """Return the representation of the instance."""
        return '"ServiceMethods instance"'

    @remote_method
    def run_python_script(
        self, script: str, enable_logging=False, log_level="WARNING", progress_interval=2000
    ):
        """Run scripts using Internal python engine."""
        result = self._app.execute_script(script)
        return result

    @remote_method
    def run_python_script_from_file(
        self,
        file_path: str,
        enable_logging=False,
        log_level="WARNING",
        progress_interval=2000,
    ):
        """Run scripts using Internal python engine."""
        return self._app.execute_script_from_file(file_path)

    @remote_method
    def clear(self):
        """Clear the current project."""
        self._app.new()

    @property
    @remote_method
    def project_directory(self):
        """Get the project directory."""
        return self._app.execute_script("""ExtAPI.DataModel.Project.ProjectDirectory""")

    @remote_method
    def list_files(self):
        """List all files in the project directory."""
        list = []
        mechdbPath = self._app.execute_script("""ExtAPI.DataModel.Project.FilePath""")
        if mechdbPath != "":
            list.append(mechdbPath)
        rootDir = self._app.execute_script("""ExtAPI.DataModel.Project.ProjectDirectory""")

        for dirPath, dirNames, fileNames in os.walk(rootDir):
            for fileName in fileNames:
                list.append(os.path.join(dirPath, fileName))
        files_out = "\n".join(list).splitlines()
        if not files_out:  # pragma: no cover
            print("No files listed")
        return files_out

    @remote_method
    def _get_files(self, files, recursive=False):
        self_files = self.list_files()  # to avoid calling it too much

        if isinstance(files, str):
            if files in self_files:
                list_files = [files]
            elif "*" in files:
                list_files = fnmatch.filter(self_files, files)
                if not list_files:
                    raise ValueError(
                        f"The `'files'` parameter ({files}) didn't match any file using "
                        f"glob expressions in the remote server."
                    )
            else:
                raise ValueError(
                    f"The `'files'` parameter ('{files}') does not match any file or pattern."
                )

        elif isinstance(files, (list, tuple)):
            if not all([isinstance(each, str) for each in files]):
                raise ValueError(
                    "The parameter `'files'` can be a list or tuple, but it "
                    "should only contain strings."
                )
            list_files = files
        else:
            raise ValueError(
                f"The `file` parameter type ({type(files)}) is not supported."
                "Only strings, tuple of strings, or list of strings are allowed."
            )

        return list_files


class MechanicalDefaultServer(MechanicalEmbeddedServer):
    """Default server with default service methods."""

    def __init__(self, **kwargs):
        """Initialize the MechanicalDefaultServer."""
        super().__init__(service=MechanicalService, impl=DefaultServiceMethods, **kwargs)<|MERGE_RESOLUTION|>--- conflicted
+++ resolved
@@ -73,12 +73,8 @@
 
     def _install_class(self, impl):
         """Install methods from the given implemented class."""
-<<<<<<< HEAD
-        print(f"Installing methods from class : {impl}")
-=======
         if impl is None:
             return
->>>>>>> 7c31e6b7
         for methodname, method, methodtype in get_remote_methods(impl):
             if methodtype == MethodType.METHOD:
                 self._install_method(method)
