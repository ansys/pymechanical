# Copyright (C) 2022 - 2025 ANSYS, Inc. and/or its affiliates.
# SPDX-License-Identifier: MIT
#
#
# Permission is hereby granted, free of charge, to any person obtaining a copy
# of this software and associated documentation files (the "Software"), to deal
# in the Software without restriction, including without limitation the rights
# to use, copy, modify, merge, publish, distribute, sublicense, and/or sell
# copies of the Software, and to permit persons to whom the Software is
# furnished to do so, subject to the following conditions:
#
# The above copyright notice and this permission notice shall be included in all
# copies or substantial portions of the Software.
#
# THE SOFTWARE IS PROVIDED "AS IS", WITHOUT WARRANTY OF ANY KIND, EXPRESS OR
# IMPLIED, INCLUDING BUT NOT LIMITED TO THE WARRANTIES OF MERCHANTABILITY,
# FITNESS FOR A PARTICULAR PURPOSE AND NONINFRINGEMENT. IN NO EVENT SHALL THE
# AUTHORS OR COPYRIGHT HOLDERS BE LIABLE FOR ANY CLAIM, DAMAGES OR OTHER
# LIABILITY, WHETHER IN AN ACTION OF CONTRACT, TORT OR OTHERWISE, ARISING FROM,
# OUT OF OR IN CONNECTION WITH THE SOFTWARE OR THE USE OR OTHER DEALINGS IN THE
# SOFTWARE.

"""PyVista plotter."""

import dataclasses
from enum import Enum
import os
import typing

import clr

clr.AddReference("Ansys.Mechanical.DataModel")
clr.AddReference("Ansys.ACT.Interfaces")

import Ansys  # isort: skip

from ansys.tools.visualization_interface import Plotter
import numpy as np
import pyvista as pv

from .utils import (
    bgr_to_rgb_tuple,
    get_line_nodes_and_coords,
    get_scene_for_object,
    get_tri_nodes_and_coords,
)


@dataclasses.dataclass
class Plottable:
    """Plottable object."""

    polydata: typing.Optional[pv.PolyData] = None

    # TODO - make this a list of overridable attributes
    color: typing.Optional[pv.Color] = None
    transform: pv.transform.Transform = None
    children: typing.List["Plottable"] = None
    is_points: bool = False

    def __post_init__(self):
        """Initialize the plottable.

        The transform will be identity.
        The children will be an empty list.
        """
        self.transform = np.identity(4)
        self.transform = pv.transform.Transform(np.identity(4))
        self.children = list()


def _transform_to_pyvista(transform: "Ansys.ACT.Math.Matrix4D") -> pv.transform.Transform:
    """Convert the Transformation matrix to a numpy array."""
    np_transform = np.array([transform[i] for i in range(16)]).reshape(4, 4)

    # The mechanical scenegraph transform node is the transpose of the pyvista transform matrix
    np_transform = np_transform.transpose()
    return pv.transform.Transform(np_transform)


def _get_color(node: "Ansys.Mechanical.Scenegraph.AttributeNode") -> pv.Color:
    node_color = node.Property(Ansys.Mechanical.Scenegraph.ScenegraphIntAttributes.Color)
    if node_color is None:
        return None
    color = pv.Color(bgr_to_rgb_tuple(node_color))
    return color


class MeshOrientedTransformResizeStyle(Enum):
    """Dynamic resize style flag for mesh oriented transform nodes."""

    NONE = 0
    SCALING = 1
    STRETCHING = 2


@dataclasses.dataclass
class PlotSettings:
    """Settings for a plot."""

    mesh_oriented_transform_resize_style: MeshOrientedTransformResizeStyle = (
        MeshOrientedTransformResizeStyle.STRETCHING
    )
    displacement_scale_factor: float = 1.0
    point_size = 5


class ScenegraphNodeVisitor:
    """Class to visit the Mechanical scenegraph nodes."""

    def __init__(self, app, plot_settings: PlotSettings):
        """Construct a new instance of the visitor class."""
        self._app = app
        self._plot_settings = plot_settings

    def _visit_group_node(self, node: "Ansys.Mechanical.Scenegraph.GroupNode") -> Plottable:
        """Return a new plottable grouping all the children of the group node."""
        plottable = Plottable()
        for child in node.Children:
            child_plottable = self.visit_node(child)
            if child_plottable is not None:
                plottable.children.append(child_plottable)
        return plottable

    def _visit_line_tessellation_node(
        self,
        node: "Ansys.Mechanical.Scenegraph.LineTessellationNode",
    ) -> Plottable:
        np_coordinates, np_indices = get_line_nodes_and_coords(node)
        np_indices = np.insert(np_indices, 0, 2, axis=1)
        line_mesh = pv.PolyData()
        line_mesh.points = np_coordinates
        line_mesh.lines = np_indices
        plottable = Plottable(line_mesh)
        return plottable

    def _visit_tri_tessellation_node(
        self,
        node: "Ansys.Mechanical.Scenegraph.TriTessellationNode",
    ) -> Plottable:
        np_coordinates, np_indices = get_tri_nodes_and_coords(node)
        if np_coordinates is None or np_indices is None:
            return None
        np_indices = np.insert(np_indices, 0, 3, axis=1)
        plottable = Plottable(pv.PolyData(np_coordinates, np_indices))
        return plottable

    def _visit_transform_node(self, node: "Ansys.Mechanical.Scenegraph.TransformNode") -> Plottable:
        plottable = self.visit_node(node.Child)
        if plottable is None:
            return None
        plottable.transform = _transform_to_pyvista(node.Transform)
        return plottable

    def _visit_attribute_node(self, node: "Ansys.Mechanical.Scenegraph.AttributeNode") -> Plottable:
        """Return the plottable of the child node with the color attached."""
        plottable = self.visit_node(node.Child)
        if plottable is None:
            return None
        plottable.color = _get_color(node)
        return plottable

    def _visit_mesh_oriented_transform_node(
        self, node: "Ansys.Mechanical.Scenegraph.MeshOrientedTransformNode"
    ) -> Plottable:
        if "PYMECHANICAL_SCENE_VISIT_MESH_ORIENTED_TRANSFORM_NODE" not in os.environ:
            self._app.log_warning(f"Ignoring MeshOrientedTransformNode")
            return None

        plottable = self.visit_node(node.Child)
        if plottable is None:
            return None

        # TODO - use a method on the scenegraph node to compute the mesh oriented transform
        def as_np(point):
            return np.array([point.x, point.y, point.z])

        if node.HasDisplacement:
            # these are all Vector3D objects
            disp1, disp2, orientation_disp = node.GetMeshDisplacement()

        point1, point2, orientation_point = node.GetMeshLocation()
        point1, point2, orientation_point = (
            as_np(point1),
            as_np(point2),
            as_np(orientation_point),
        )
        z = point2 - point1
        dist = np.sqrt(np.sum(z**2))
        if dist == 0:
            self._app.log_warning("computed z axis for MeshOrientedTransformNode is zero")
        z = z / np.linalg.norm(z)

        up = orientation_point - point1
        x = np.cross(up, z)
        x = x / np.linalg.norm(x)
        length = np.linalg.norm(x)
        if length <= 0:
            self._app.log_warning("error computing transformation from orientation node")
            return None

        y = np.cross(z, x)
        xform = pv.transform.Transform(
            [
                [x[0], y[0], z[0], point1[0]],
                [x[1], y[1], z[1], point1[1]],
                [x[2], y[2], z[2], point1[2]],
                [0, 0, 0, 1],
            ]
        )
        resize_style = self._plot_settings.mesh_oriented_transform_resize_style
        if dist != 1.0:
            s = dist
            if resize_style == MeshOrientedTransformResizeStyle.SCALING:
                xform *= pv.transform.Transform(
                    [[s, 0, 0, 0], [0, s, 0, 0], [0, 0, s, 0], [0, 0, 0, 1]]
                )
            elif resize_style == MeshOrientedTransformResizeStyle.STRETCHING:
                xform *= pv.transform.Transform(
                    [[1, 0, 0, 0], [0, 1, 0, 0], [0, 0, s, 0], [0, 0, 0, 1]]
                )

        plottable.transform = xform
        return plottable

    def _visit_point_cloud_node(
        self, node: "Ansys.Mechanical.Scenegraph.PointCloudNod"
    ) -> Plottable:
        point_coords = np.array(node.Coordinates, dtype=np.double)
        point_indices = np.array(node.Indices, dtype=np.int32)
        points = np.zeros(shape=(len(point_indices), 3))
        for loop_index, point_index in enumerate(point_indices):
<<<<<<< HEAD
            point = point_coords[point_index*3:point_index*3+3]
=======
            point = point_coords[point_index : point_index + 3]
>>>>>>> 883f2b68
            points[loop_index] = point
        plottable = Plottable(pv.PolyData(points), is_points=True)
        return plottable

    def visit_node(self, node: "Ansys.Mechanical.Scenegraph.Node") -> Plottable:
        """Visit an arbitrary node.

        Return a plottable object of that node.
        """
        if not isinstance(node, Ansys.Mechanical.Scenegraph.Node):
            raise Exception("Node is not a scenegraph node!")

        if isinstance(node, Ansys.Mechanical.Scenegraph.GroupNode):
            return self._visit_group_node(node)
        elif isinstance(node, Ansys.Mechanical.Scenegraph.AttributeNode):
            return self._visit_attribute_node(node)
        elif isinstance(node, Ansys.Mechanical.Scenegraph.TransformNode):
            return self._visit_transform_node(node)
        elif isinstance(node, Ansys.Mechanical.Scenegraph.TriTessellationNode):
            return self._visit_tri_tessellation_node(node)
        elif isinstance(node, Ansys.Mechanical.Scenegraph.LineTessellationNode):
            return self._visit_line_tessellation_node(node)
        elif isinstance(node, Ansys.Mechanical.Scenegraph.MeshOrientedTransformNode):
            return self._visit_mesh_oriented_transform_node(node)
        elif isinstance(node, Ansys.Mechanical.Scenegraph.PointCloudNode):
            return self._visit_point_cloud_node(node)
        else:
            self._app.log_warning(f"Unexpected node: {node}")
        return None


def _add_plottable(plotter: Plotter, plottable: Plottable, plot_settings: PlotSettings):
    for child in plottable.children:
        child.transform *= plottable.transform
        if child.color is None:
            child.color = plottable.color
        _add_plottable(plotter, child, plot_settings)

    if plottable.polydata is None:
        return

    polydata = plottable.polydata.transform(plottable.transform, inplace=True)
    kwargs = {
        "color": plottable.color,
        "smooth_shading": True,
        "render_points_as_spheres": plottable.is_points,
        "point_size": plot_settings.point_size,
    }
    plotter.plot(polydata, **kwargs)


def _get_plotter_for_scene(
    app: "ansys.mechanical.core.embedding.App",
    node: "Ansys.Mechanical.Scenegraph.Node",
    plot_settings: PlotSettings,
) -> Plotter:
    visitor = ScenegraphNodeVisitor(app, plot_settings)
    plottable = visitor.visit_node(node)
    plotter = Plotter()
    _add_plottable(plotter, plottable, plot_settings)
    return plotter


def _plot_object(
    app: "ansys.mechanical.core.embedding.App", obj, plot_settings: PlotSettings
) -> Plotter:
    """Get a ``ansys.tools.visualization_interface.Plotter`` instance for `obj`."""
    scene = get_scene_for_object(app, obj)
    if scene is None:
        app.log_warning(f"No scene available for object {obj}!")
        return None
    plotter = _get_plotter_for_scene(app, scene, plot_settings)
    return plotter


def to_plotter(
    app: "ansys.mechanical.core.embedding.App", obj=None, plot_settings: PlotSettings = None
) -> Plotter:
    """Convert the scene for `obj` to an ``ansys.tools.visualization_interface.Plotter`` instance.

    If the `obj` is None, default to the Geometry object.
    Geometry, Mesh, and some Results are currently supported.
    """
    if obj is None:
        obj = app.Model.Geometry
    if plot_settings is None:
        plot_settings = PlotSettings()
    return _plot_object(app, obj, plot_settings)<|MERGE_RESOLUTION|>--- conflicted
+++ resolved
@@ -230,11 +230,7 @@
         point_indices = np.array(node.Indices, dtype=np.int32)
         points = np.zeros(shape=(len(point_indices), 3))
         for loop_index, point_index in enumerate(point_indices):
-<<<<<<< HEAD
-            point = point_coords[point_index*3:point_index*3+3]
-=======
-            point = point_coords[point_index : point_index + 3]
->>>>>>> 883f2b68
+            point = point_coords[point_index * 3 : point_index * 3 + 3]
             points[loop_index] = point
         plottable = Plottable(pv.PolyData(points), is_points=True)
         return plottable
