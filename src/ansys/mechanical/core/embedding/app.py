# Copyright (C) 2023 ANSYS, Inc. and/or its affiliates.
# SPDX-License-Identifier: MIT
#
#
# Permission is hereby granted, free of charge, to any person obtaining a copy
# of this software and associated documentation files (the "Software"), to deal
# in the Software without restriction, including without limitation the rights
# to use, copy, modify, merge, publish, distribute, sublicense, and/or sell
# copies of the Software, and to permit persons to whom the Software is
# furnished to do so, subject to the following conditions:
#
# The above copyright notice and this permission notice shall be included in all
# copies or substantial portions of the Software.
#
# THE SOFTWARE IS PROVIDED "AS IS", WITHOUT WARRANTY OF ANY KIND, EXPRESS OR
# IMPLIED, INCLUDING BUT NOT LIMITED TO THE WARRANTIES OF MERCHANTABILITY,
# FITNESS FOR A PARTICULAR PURPOSE AND NONINFRINGEMENT. IN NO EVENT SHALL THE
# AUTHORS OR COPYRIGHT HOLDERS BE LIABLE FOR ANY CLAIM, DAMAGES OR OTHER
# LIABILITY, WHETHER IN AN ACTION OF CONTRACT, TORT OR OTHERWISE, ARISING FROM,
# OUT OF OR IN CONNECTION WITH THE SOFTWARE OR THE USE OR OTHER DEALINGS IN THE
# SOFTWARE.

"""Main application class for embedded Mechanical."""
import atexit
import os

from ansys.mechanical.core.embedding import initializer, runtime
from ansys.mechanical.core.embedding.addins import AddinConfiguration
from ansys.mechanical.core.embedding.appdata import UniqueUserProfile


def _get_default_addin_configuration() -> AddinConfiguration:
    configuration = AddinConfiguration()
    return configuration


INSTANCES = []


def _dispose_embedded_app(instances):  # pragma: nocover
    if len(instances) > 0:
        instance = instances[0]
        instance._dispose()


def _cleanup_private_appdata(profile: UniqueUserProfile):
    profile.cleanup()


def _start_application(configuration: AddinConfiguration, version, db_file) -> "App":
    import clr

    clr.AddReference("Ansys.Mechanical.Embedding")
    import Ansys

    if configuration.no_act_addins:
        os.environ["ANSYS_MECHANICAL_STANDALONE_NO_ACT_EXTENSIONS"] = "1"

    addin_configuration_name = configuration.addin_configuration
    # Starting with version 241 we can pass a configuration name to the constructor
    # of Application
    if version >= 241:
        return Ansys.Mechanical.Embedding.Application(db_file, addin_configuration_name)
    else:
        return Ansys.Mechanical.Embedding.Application(db_file)


class GetterWrapper(object):
    """Wrapper class around an attribute of an object."""

    def __init__(self, obj, getter):
<<<<<<< HEAD
        """Create a new instance of GetterWrapper."""
        # immortal class which provides wrapped object
        self.__dict__["_immortal_object"] = obj
        # function to get the wrapped object from the immortal class
        self.__dict__["_get_wrapped_object"] = getter
=======
        self.__dict__["_wrapped_obj"] = obj
        self.__dict__["_getter"] = getter
>>>>>>> d751c687

    def __getattr__(self, attr):
        """Wrap getters to the wrapped object."""
        if attr in self.__dict__:
            return getattr(self, attr)
<<<<<<< HEAD
        return getattr(self._get_wrapped_object(self._immortal_object), attr)
=======
        return getattr(self._getter(self._wrapped_obj), attr)
>>>>>>> d751c687

    def __setattr__(self, attr, value):
        """Wrap setters to the wrapped object."""
        if attr in self.__dict__:
            setattr(self, attr, value)
        setattr(self._get_wrapped_object(self._immortal_object), attr, value)



class App:
    """Mechanical embedding Application."""

    def __init__(self, db_file=None, private_appdata=False, **kwargs):
        """Construct an instance of the mechanical Application.

        db_file is an optional path to a mechanical database file (.mechdat or .mechdb)
        you may set a version number with the `version` keyword argument.

        private_appdata is an optional setting for a temporary AppData directory.
        By default, private_appdata is False. This enables you to run parallel
        instances of Mechanical.
        """
        global INSTANCES
        from ansys.mechanical.core import BUILDING_GALLERY

        if BUILDING_GALLERY:
            if len(INSTANCES) != 0:
                self._app = INSTANCES[0]
                self._app.new()
                self._version = self._app.version
                self._disposed = True
                return
        if len(INSTANCES) > 0:
            raise Exception("Cannot have more than one embedded mechanical instance")
        version = kwargs.get("version")
        self._version = initializer.initialize(version)

        configuration = kwargs.get("config", _get_default_addin_configuration())

        if private_appdata:
            new_profile_name = f"PyMechanical-{os.getpid()}"
            profile = UniqueUserProfile(new_profile_name)
            profile.update_environment(os.environ)
            atexit.register(_cleanup_private_appdata, profile)

        self._app = _start_application(configuration, self._version, db_file)
        runtime.initialize()
        self._disposed = False
        atexit.register(_dispose_embedded_app, INSTANCES)
        INSTANCES.append(self)

    def __repr__(self):
        """Get the product info."""
        if self._version < 232:  # pragma: no cover
            return "Ansys Mechanical"
        import clr

        clr.AddReference("Ansys.Mechanical.Application")
        import Ansys

        return Ansys.Mechanical.Application.ProductInfo.ProductInfoAsString

    def __enter__(self):  # pragma: no cover
        """Enter the scope."""
        return self

    def __exit__(self, exc_type, exc_val, exc_tb):  # pragma: no cover
        """Exit the scope."""
        self._dispose()

    def _dispose(self):
        if self._disposed:
            return
        self._app.Dispose()
        self._disposed = True

    def open(self, db_file):
        """Open the db file."""
        self.DataModel.Project.Open(db_file)

    def save(self, path=None):
        """Save the project."""
        self.DataModel.Project.Save(path)

    def save_as(self, path):
        """Save the project as."""
        self.DataModel.Project.SaveAs(path)

    def new(self):
        """Clear to a new application."""
        self.DataModel.Project.New()

    def close(self):
        """Close the active project."""
        # Call New() to remove the lock file of the
        # current project on close.
        self.DataModel.Project.New()

    def exit(self):
        """Exit the application."""
        self.ExtAPI.Application.Close()

    def execute_script(self, script: str):
        """Execute the given script with the internal IronPython engine."""
        SCRIPT_SCOPE = "pymechanical-internal"
        if not hasattr(self, "script_engine"):
            import clr

            clr.AddReference("Ansys.Mechanical.Scripting")
            import Ansys

            engine_type = Ansys.Mechanical.Scripting.ScriptEngineType.IronPython
            script_engine = Ansys.Mechanical.Scripting.EngineFactory.CreateEngine(engine_type)
            empty_scope = False
            debug_mode = False
            script_engine.CreateScope(SCRIPT_SCOPE, empty_scope, debug_mode)
            self.script_engine = script_engine
        light_mode = True
        args = None
        rets = None
        return self.script_engine.ExecuteCode(script, SCRIPT_SCOPE, light_mode, args, rets)

    @property
    def DataModel(self):
        """Return the DataModel."""
        return GetterWrapper(self._app, lambda app: app.DataModel)

    @property
    def ExtAPI(self):
        """Return the ExtAPI object."""
        return GetterWrapper(self._app, lambda app: app.ExtAPI)

    @property
    def Tree(self):
        """Return the ExtAPI object."""
        return GetterWrapper(self._app, lambda app: app.DataModel.Tree)

    @property
    def Model(self):
        """Return the ExtAPI object."""
        return GetterWrapper(self._app, lambda app: app.DataModel.Project.Model)

    @property
    def version(self):
        """Returns the version of the app."""
        return self._version<|MERGE_RESOLUTION|>--- conflicted
+++ resolved
@@ -69,26 +69,17 @@
     """Wrapper class around an attribute of an object."""
 
     def __init__(self, obj, getter):
-<<<<<<< HEAD
         """Create a new instance of GetterWrapper."""
         # immortal class which provides wrapped object
         self.__dict__["_immortal_object"] = obj
         # function to get the wrapped object from the immortal class
         self.__dict__["_get_wrapped_object"] = getter
-=======
-        self.__dict__["_wrapped_obj"] = obj
-        self.__dict__["_getter"] = getter
->>>>>>> d751c687
 
     def __getattr__(self, attr):
         """Wrap getters to the wrapped object."""
         if attr in self.__dict__:
             return getattr(self, attr)
-<<<<<<< HEAD
         return getattr(self._get_wrapped_object(self._immortal_object), attr)
-=======
-        return getattr(self._getter(self._wrapped_obj), attr)
->>>>>>> d751c687
 
     def __setattr__(self, attr, value):
         """Wrap setters to the wrapped object."""
