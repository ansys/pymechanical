<<<<<<< HEAD
# Copyright (C) 2022 - 2025 ANSYS, Inc. and/or its affiliates.
# SPDX-License-Identifier: MIT
#
#
# Permission is hereby granted, free of charge, to any person obtaining a copy
# of this software and associated documentation files (the "Software"), to deal
# in the Software without restriction, including without limitation the rights
# to use, copy, modify, merge, publish, distribute, sublicense, and/or sell
# copies of the Software, and to permit persons to whom the Software is
# furnished to do so, subject to the following conditions:
#
# The above copyright notice and this permission notice shall be included in all
# copies or substantial portions of the Software.
#
# THE SOFTWARE IS PROVIDED "AS IS", WITHOUT WARRANTY OF ANY KIND, EXPRESS OR
# IMPLIED, INCLUDING BUT NOT LIMITED TO THE WARRANTIES OF MERCHANTABILITY,
# FITNESS FOR A PARTICULAR PURPOSE AND NONINFRINGEMENT. IN NO EVENT SHALL THE
# AUTHORS OR COPYRIGHT HOLDERS BE LIABLE FOR ANY CLAIM, DAMAGES OR OTHER
# LIABILITY, WHETHER IN AN ACTION OF CONTRACT, TORT OR OTHERWISE, ARISING FROM,
# OUT OF OR IN CONNECTION WITH THE SOFTWARE OR THE USE OR OTHER DEALINGS IN THE
# SOFTWARE.

"""Main application class for embedded Mechanical."""
from __future__ import annotations

import atexit
import os
from pathlib import Path
import shutil
import typing
import warnings

from ansys.mechanical.core.embedding import initializer, runtime
from ansys.mechanical.core.embedding.addins import AddinConfiguration
from ansys.mechanical.core.embedding.appdata import UniqueUserProfile
from ansys.mechanical.core.embedding.imports import global_entry_points, global_variables
from ansys.mechanical.core.embedding.messages import MessageManager
from ansys.mechanical.core.embedding.poster import Poster
from ansys.mechanical.core.embedding.ui import launch_ui
from ansys.mechanical.core.embedding.warnings import connect_warnings, disconnect_warnings

if typing.TYPE_CHECKING:
    # Make sure to run ``ansys-mechanical-ideconfig`` to add the autocomplete settings to VS Code
    # Run ``ansys-mechanical-ideconfig --help`` for more information
    import Ansys  # pragma: no cover

try:
    import ansys.tools.visualization_interface  # noqa: F401

    HAS_ANSYS_VIZ = True
    """Whether or not PyVista exists."""
except ImportError:
    HAS_ANSYS_VIZ = False


def _get_default_addin_configuration() -> AddinConfiguration:
    configuration = AddinConfiguration()
    return configuration


INSTANCES = []
"""List of instances."""


def _dispose_embedded_app(instances):  # pragma: nocover
    if len(instances) > 0:
        instance = instances[0]
        instance._dispose()


def _cleanup_private_appdata(profile: UniqueUserProfile):
    profile.cleanup()


def _start_application(configuration: AddinConfiguration, version, db_file) -> "App":
    import clr

    clr.AddReference("Ansys.Mechanical.Embedding")
    import Ansys

    if configuration.no_act_addins:
        os.environ["ANSYS_MECHANICAL_STANDALONE_NO_ACT_EXTENSIONS"] = "1"

    addin_configuration_name = configuration.addin_configuration
    # Starting with version 241 we can pass a configuration name to the constructor
    # of Application
    if int(version) >= 241:
        return Ansys.Mechanical.Embedding.Application(db_file, addin_configuration_name)
    else:
        return Ansys.Mechanical.Embedding.Application(db_file)


class GetterWrapper(object):
    """Wrapper class around an attribute of an object."""

    def __init__(self, obj, getter):
        """Create a new instance of GetterWrapper."""
        # immortal class which provides wrapped object
        self.__dict__["_immortal_object"] = obj
        # function to get the wrapped object from the immortal class
        self.__dict__["_get_wrapped_object"] = getter

    def __getattr__(self, attr):
        """Wrap getters to the wrapped object."""
        if attr in self.__dict__:
            return getattr(self, attr)
        return getattr(self._get_wrapped_object(self._immortal_object), attr)

    def __setattr__(self, attr, value):
        """Wrap setters to the wrapped object."""
        if attr in self.__dict__:
            setattr(self, attr, value)
        setattr(self._get_wrapped_object(self._immortal_object), attr, value)


class App:
    """Mechanical embedding Application.

    Parameters
    ----------
    db_file : str, optional
        Path to a mechanical database file (.mechdat or .mechdb).
    version : int, optional
        Version number of the Mechanical application.
    private_appdata : bool, optional
        Setting for a temporary AppData directory. Default is False.
        Enables running parallel instances of Mechanical.
    config : AddinConfiguration, optional
        Configuration for addins. By default "Mechanical" is used and ACT Addins are disabled.
    copy_profile : bool, optional
        Whether to copy the user profile when private_appdata is True. Default is True.

    Examples
    --------
    Create App with Mechanical project file and version:

    >>> from ansys.mechanical.core import App
    >>> app = App(db_file="path/to/file.mechdat", version=251)

    Disable copying the user profile when private appdata is enabled

    >>> app = App(private_appdata=True, copy_profile=False)

    Create App with "Mechanical" configuration and no ACT Addins

    >>> from ansys.mechanical.core.embedding import AddinConfiguration
    >>> from ansys.mechanical.core import App
    >>> config = AddinConfiguration("Mechanical")
    >>> config.no_act_addins = True
    >>> app = App(config=config)
    """

    def __init__(self, db_file=None, private_appdata=False, **kwargs):
        """Construct an instance of the mechanical Application."""
        global INSTANCES
        from ansys.mechanical.core import BUILDING_GALLERY

        if BUILDING_GALLERY:
            if len(INSTANCES) != 0:
                instance: App = INSTANCES[0]
                instance._share(self)
                if db_file is not None:
                    self.open(db_file)
                return
        if len(INSTANCES) > 0:
            raise Exception("Cannot have more than one embedded mechanical instance!")
        version = kwargs.get("version")
        if version is not None:
            try:
                version = int(version)
            except ValueError:
                raise ValueError(
                    "The version must be an integer or of type that can be converted to an integer."
                )
        self._version = initializer.initialize(version)
        configuration = kwargs.get("config", _get_default_addin_configuration())

        if private_appdata:
            copy_profile = kwargs.get("copy_profile", True)
            new_profile_name = f"PyMechanical-{os.getpid()}"
            profile = UniqueUserProfile(new_profile_name, copy_profile=copy_profile)
            profile.update_environment(os.environ)
            atexit.register(_cleanup_private_appdata, profile)

        self._app = _start_application(configuration, self._version, db_file)
        runtime.initialize(self._version)
        connect_warnings(self)
        self._poster = None

        self._disposed = False
        atexit.register(_dispose_embedded_app, INSTANCES)
        INSTANCES.append(self)
        self._updated_scopes: typing.List[typing.Dict[str, typing.Any]] = []
        self._subscribe()
        self._messages = None

    def __repr__(self):
        """Get the product info."""
        import clr

        clr.AddReference("Ansys.Mechanical.Application")
        import Ansys

        return Ansys.Mechanical.Application.ProductInfo.ProductInfoAsString

    def __enter__(self):  # pragma: no cover
        """Enter the scope."""
        return self

    def __exit__(self, exc_type, exc_val, exc_tb):  # pragma: no cover
        """Exit the scope."""
        self._dispose()

    def _dispose(self):
        if self._disposed:
            return
        self._unsubscribe()
        disconnect_warnings(self)
        self._app.Dispose()
        self._disposed = True

    def open(self, db_file, remove_lock=False):
        """Open the db file.

        Parameters
        ----------
        db_file : str
            Path to a Mechanical database file (.mechdat or .mechdb).
        remove_lock : bool, optional
            Whether or not to remove the lock file if it exists before opening the project file.
        """
        if remove_lock:
            lock_file = Path(self.DataModel.Project.ProjectDirectory) / ".mech_lock"
            # Remove the lock file if it exists before opening the project file
            if lock_file.exists():
                warnings.warn(
                    f"Removing the lock file, {lock_file}, before opening the project. \
This may corrupt the project file.",
                    UserWarning,
                    stacklevel=2,
                )
                lock_file.unlink()

        self.DataModel.Project.Open(db_file)

    def save(self, path=None):
        """Save the project."""
        if path is not None:
            self.DataModel.Project.Save(path)
        else:
            self.DataModel.Project.Save()

    def save_as(self, path: str, overwrite: bool = False):
        """
        Save the project as a new file.

        If the `overwrite` flag is enabled, the current saved file is replaced with the new file.

        Parameters
        ----------
        path : str
            The path where the file needs to be saved.
        overwrite : bool, optional
            Whether the file should be overwritten if it already exists (default is False).

        Raises
        ------
        Exception
            If the file already exists at the specified path and `overwrite` is False.

        Notes
        -----
        For version 232, if `overwrite` is True, the existing file and its associated directory
        (if any) will be removed before saving the new file.
        """
        if not os.path.exists(path):
            self.DataModel.Project.SaveAs(path)
            return

        if not overwrite:
            raise Exception(
                f"File already exists in {path}, Use ``overwrite`` flag to "
                "replace the existing file."
            )
        if self.version < 241:  # pragma: no cover
            file_name = os.path.basename(path)
            file_dir = os.path.dirname(path)
            associated_dir = os.path.join(file_dir, os.path.splitext(file_name)[0] + "_Mech_Files")

            # Remove existing files and associated folder
            os.remove(path)
            if os.path.exists(associated_dir):
                shutil.rmtree(associated_dir)
            # Save the new file
            self.DataModel.Project.SaveAs(path)
        else:
            self.DataModel.Project.SaveAs(path, overwrite)

    def launch_gui(self, delete_tmp_on_close: bool = True, dry_run: bool = False):
        """Launch the GUI."""
        launch_ui(self, delete_tmp_on_close, dry_run)

    def new(self):
        """Clear to a new application."""
        self.DataModel.Project.New()

    def close(self):
        """Close the active project."""
        # Call New() to remove the lock file of the
        # current project on close.
        self.DataModel.Project.New()

    def exit(self):
        """Exit the application."""
        self._unsubscribe()
        if self.version < 241:
            self.ExtAPI.Application.Close()
        else:
            self.ExtAPI.Application.Exit()

    def execute_script(self, script: str) -> typing.Any:
        """Execute the given script with the internal IronPython engine."""
        SCRIPT_SCOPE = "pymechanical-internal"
        if not hasattr(self, "script_engine"):
            import clr

            clr.AddReference("Ansys.Mechanical.Scripting")
            import Ansys

            engine_type = Ansys.Mechanical.Scripting.ScriptEngineType.IronPython
            script_engine = Ansys.Mechanical.Scripting.EngineFactory.CreateEngine(engine_type)
            empty_scope = False
            debug_mode = False
            script_engine.CreateScope(SCRIPT_SCOPE, empty_scope, debug_mode)
            self.script_engine = script_engine
        light_mode = True
        args = None
        rets = None
        script_result = self.script_engine.ExecuteCode(script, SCRIPT_SCOPE, light_mode, args, rets)
        error_msg = f"Failed to execute the script"
        if script_result is None:
            raise Exception(error_msg)
        if script_result.Error is not None:
            error_msg += f": {script_result.Error.Message}"
            raise Exception(error_msg)
        return script_result.Value

    def execute_script_from_file(self, file_path=None):
        """Execute the given script from file with the internal IronPython engine."""
        text_file = open(file_path, "r", encoding="utf-8")
        data = text_file.read()
        text_file.close()
        return self.execute_script(data)

    def plotter(self) -> None:
        """Return ``ansys.tools.visualization_interface.Plotter`` object."""
        if not HAS_ANSYS_VIZ:
            warnings.warn(
                "Installation of viz option required! Use pip install ansys-mechanical-core[viz]"
            )
            return

        if self.version < 242:
            warnings.warn("Plotting is only supported with version 2024R2 and later!")
            return

        # TODO Check if anything loaded inside app or else show warning and return

        from ansys.mechanical.core.embedding.viz.embedding_plotter import to_plotter

        return to_plotter(self)

    def plot(self) -> None:
        """Visualize the model in 3d.

        Requires installation using the viz option. E.g.
        pip install ansys-mechanical-core[viz]

        Examples
        --------
        >>> from ansys.mechanical.core import App
        >>> app = App()
        >>> app.open("path/to/file.mechdat")
        >>> app.plot()
        """
        _plotter = self.plotter()

        if _plotter is None:
            return

        return _plotter.show()

    @property
    def poster(self) -> Poster:
        """Returns an instance of Poster."""
        if self._poster is None:
            self._poster = Poster()
        return self._poster

    @property
    def DataModel(self) -> Ansys.Mechanical.DataModel.Interfaces.DataModelObject:
        """Return the DataModel."""
        return GetterWrapper(self._app, lambda app: app.DataModel)

    @property
    def ExtAPI(self) -> Ansys.ACT.Interfaces.Mechanical.IMechanicalExtAPI:
        """Return the ExtAPI object."""
        return GetterWrapper(self._app, lambda app: app.ExtAPI)

    @property
    def Tree(self) -> Ansys.ACT.Automation.Mechanical.Tree:
        """Return the Tree object."""
        return GetterWrapper(self._app, lambda app: app.DataModel.Tree)

    @property
    def Model(self) -> Ansys.ACT.Automation.Mechanical.Model:
        """Return the Model object."""
        return GetterWrapper(self._app, lambda app: app.DataModel.Project.Model)

    @property
    def Graphics(self) -> Ansys.ACT.Common.Graphics.MechanicalGraphicsWrapper:
        """Return the Graphics object."""
        return GetterWrapper(self._app, lambda app: app.ExtAPI.Graphics)

    @property
    def readonly(self):
        """Return whether the Mechanical object is read-only."""
        import Ansys

        return Ansys.ACT.Mechanical.MechanicalAPI.Instance.ReadOnlyMode

    @property
    def version(self):
        """Returns the version of the app."""
        return self._version

    @property
    def project_directory(self):
        """Returns the current project directory."""
        return self.DataModel.Project.ProjectDirectory

    @property
    def messages(self):
        """Lazy-load the MessageManager."""
        if self._messages is None:
            self._messages = MessageManager(self._app)
        self._messages._update_messages_cache()
        return self._messages

    def _share(self, other) -> None:
        """Shares the state of self with other.

        Other is another instance of App.
        This is used when the BUILDING_GALLERY flag is on.
        In that mode, multiple instance of App are used, but
        they all point to the same underlying application
        object. Because of that, special care needs to be
        taken to properly share the state. Other will be
        a "weak reference", which doesn't own anything.
        """
        # the other app is not expecting to have a project
        # already loaded
        self.new()

        # set up the type hint (typing.Self is python3.11+)
        other: App = other

        # copy `self` state to other.
        other._app = self._app
        other._version = self._version
        other._poster = self._poster
        other._updated_scopes = self._updated_scopes

        # all events will be handled by the original App instance
        other._subscribed = False

        # finally, set the other disposed flag to be true
        # so that the shutdown sequence isn't duplicated
        other._disposed = True

    def _subscribe(self):
        try:
            # This will throw an error when using pythonnet because
            # EventSource isn't defined on the IApplication interface
            self.ExtAPI.Application.EventSource.OnWorkbenchReady += self._on_workbench_ready
            self._subscribed = True
        except:
            self._subscribed = False

    def _unsubscribe(self):
        if not self._subscribed:
            return
        self._subscribed = False
        self.ExtAPI.Application.EventSource.OnWorkbenchReady -= self._on_workbench_ready

    def _on_workbench_ready(self, sender, args) -> None:
        self._update_all_globals()

    def update_globals(
        self, globals_dict: typing.Dict[str, typing.Any], enums: bool = True
    ) -> None:
        """Update global variables.

        When scripting inside Mechanical, the Mechanical UI automatically
        sets global variables in Python. PyMechanical cannot do that automatically,
        but this method can be used.

        By default, all enums will be imported too. To avoid including enums, set
        the `enums` argument to False.

        Examples
        --------
        >>> from ansys.mechanical.core import App
        >>> app = App()
        >>> app.update_globals(globals())
        """
        self._updated_scopes.append(globals_dict)
        globals_dict.update(global_variables(self, enums))

    def _update_all_globals(self) -> None:
        for scope in self._updated_scopes:
            scope.update(global_entry_points(self))

    def _print_tree(self, node, max_lines, lines_count, indentation):
        """Recursively print till provided maximum lines limit.

        Each object in the tree is expected to have the following attributes:
         - Name: The name of the object.
         - Suppressed : Print as suppressed, if object is suppressed.
         - Children: Checks if object have children.
           Each child node is expected to have the all these attributes.

        Parameters
        ----------
        lines_count: int, optional
            The current count of lines printed. Default is 0.
        indentation: str, optional
            The indentation string used for printing the tree structure. Default is "".
        """
        if lines_count >= max_lines and max_lines != -1:
            print(f"... truncating after {max_lines} lines")
            return lines_count

        if not hasattr(node, "Name"):
            raise AttributeError("Object must have a 'Name' attribute")

        node_name = node.Name
        if hasattr(node, "Suppressed") and node.Suppressed is True:
            node_name += " (Suppressed)"
        if hasattr(node, "ObjectState"):
            if str(node.ObjectState) == "UnderDefined":
                node_name += " (?)"
            elif str(node.ObjectState) == "Solved" or str(node.ObjectState) == "FullyDefined":
                node_name += " (✓)"
            elif str(node.ObjectState) == "NotSolved" or str(node.ObjectState) == "Obsolete":
                node_name += " (⚡︎)"
            elif str(node.ObjectState) == "SolveFailed":
                node_name += " (✕)"
        print(f"{indentation}├── {node_name}")
        lines_count += 1

        if lines_count >= max_lines and max_lines != -1:
            print(f"... truncating after {max_lines} lines")
            return lines_count

        if hasattr(node, "Children") and node.Children is not None and node.Children.Count > 0:
            for child in node.Children:
                lines_count = self._print_tree(child, max_lines, lines_count, indentation + "|  ")
                if lines_count >= max_lines and max_lines != -1:
                    break

        return lines_count

    def print_tree(self, node=None, max_lines=80, lines_count=0, indentation=""):
        """
        Print the hierarchical tree representation of the Mechanical project structure.

        Parameters
        ----------
        node: DataModel object, optional
            The starting object of the tree.
        max_lines: int, optional
            The maximum number of lines to print. Default is 80. If set to -1, no limit is applied.

        Raises
        ------
        AttributeError
            If the node does not have the required attributes.

        Examples
        --------
        >>> from ansys.mechanical.core import App
        >>> app = App()
        >>> app.update_globals(globals())
        >>> app.print_tree()
        ... ├── Project
        ... |  ├── Model
        ... |  |  ├── Geometry Imports (⚡︎)
        ... |  |  ├── Geometry (?)
        ... |  |  ├── Materials (✓)
        ... |  |  ├── Coordinate Systems (✓)
        ... |  |  |  ├── Global Coordinate System (✓)
        ... |  |  ├── Remote Points (✓)
        ... |  |  ├── Mesh (?)

        >>> app.print_tree(Model, 3)
        ... ├── Model
        ... |  ├── Geometry Imports (⚡︎)
        ... |  ├── Geometry (?)
        ... ... truncating after 3 lines

        >>> app.print_tree(max_lines=2)
        ... ├── Project
        ... |  ├── Model
        ... ... truncating after 2 lines
        """
        if node is None:
            node = self.DataModel.Project

        self._print_tree(node, max_lines, lines_count, indentation)
=======
# Copyright (C) 2022 - 2025 ANSYS, Inc. and/or its affiliates.
# SPDX-License-Identifier: MIT
#
#
# Permission is hereby granted, free of charge, to any person obtaining a copy
# of this software and associated documentation files (the "Software"), to deal
# in the Software without restriction, including without limitation the rights
# to use, copy, modify, merge, publish, distribute, sublicense, and/or sell
# copies of the Software, and to permit persons to whom the Software is
# furnished to do so, subject to the following conditions:
#
# The above copyright notice and this permission notice shall be included in all
# copies or substantial portions of the Software.
#
# THE SOFTWARE IS PROVIDED "AS IS", WITHOUT WARRANTY OF ANY KIND, EXPRESS OR
# IMPLIED, INCLUDING BUT NOT LIMITED TO THE WARRANTIES OF MERCHANTABILITY,
# FITNESS FOR A PARTICULAR PURPOSE AND NONINFRINGEMENT. IN NO EVENT SHALL THE
# AUTHORS OR COPYRIGHT HOLDERS BE LIABLE FOR ANY CLAIM, DAMAGES OR OTHER
# LIABILITY, WHETHER IN AN ACTION OF CONTRACT, TORT OR OTHERWISE, ARISING FROM,
# OUT OF OR IN CONNECTION WITH THE SOFTWARE OR THE USE OR OTHER DEALINGS IN THE
# SOFTWARE.

"""Main application class for embedded Mechanical."""
from __future__ import annotations

import atexit
import os
from pathlib import Path
import shutil
import typing
import warnings

from ansys.mechanical.core.embedding import initializer, runtime
from ansys.mechanical.core.embedding.addins import AddinConfiguration
from ansys.mechanical.core.embedding.appdata import UniqueUserProfile
from ansys.mechanical.core.embedding.imports import global_entry_points, global_variables
from ansys.mechanical.core.embedding.poster import Poster
from ansys.mechanical.core.embedding.ui import launch_ui
from ansys.mechanical.core.embedding.warnings import connect_warnings, disconnect_warnings

if typing.TYPE_CHECKING:
    # Make sure to run ``ansys-mechanical-ideconfig`` to add the autocomplete settings to VS Code
    # Run ``ansys-mechanical-ideconfig --help`` for more information
    import Ansys  # pragma: no cover

try:
    import ansys.tools.visualization_interface  # noqa: F401

    HAS_ANSYS_VIZ = True
    """Whether or not PyVista exists."""
except ImportError:
    HAS_ANSYS_VIZ = False


def _get_default_addin_configuration() -> AddinConfiguration:
    configuration = AddinConfiguration()
    return configuration


INSTANCES = []
"""List of instances."""


def _dispose_embedded_app(instances):  # pragma: nocover
    if len(instances) > 0:
        instance = instances[0]
        instance._dispose()


def _cleanup_private_appdata(profile: UniqueUserProfile):
    profile.cleanup()


def _start_application(configuration: AddinConfiguration, version, db_file) -> "App":
    import clr

    clr.AddReference("Ansys.Mechanical.Embedding")
    import Ansys

    if configuration.no_act_addins:
        os.environ["ANSYS_MECHANICAL_STANDALONE_NO_ACT_EXTENSIONS"] = "1"

    addin_configuration_name = configuration.addin_configuration
    # Starting with version 241 we can pass a configuration name to the constructor
    # of Application
    if int(version) >= 241:
        return Ansys.Mechanical.Embedding.Application(db_file, addin_configuration_name)
    else:
        return Ansys.Mechanical.Embedding.Application(db_file)


class GetterWrapper(object):
    """Wrapper class around an attribute of an object."""

    def __init__(self, obj, getter):
        """Create a new instance of GetterWrapper."""
        # immortal class which provides wrapped object
        self.__dict__["_immortal_object"] = obj
        # function to get the wrapped object from the immortal class
        self.__dict__["_get_wrapped_object"] = getter

    def __getattr__(self, attr):
        """Wrap getters to the wrapped object."""
        if attr in self.__dict__:
            return getattr(self, attr)
        return getattr(self._get_wrapped_object(self._immortal_object), attr)

    def __setattr__(self, attr, value):
        """Wrap setters to the wrapped object."""
        if attr in self.__dict__:
            setattr(self, attr, value)
        setattr(self._get_wrapped_object(self._immortal_object), attr, value)


class App:
    """Mechanical embedding Application.

    Parameters
    ----------
    db_file : str, optional
        Path to a mechanical database file (.mechdat or .mechdb).
    version : int, optional
        Version number of the Mechanical application.
    private_appdata : bool, optional
        Setting for a temporary AppData directory. Default is False.
        Enables running parallel instances of Mechanical.
    config : AddinConfiguration, optional
        Configuration for addins. By default "Mechanical" is used and ACT Addins are disabled.
    copy_profile : bool, optional
        Whether to copy the user profile when private_appdata is True. Default is True.

    Examples
    --------
    Create App with Mechanical project file and version:

    >>> from ansys.mechanical.core import App
    >>> app = App(db_file="path/to/file.mechdat", version=251)

    Disable copying the user profile when private appdata is enabled

    >>> app = App(private_appdata=True, copy_profile=False)

    Create App with "Mechanical" configuration and no ACT Addins

    >>> from ansys.mechanical.core.embedding import AddinConfiguration
    >>> from ansys.mechanical.core import App
    >>> config = AddinConfiguration("Mechanical")
    >>> config.no_act_addins = True
    >>> app = App(config=config)
    """

    def __init__(self, db_file=None, private_appdata=False, **kwargs):
        """Construct an instance of the mechanical Application."""
        global INSTANCES
        from ansys.mechanical.core import BUILDING_GALLERY

        if BUILDING_GALLERY:
            if len(INSTANCES) != 0:
                instance: App = INSTANCES[0]
                instance._share(self)
                if db_file is not None:
                    self.open(db_file)
                return
        if len(INSTANCES) > 0:
            raise Exception("Cannot have more than one embedded mechanical instance!")
        version = kwargs.get("version")
        if version is not None:
            try:
                version = int(version)
            except ValueError:
                raise ValueError(
                    "The version must be an integer or of type that can be converted to an integer."
                )
        self._version = initializer.initialize(version)
        configuration = kwargs.get("config", _get_default_addin_configuration())

        if private_appdata:
            copy_profile = kwargs.get("copy_profile", True)
            new_profile_name = f"PyMechanical-{os.getpid()}"
            profile = UniqueUserProfile(new_profile_name, copy_profile=copy_profile)
            profile.update_environment(os.environ)
            atexit.register(_cleanup_private_appdata, profile)

        runtime.initialize(self._version)
        self._app = _start_application(configuration, self._version, db_file)
        connect_warnings(self)
        self._poster = None

        self._disposed = False
        atexit.register(_dispose_embedded_app, INSTANCES)
        INSTANCES.append(self)
        self._updated_scopes: typing.List[typing.Dict[str, typing.Any]] = []
        self._subscribe()

    def __repr__(self):
        """Get the product info."""
        import clr

        clr.AddReference("Ansys.Mechanical.Application")
        import Ansys

        return Ansys.Mechanical.Application.ProductInfo.ProductInfoAsString

    def __enter__(self):  # pragma: no cover
        """Enter the scope."""
        return self

    def __exit__(self, exc_type, exc_val, exc_tb):  # pragma: no cover
        """Exit the scope."""
        self._dispose()

    def _dispose(self):
        if self._disposed:
            return
        self._unsubscribe()
        disconnect_warnings(self)
        self._app.Dispose()
        self._disposed = True

    def open(self, db_file, remove_lock=False):
        """Open the db file.

        Parameters
        ----------
        db_file : str
            Path to a Mechanical database file (.mechdat or .mechdb).
        remove_lock : bool, optional
            Whether or not to remove the lock file if it exists before opening the project file.
        """
        if remove_lock:
            lock_file = Path(self.DataModel.Project.ProjectDirectory) / ".mech_lock"
            # Remove the lock file if it exists before opening the project file
            if lock_file.exists():
                warnings.warn(
                    f"Removing the lock file, {lock_file}, before opening the project. \
This may corrupt the project file.",
                    UserWarning,
                    stacklevel=2,
                )
                lock_file.unlink()

        self.DataModel.Project.Open(db_file)

    def save(self, path=None):
        """Save the project."""
        if path is not None:
            self.DataModel.Project.Save(path)
        else:
            self.DataModel.Project.Save()

    def save_as(self, path: str, overwrite: bool = False):
        """
        Save the project as a new file.

        If the `overwrite` flag is enabled, the current saved file is replaced with the new file.

        Parameters
        ----------
        path : str
            The path where the file needs to be saved.
        overwrite : bool, optional
            Whether the file should be overwritten if it already exists (default is False).

        Raises
        ------
        Exception
            If the file already exists at the specified path and `overwrite` is False.

        Notes
        -----
        For version 232, if `overwrite` is True, the existing file and its associated directory
        (if any) will be removed before saving the new file.
        """
        if not os.path.exists(path):
            self.DataModel.Project.SaveAs(path)
            return

        if not overwrite:
            raise Exception(
                f"File already exists in {path}, Use ``overwrite`` flag to "
                "replace the existing file."
            )
        if self.version < 241:  # pragma: no cover
            file_name = os.path.basename(path)
            file_dir = os.path.dirname(path)
            associated_dir = os.path.join(file_dir, os.path.splitext(file_name)[0] + "_Mech_Files")

            # Remove existing files and associated folder
            os.remove(path)
            if os.path.exists(associated_dir):
                shutil.rmtree(associated_dir)
            # Save the new file
            self.DataModel.Project.SaveAs(path)
        else:
            self.DataModel.Project.SaveAs(path, overwrite)

    def launch_gui(self, delete_tmp_on_close: bool = True, dry_run: bool = False):
        """Launch the GUI."""
        launch_ui(self, delete_tmp_on_close, dry_run)

    def new(self):
        """Clear to a new application."""
        self.DataModel.Project.New()

    def close(self):
        """Close the active project."""
        # Call New() to remove the lock file of the
        # current project on close.
        self.DataModel.Project.New()

    def exit(self):
        """Exit the application."""
        self._unsubscribe()
        if self.version < 241:
            self.ExtAPI.Application.Close()
        else:
            self.ExtAPI.Application.Exit()

    def execute_script(self, script: str) -> typing.Any:
        """Execute the given script with the internal IronPython engine."""
        SCRIPT_SCOPE = "pymechanical-internal"
        if not hasattr(self, "script_engine"):
            import clr

            clr.AddReference("Ansys.Mechanical.Scripting")
            import Ansys

            engine_type = Ansys.Mechanical.Scripting.ScriptEngineType.IronPython
            script_engine = Ansys.Mechanical.Scripting.EngineFactory.CreateEngine(engine_type)
            empty_scope = False
            debug_mode = False
            script_engine.CreateScope(SCRIPT_SCOPE, empty_scope, debug_mode)
            self.script_engine = script_engine
        light_mode = True
        args = None
        rets = None
        script_result = self.script_engine.ExecuteCode(script, SCRIPT_SCOPE, light_mode, args, rets)
        error_msg = f"Failed to execute the script"
        if script_result is None:
            raise Exception(error_msg)
        if script_result.Error is not None:
            error_msg += f": {script_result.Error.Message}"
            raise Exception(error_msg)
        return script_result.Value

    def execute_script_from_file(self, file_path=None):
        """Execute the given script from file with the internal IronPython engine."""
        text_file = open(file_path, "r", encoding="utf-8")
        data = text_file.read()
        text_file.close()
        return self.execute_script(data)

    def plotter(self) -> None:
        """Return ``ansys.tools.visualization_interface.Plotter`` object."""
        if not HAS_ANSYS_VIZ:
            warnings.warn(
                "Installation of viz option required! Use pip install ansys-mechanical-core[viz]"
            )
            return

        if self.version < 242:
            warnings.warn("Plotting is only supported with version 2024R2 and later!")
            return

        # TODO Check if anything loaded inside app or else show warning and return

        from ansys.mechanical.core.embedding.viz.embedding_plotter import to_plotter

        return to_plotter(self)

    def plot(self) -> None:
        """Visualize the model in 3d.

        Requires installation using the viz option. E.g.
        pip install ansys-mechanical-core[viz]

        Examples
        --------
        >>> from ansys.mechanical.core import App
        >>> app = App()
        >>> app.open("path/to/file.mechdat")
        >>> app.plot()
        """
        _plotter = self.plotter()

        if _plotter is None:
            return

        return _plotter.show()

    @property
    def poster(self) -> Poster:
        """Returns an instance of Poster."""
        if self._poster is None:
            self._poster = Poster()
        return self._poster

    @property
    def DataModel(self) -> Ansys.Mechanical.DataModel.Interfaces.DataModelObject:
        """Return the DataModel."""
        return GetterWrapper(self._app, lambda app: app.DataModel)

    @property
    def ExtAPI(self) -> Ansys.ACT.Interfaces.Mechanical.IMechanicalExtAPI:
        """Return the ExtAPI object."""
        return GetterWrapper(self._app, lambda app: app.ExtAPI)

    @property
    def Tree(self) -> Ansys.ACT.Automation.Mechanical.Tree:
        """Return the Tree object."""
        return GetterWrapper(self._app, lambda app: app.DataModel.Tree)

    @property
    def Model(self) -> Ansys.ACT.Automation.Mechanical.Model:
        """Return the Model object."""
        return GetterWrapper(self._app, lambda app: app.DataModel.Project.Model)

    @property
    def Graphics(self) -> Ansys.ACT.Common.Graphics.MechanicalGraphicsWrapper:
        """Return the Graphics object."""
        return GetterWrapper(self._app, lambda app: app.ExtAPI.Graphics)

    @property
    def readonly(self):
        """Return whether the Mechanical object is read-only."""
        import Ansys

        return Ansys.ACT.Mechanical.MechanicalAPI.Instance.ReadOnlyMode

    @property
    def version(self):
        """Returns the version of the app."""
        return self._version

    @property
    def project_directory(self):
        """Returns the current project directory."""
        return self.DataModel.Project.ProjectDirectory

    def _share(self, other) -> None:
        """Shares the state of self with other.

        Other is another instance of App.
        This is used when the BUILDING_GALLERY flag is on.
        In that mode, multiple instance of App are used, but
        they all point to the same underlying application
        object. Because of that, special care needs to be
        taken to properly share the state. Other will be
        a "weak reference", which doesn't own anything.
        """
        # the other app is not expecting to have a project
        # already loaded
        self.new()

        # set up the type hint (typing.Self is python3.11+)
        other: App = other

        # copy `self` state to other.
        other._app = self._app
        other._version = self._version
        other._poster = self._poster
        other._updated_scopes = self._updated_scopes

        # all events will be handled by the original App instance
        other._subscribed = False

        # finally, set the other disposed flag to be true
        # so that the shutdown sequence isn't duplicated
        other._disposed = True

    def _subscribe(self):
        try:
            # This will throw an error when using pythonnet because
            # EventSource isn't defined on the IApplication interface
            self.ExtAPI.Application.EventSource.OnWorkbenchReady += self._on_workbench_ready
            self._subscribed = True
        except:
            self._subscribed = False

    def _unsubscribe(self):
        if not self._subscribed:
            return
        self._subscribed = False
        self.ExtAPI.Application.EventSource.OnWorkbenchReady -= self._on_workbench_ready

    def _on_workbench_ready(self, sender, args) -> None:
        self._update_all_globals()

    def update_globals(
        self, globals_dict: typing.Dict[str, typing.Any], enums: bool = True
    ) -> None:
        """Update global variables.

        When scripting inside Mechanical, the Mechanical UI automatically
        sets global variables in Python. PyMechanical cannot do that automatically,
        but this method can be used.

        By default, all enums will be imported too. To avoid including enums, set
        the `enums` argument to False.

        Examples
        --------
        >>> from ansys.mechanical.core import App
        >>> app = App()
        >>> app.update_globals(globals())
        """
        self._updated_scopes.append(globals_dict)
        globals_dict.update(global_variables(self, enums))

    def _update_all_globals(self) -> None:
        for scope in self._updated_scopes:
            scope.update(global_entry_points(self))

    def _print_tree(self, node, max_lines, lines_count, indentation):
        """Recursively print till provided maximum lines limit.

        Each object in the tree is expected to have the following attributes:
         - Name: The name of the object.
         - Suppressed : Print as suppressed, if object is suppressed.
         - Children: Checks if object have children.
           Each child node is expected to have the all these attributes.

        Parameters
        ----------
        lines_count: int, optional
            The current count of lines printed. Default is 0.
        indentation: str, optional
            The indentation string used for printing the tree structure. Default is "".
        """
        if lines_count >= max_lines and max_lines != -1:
            print(f"... truncating after {max_lines} lines")
            return lines_count

        if not hasattr(node, "Name"):
            raise AttributeError("Object must have a 'Name' attribute")

        node_name = node.Name
        if hasattr(node, "Suppressed") and node.Suppressed is True:
            node_name += " (Suppressed)"
        if hasattr(node, "ObjectState"):
            if str(node.ObjectState) == "UnderDefined":
                node_name += " (?)"
            elif str(node.ObjectState) == "Solved" or str(node.ObjectState) == "FullyDefined":
                node_name += " (✓)"
            elif str(node.ObjectState) == "NotSolved" or str(node.ObjectState) == "Obsolete":
                node_name += " (⚡︎)"
            elif str(node.ObjectState) == "SolveFailed":
                node_name += " (✕)"
        print(f"{indentation}├── {node_name}")
        lines_count += 1

        if lines_count >= max_lines and max_lines != -1:
            print(f"... truncating after {max_lines} lines")
            return lines_count

        if hasattr(node, "Children") and node.Children is not None and node.Children.Count > 0:
            for child in node.Children:
                lines_count = self._print_tree(child, max_lines, lines_count, indentation + "|  ")
                if lines_count >= max_lines and max_lines != -1:
                    break

        return lines_count

    def print_tree(self, node=None, max_lines=80, lines_count=0, indentation=""):
        """
        Print the hierarchical tree representation of the Mechanical project structure.

        Parameters
        ----------
        node: DataModel object, optional
            The starting object of the tree.
        max_lines: int, optional
            The maximum number of lines to print. Default is 80. If set to -1, no limit is applied.

        Raises
        ------
        AttributeError
            If the node does not have the required attributes.

        Examples
        --------
        >>> from ansys.mechanical.core import App
        >>> app = App()
        >>> app.update_globals(globals())
        >>> app.print_tree()
        ... ├── Project
        ... |  ├── Model
        ... |  |  ├── Geometry Imports (⚡︎)
        ... |  |  ├── Geometry (?)
        ... |  |  ├── Materials (✓)
        ... |  |  ├── Coordinate Systems (✓)
        ... |  |  |  ├── Global Coordinate System (✓)
        ... |  |  ├── Remote Points (✓)
        ... |  |  ├── Mesh (?)

        >>> app.print_tree(Model, 3)
        ... ├── Model
        ... |  ├── Geometry Imports (⚡︎)
        ... |  ├── Geometry (?)
        ... ... truncating after 3 lines

        >>> app.print_tree(max_lines=2)
        ... ├── Project
        ... |  ├── Model
        ... ... truncating after 2 lines
        """
        if node is None:
            node = self.DataModel.Project

        self._print_tree(node, max_lines, lines_count, indentation)
>>>>>>> b38e3c46
<|MERGE_RESOLUTION|>--- conflicted
+++ resolved
@@ -1,4 +1,3 @@
-<<<<<<< HEAD
 # Copyright (C) 2022 - 2025 ANSYS, Inc. and/or its affiliates.
 # SPDX-License-Identifier: MIT
 #
@@ -183,8 +182,8 @@
             profile.update_environment(os.environ)
             atexit.register(_cleanup_private_appdata, profile)
 
+        runtime.initialize(self._version)
         self._app = _start_application(configuration, self._version, db_file)
-        runtime.initialize(self._version)
         connect_warnings(self)
         self._poster = None
 
@@ -618,616 +617,4 @@
         if node is None:
             node = self.DataModel.Project
 
-        self._print_tree(node, max_lines, lines_count, indentation)
-=======
-# Copyright (C) 2022 - 2025 ANSYS, Inc. and/or its affiliates.
-# SPDX-License-Identifier: MIT
-#
-#
-# Permission is hereby granted, free of charge, to any person obtaining a copy
-# of this software and associated documentation files (the "Software"), to deal
-# in the Software without restriction, including without limitation the rights
-# to use, copy, modify, merge, publish, distribute, sublicense, and/or sell
-# copies of the Software, and to permit persons to whom the Software is
-# furnished to do so, subject to the following conditions:
-#
-# The above copyright notice and this permission notice shall be included in all
-# copies or substantial portions of the Software.
-#
-# THE SOFTWARE IS PROVIDED "AS IS", WITHOUT WARRANTY OF ANY KIND, EXPRESS OR
-# IMPLIED, INCLUDING BUT NOT LIMITED TO THE WARRANTIES OF MERCHANTABILITY,
-# FITNESS FOR A PARTICULAR PURPOSE AND NONINFRINGEMENT. IN NO EVENT SHALL THE
-# AUTHORS OR COPYRIGHT HOLDERS BE LIABLE FOR ANY CLAIM, DAMAGES OR OTHER
-# LIABILITY, WHETHER IN AN ACTION OF CONTRACT, TORT OR OTHERWISE, ARISING FROM,
-# OUT OF OR IN CONNECTION WITH THE SOFTWARE OR THE USE OR OTHER DEALINGS IN THE
-# SOFTWARE.
-
-"""Main application class for embedded Mechanical."""
-from __future__ import annotations
-
-import atexit
-import os
-from pathlib import Path
-import shutil
-import typing
-import warnings
-
-from ansys.mechanical.core.embedding import initializer, runtime
-from ansys.mechanical.core.embedding.addins import AddinConfiguration
-from ansys.mechanical.core.embedding.appdata import UniqueUserProfile
-from ansys.mechanical.core.embedding.imports import global_entry_points, global_variables
-from ansys.mechanical.core.embedding.poster import Poster
-from ansys.mechanical.core.embedding.ui import launch_ui
-from ansys.mechanical.core.embedding.warnings import connect_warnings, disconnect_warnings
-
-if typing.TYPE_CHECKING:
-    # Make sure to run ``ansys-mechanical-ideconfig`` to add the autocomplete settings to VS Code
-    # Run ``ansys-mechanical-ideconfig --help`` for more information
-    import Ansys  # pragma: no cover
-
-try:
-    import ansys.tools.visualization_interface  # noqa: F401
-
-    HAS_ANSYS_VIZ = True
-    """Whether or not PyVista exists."""
-except ImportError:
-    HAS_ANSYS_VIZ = False
-
-
-def _get_default_addin_configuration() -> AddinConfiguration:
-    configuration = AddinConfiguration()
-    return configuration
-
-
-INSTANCES = []
-"""List of instances."""
-
-
-def _dispose_embedded_app(instances):  # pragma: nocover
-    if len(instances) > 0:
-        instance = instances[0]
-        instance._dispose()
-
-
-def _cleanup_private_appdata(profile: UniqueUserProfile):
-    profile.cleanup()
-
-
-def _start_application(configuration: AddinConfiguration, version, db_file) -> "App":
-    import clr
-
-    clr.AddReference("Ansys.Mechanical.Embedding")
-    import Ansys
-
-    if configuration.no_act_addins:
-        os.environ["ANSYS_MECHANICAL_STANDALONE_NO_ACT_EXTENSIONS"] = "1"
-
-    addin_configuration_name = configuration.addin_configuration
-    # Starting with version 241 we can pass a configuration name to the constructor
-    # of Application
-    if int(version) >= 241:
-        return Ansys.Mechanical.Embedding.Application(db_file, addin_configuration_name)
-    else:
-        return Ansys.Mechanical.Embedding.Application(db_file)
-
-
-class GetterWrapper(object):
-    """Wrapper class around an attribute of an object."""
-
-    def __init__(self, obj, getter):
-        """Create a new instance of GetterWrapper."""
-        # immortal class which provides wrapped object
-        self.__dict__["_immortal_object"] = obj
-        # function to get the wrapped object from the immortal class
-        self.__dict__["_get_wrapped_object"] = getter
-
-    def __getattr__(self, attr):
-        """Wrap getters to the wrapped object."""
-        if attr in self.__dict__:
-            return getattr(self, attr)
-        return getattr(self._get_wrapped_object(self._immortal_object), attr)
-
-    def __setattr__(self, attr, value):
-        """Wrap setters to the wrapped object."""
-        if attr in self.__dict__:
-            setattr(self, attr, value)
-        setattr(self._get_wrapped_object(self._immortal_object), attr, value)
-
-
-class App:
-    """Mechanical embedding Application.
-
-    Parameters
-    ----------
-    db_file : str, optional
-        Path to a mechanical database file (.mechdat or .mechdb).
-    version : int, optional
-        Version number of the Mechanical application.
-    private_appdata : bool, optional
-        Setting for a temporary AppData directory. Default is False.
-        Enables running parallel instances of Mechanical.
-    config : AddinConfiguration, optional
-        Configuration for addins. By default "Mechanical" is used and ACT Addins are disabled.
-    copy_profile : bool, optional
-        Whether to copy the user profile when private_appdata is True. Default is True.
-
-    Examples
-    --------
-    Create App with Mechanical project file and version:
-
-    >>> from ansys.mechanical.core import App
-    >>> app = App(db_file="path/to/file.mechdat", version=251)
-
-    Disable copying the user profile when private appdata is enabled
-
-    >>> app = App(private_appdata=True, copy_profile=False)
-
-    Create App with "Mechanical" configuration and no ACT Addins
-
-    >>> from ansys.mechanical.core.embedding import AddinConfiguration
-    >>> from ansys.mechanical.core import App
-    >>> config = AddinConfiguration("Mechanical")
-    >>> config.no_act_addins = True
-    >>> app = App(config=config)
-    """
-
-    def __init__(self, db_file=None, private_appdata=False, **kwargs):
-        """Construct an instance of the mechanical Application."""
-        global INSTANCES
-        from ansys.mechanical.core import BUILDING_GALLERY
-
-        if BUILDING_GALLERY:
-            if len(INSTANCES) != 0:
-                instance: App = INSTANCES[0]
-                instance._share(self)
-                if db_file is not None:
-                    self.open(db_file)
-                return
-        if len(INSTANCES) > 0:
-            raise Exception("Cannot have more than one embedded mechanical instance!")
-        version = kwargs.get("version")
-        if version is not None:
-            try:
-                version = int(version)
-            except ValueError:
-                raise ValueError(
-                    "The version must be an integer or of type that can be converted to an integer."
-                )
-        self._version = initializer.initialize(version)
-        configuration = kwargs.get("config", _get_default_addin_configuration())
-
-        if private_appdata:
-            copy_profile = kwargs.get("copy_profile", True)
-            new_profile_name = f"PyMechanical-{os.getpid()}"
-            profile = UniqueUserProfile(new_profile_name, copy_profile=copy_profile)
-            profile.update_environment(os.environ)
-            atexit.register(_cleanup_private_appdata, profile)
-
-        runtime.initialize(self._version)
-        self._app = _start_application(configuration, self._version, db_file)
-        connect_warnings(self)
-        self._poster = None
-
-        self._disposed = False
-        atexit.register(_dispose_embedded_app, INSTANCES)
-        INSTANCES.append(self)
-        self._updated_scopes: typing.List[typing.Dict[str, typing.Any]] = []
-        self._subscribe()
-
-    def __repr__(self):
-        """Get the product info."""
-        import clr
-
-        clr.AddReference("Ansys.Mechanical.Application")
-        import Ansys
-
-        return Ansys.Mechanical.Application.ProductInfo.ProductInfoAsString
-
-    def __enter__(self):  # pragma: no cover
-        """Enter the scope."""
-        return self
-
-    def __exit__(self, exc_type, exc_val, exc_tb):  # pragma: no cover
-        """Exit the scope."""
-        self._dispose()
-
-    def _dispose(self):
-        if self._disposed:
-            return
-        self._unsubscribe()
-        disconnect_warnings(self)
-        self._app.Dispose()
-        self._disposed = True
-
-    def open(self, db_file, remove_lock=False):
-        """Open the db file.
-
-        Parameters
-        ----------
-        db_file : str
-            Path to a Mechanical database file (.mechdat or .mechdb).
-        remove_lock : bool, optional
-            Whether or not to remove the lock file if it exists before opening the project file.
-        """
-        if remove_lock:
-            lock_file = Path(self.DataModel.Project.ProjectDirectory) / ".mech_lock"
-            # Remove the lock file if it exists before opening the project file
-            if lock_file.exists():
-                warnings.warn(
-                    f"Removing the lock file, {lock_file}, before opening the project. \
-This may corrupt the project file.",
-                    UserWarning,
-                    stacklevel=2,
-                )
-                lock_file.unlink()
-
-        self.DataModel.Project.Open(db_file)
-
-    def save(self, path=None):
-        """Save the project."""
-        if path is not None:
-            self.DataModel.Project.Save(path)
-        else:
-            self.DataModel.Project.Save()
-
-    def save_as(self, path: str, overwrite: bool = False):
-        """
-        Save the project as a new file.
-
-        If the `overwrite` flag is enabled, the current saved file is replaced with the new file.
-
-        Parameters
-        ----------
-        path : str
-            The path where the file needs to be saved.
-        overwrite : bool, optional
-            Whether the file should be overwritten if it already exists (default is False).
-
-        Raises
-        ------
-        Exception
-            If the file already exists at the specified path and `overwrite` is False.
-
-        Notes
-        -----
-        For version 232, if `overwrite` is True, the existing file and its associated directory
-        (if any) will be removed before saving the new file.
-        """
-        if not os.path.exists(path):
-            self.DataModel.Project.SaveAs(path)
-            return
-
-        if not overwrite:
-            raise Exception(
-                f"File already exists in {path}, Use ``overwrite`` flag to "
-                "replace the existing file."
-            )
-        if self.version < 241:  # pragma: no cover
-            file_name = os.path.basename(path)
-            file_dir = os.path.dirname(path)
-            associated_dir = os.path.join(file_dir, os.path.splitext(file_name)[0] + "_Mech_Files")
-
-            # Remove existing files and associated folder
-            os.remove(path)
-            if os.path.exists(associated_dir):
-                shutil.rmtree(associated_dir)
-            # Save the new file
-            self.DataModel.Project.SaveAs(path)
-        else:
-            self.DataModel.Project.SaveAs(path, overwrite)
-
-    def launch_gui(self, delete_tmp_on_close: bool = True, dry_run: bool = False):
-        """Launch the GUI."""
-        launch_ui(self, delete_tmp_on_close, dry_run)
-
-    def new(self):
-        """Clear to a new application."""
-        self.DataModel.Project.New()
-
-    def close(self):
-        """Close the active project."""
-        # Call New() to remove the lock file of the
-        # current project on close.
-        self.DataModel.Project.New()
-
-    def exit(self):
-        """Exit the application."""
-        self._unsubscribe()
-        if self.version < 241:
-            self.ExtAPI.Application.Close()
-        else:
-            self.ExtAPI.Application.Exit()
-
-    def execute_script(self, script: str) -> typing.Any:
-        """Execute the given script with the internal IronPython engine."""
-        SCRIPT_SCOPE = "pymechanical-internal"
-        if not hasattr(self, "script_engine"):
-            import clr
-
-            clr.AddReference("Ansys.Mechanical.Scripting")
-            import Ansys
-
-            engine_type = Ansys.Mechanical.Scripting.ScriptEngineType.IronPython
-            script_engine = Ansys.Mechanical.Scripting.EngineFactory.CreateEngine(engine_type)
-            empty_scope = False
-            debug_mode = False
-            script_engine.CreateScope(SCRIPT_SCOPE, empty_scope, debug_mode)
-            self.script_engine = script_engine
-        light_mode = True
-        args = None
-        rets = None
-        script_result = self.script_engine.ExecuteCode(script, SCRIPT_SCOPE, light_mode, args, rets)
-        error_msg = f"Failed to execute the script"
-        if script_result is None:
-            raise Exception(error_msg)
-        if script_result.Error is not None:
-            error_msg += f": {script_result.Error.Message}"
-            raise Exception(error_msg)
-        return script_result.Value
-
-    def execute_script_from_file(self, file_path=None):
-        """Execute the given script from file with the internal IronPython engine."""
-        text_file = open(file_path, "r", encoding="utf-8")
-        data = text_file.read()
-        text_file.close()
-        return self.execute_script(data)
-
-    def plotter(self) -> None:
-        """Return ``ansys.tools.visualization_interface.Plotter`` object."""
-        if not HAS_ANSYS_VIZ:
-            warnings.warn(
-                "Installation of viz option required! Use pip install ansys-mechanical-core[viz]"
-            )
-            return
-
-        if self.version < 242:
-            warnings.warn("Plotting is only supported with version 2024R2 and later!")
-            return
-
-        # TODO Check if anything loaded inside app or else show warning and return
-
-        from ansys.mechanical.core.embedding.viz.embedding_plotter import to_plotter
-
-        return to_plotter(self)
-
-    def plot(self) -> None:
-        """Visualize the model in 3d.
-
-        Requires installation using the viz option. E.g.
-        pip install ansys-mechanical-core[viz]
-
-        Examples
-        --------
-        >>> from ansys.mechanical.core import App
-        >>> app = App()
-        >>> app.open("path/to/file.mechdat")
-        >>> app.plot()
-        """
-        _plotter = self.plotter()
-
-        if _plotter is None:
-            return
-
-        return _plotter.show()
-
-    @property
-    def poster(self) -> Poster:
-        """Returns an instance of Poster."""
-        if self._poster is None:
-            self._poster = Poster()
-        return self._poster
-
-    @property
-    def DataModel(self) -> Ansys.Mechanical.DataModel.Interfaces.DataModelObject:
-        """Return the DataModel."""
-        return GetterWrapper(self._app, lambda app: app.DataModel)
-
-    @property
-    def ExtAPI(self) -> Ansys.ACT.Interfaces.Mechanical.IMechanicalExtAPI:
-        """Return the ExtAPI object."""
-        return GetterWrapper(self._app, lambda app: app.ExtAPI)
-
-    @property
-    def Tree(self) -> Ansys.ACT.Automation.Mechanical.Tree:
-        """Return the Tree object."""
-        return GetterWrapper(self._app, lambda app: app.DataModel.Tree)
-
-    @property
-    def Model(self) -> Ansys.ACT.Automation.Mechanical.Model:
-        """Return the Model object."""
-        return GetterWrapper(self._app, lambda app: app.DataModel.Project.Model)
-
-    @property
-    def Graphics(self) -> Ansys.ACT.Common.Graphics.MechanicalGraphicsWrapper:
-        """Return the Graphics object."""
-        return GetterWrapper(self._app, lambda app: app.ExtAPI.Graphics)
-
-    @property
-    def readonly(self):
-        """Return whether the Mechanical object is read-only."""
-        import Ansys
-
-        return Ansys.ACT.Mechanical.MechanicalAPI.Instance.ReadOnlyMode
-
-    @property
-    def version(self):
-        """Returns the version of the app."""
-        return self._version
-
-    @property
-    def project_directory(self):
-        """Returns the current project directory."""
-        return self.DataModel.Project.ProjectDirectory
-
-    def _share(self, other) -> None:
-        """Shares the state of self with other.
-
-        Other is another instance of App.
-        This is used when the BUILDING_GALLERY flag is on.
-        In that mode, multiple instance of App are used, but
-        they all point to the same underlying application
-        object. Because of that, special care needs to be
-        taken to properly share the state. Other will be
-        a "weak reference", which doesn't own anything.
-        """
-        # the other app is not expecting to have a project
-        # already loaded
-        self.new()
-
-        # set up the type hint (typing.Self is python3.11+)
-        other: App = other
-
-        # copy `self` state to other.
-        other._app = self._app
-        other._version = self._version
-        other._poster = self._poster
-        other._updated_scopes = self._updated_scopes
-
-        # all events will be handled by the original App instance
-        other._subscribed = False
-
-        # finally, set the other disposed flag to be true
-        # so that the shutdown sequence isn't duplicated
-        other._disposed = True
-
-    def _subscribe(self):
-        try:
-            # This will throw an error when using pythonnet because
-            # EventSource isn't defined on the IApplication interface
-            self.ExtAPI.Application.EventSource.OnWorkbenchReady += self._on_workbench_ready
-            self._subscribed = True
-        except:
-            self._subscribed = False
-
-    def _unsubscribe(self):
-        if not self._subscribed:
-            return
-        self._subscribed = False
-        self.ExtAPI.Application.EventSource.OnWorkbenchReady -= self._on_workbench_ready
-
-    def _on_workbench_ready(self, sender, args) -> None:
-        self._update_all_globals()
-
-    def update_globals(
-        self, globals_dict: typing.Dict[str, typing.Any], enums: bool = True
-    ) -> None:
-        """Update global variables.
-
-        When scripting inside Mechanical, the Mechanical UI automatically
-        sets global variables in Python. PyMechanical cannot do that automatically,
-        but this method can be used.
-
-        By default, all enums will be imported too. To avoid including enums, set
-        the `enums` argument to False.
-
-        Examples
-        --------
-        >>> from ansys.mechanical.core import App
-        >>> app = App()
-        >>> app.update_globals(globals())
-        """
-        self._updated_scopes.append(globals_dict)
-        globals_dict.update(global_variables(self, enums))
-
-    def _update_all_globals(self) -> None:
-        for scope in self._updated_scopes:
-            scope.update(global_entry_points(self))
-
-    def _print_tree(self, node, max_lines, lines_count, indentation):
-        """Recursively print till provided maximum lines limit.
-
-        Each object in the tree is expected to have the following attributes:
-         - Name: The name of the object.
-         - Suppressed : Print as suppressed, if object is suppressed.
-         - Children: Checks if object have children.
-           Each child node is expected to have the all these attributes.
-
-        Parameters
-        ----------
-        lines_count: int, optional
-            The current count of lines printed. Default is 0.
-        indentation: str, optional
-            The indentation string used for printing the tree structure. Default is "".
-        """
-        if lines_count >= max_lines and max_lines != -1:
-            print(f"... truncating after {max_lines} lines")
-            return lines_count
-
-        if not hasattr(node, "Name"):
-            raise AttributeError("Object must have a 'Name' attribute")
-
-        node_name = node.Name
-        if hasattr(node, "Suppressed") and node.Suppressed is True:
-            node_name += " (Suppressed)"
-        if hasattr(node, "ObjectState"):
-            if str(node.ObjectState) == "UnderDefined":
-                node_name += " (?)"
-            elif str(node.ObjectState) == "Solved" or str(node.ObjectState) == "FullyDefined":
-                node_name += " (✓)"
-            elif str(node.ObjectState) == "NotSolved" or str(node.ObjectState) == "Obsolete":
-                node_name += " (⚡︎)"
-            elif str(node.ObjectState) == "SolveFailed":
-                node_name += " (✕)"
-        print(f"{indentation}├── {node_name}")
-        lines_count += 1
-
-        if lines_count >= max_lines and max_lines != -1:
-            print(f"... truncating after {max_lines} lines")
-            return lines_count
-
-        if hasattr(node, "Children") and node.Children is not None and node.Children.Count > 0:
-            for child in node.Children:
-                lines_count = self._print_tree(child, max_lines, lines_count, indentation + "|  ")
-                if lines_count >= max_lines and max_lines != -1:
-                    break
-
-        return lines_count
-
-    def print_tree(self, node=None, max_lines=80, lines_count=0, indentation=""):
-        """
-        Print the hierarchical tree representation of the Mechanical project structure.
-
-        Parameters
-        ----------
-        node: DataModel object, optional
-            The starting object of the tree.
-        max_lines: int, optional
-            The maximum number of lines to print. Default is 80. If set to -1, no limit is applied.
-
-        Raises
-        ------
-        AttributeError
-            If the node does not have the required attributes.
-
-        Examples
-        --------
-        >>> from ansys.mechanical.core import App
-        >>> app = App()
-        >>> app.update_globals(globals())
-        >>> app.print_tree()
-        ... ├── Project
-        ... |  ├── Model
-        ... |  |  ├── Geometry Imports (⚡︎)
-        ... |  |  ├── Geometry (?)
-        ... |  |  ├── Materials (✓)
-        ... |  |  ├── Coordinate Systems (✓)
-        ... |  |  |  ├── Global Coordinate System (✓)
-        ... |  |  ├── Remote Points (✓)
-        ... |  |  ├── Mesh (?)
-
-        >>> app.print_tree(Model, 3)
-        ... ├── Model
-        ... |  ├── Geometry Imports (⚡︎)
-        ... |  ├── Geometry (?)
-        ... ... truncating after 3 lines
-
-        >>> app.print_tree(max_lines=2)
-        ... ├── Project
-        ... |  ├── Model
-        ... ... truncating after 2 lines
-        """
-        if node is None:
-            node = self.DataModel.Project
-
-        self._print_tree(node, max_lines, lines_count, indentation)
->>>>>>> b38e3c46
+        self._print_tree(node, max_lines, lines_count, indentation)