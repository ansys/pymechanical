# Copyright (C) 2022 - 2025 ANSYS, Inc. and/or its affiliates.
# SPDX-License-Identifier: MIT
#
#
# Permission is hereby granted, free of charge, to any person obtaining a copy
# of this software and associated documentation files (the "Software"), to deal
# in the Software without restriction, including without limitation the rights
# to use, copy, modify, merge, publish, distribute, sublicense, and/or sell
# copies of the Software, and to permit persons to whom the Software is
# furnished to do so, subject to the following conditions:
#
# The above copyright notice and this permission notice shall be included in all
# copies or substantial portions of the Software.
#
# THE SOFTWARE IS PROVIDED "AS IS", WITHOUT WARRANTY OF ANY KIND, EXPRESS OR
# IMPLIED, INCLUDING BUT NOT LIMITED TO THE WARRANTIES OF MERCHANTABILITY,
# FITNESS FOR A PARTICULAR PURPOSE AND NONINFRINGEMENT. IN NO EVENT SHALL THE
# AUTHORS OR COPYRIGHT HOLDERS BE LIABLE FOR ANY CLAIM, DAMAGES OR OTHER
# LIABILITY, WHETHER IN AN ACTION OF CONTRACT, TORT OR OTHERWISE, ARISING FROM,
# OUT OF OR IN CONNECTION WITH THE SOFTWARE OR THE USE OR OTHER DEALINGS IN THE
# SOFTWARE.

"""Connect to Mechanical gRPC server and issues commands."""
import atexit
from contextlib import closing
import datetime
import fnmatch
from functools import wraps
import glob
import os
import pathlib
from pathlib import Path
import socket
import subprocess  # nosec: B404
import sys
import threading
import time
import typing
from typing import Optional
import warnings
import weakref

import grpc

import ansys.api.mechanical.v0.mechanical_pb2 as mechanical_pb2
import ansys.api.mechanical.v0.mechanical_pb2_grpc as mechanical_pb2_grpc
import ansys.mechanical.core as pymechanical
from ansys.mechanical.core import LOG
from ansys.mechanical.core.errors import (
    MechanicalExitedError,
    MechanicalRuntimeError,
    VersionError,
    protect_grpc,
)
from ansys.mechanical.core.launcher import MechanicalLauncher
from ansys.mechanical.core.misc import (
    check_valid_ip,
    check_valid_port,
    check_valid_start_instance,
    threaded,
)
import ansys.tools.path as atp

# Check if PyPIM is installed
try:
    import ansys.platform.instancemanagement as pypim  # pragma: nocover noqa: F401

    _HAS_ANSYS_PIM = True
    """Whether or not PyPIM exists."""
except ImportError:
    _HAS_ANSYS_PIM = False


# Checking if tqdm is installed.
# If it is, the default value for progress_bar is true.
try:
    from tqdm import tqdm

    _HAS_TQDM = True
    """Whether or not tqdm is installed."""
except ModuleNotFoundError:  # pragma: no cover
    _HAS_TQDM = False

# Default 256 MB message length
MAX_MESSAGE_LENGTH = int(os.environ.get("PYMECHANICAL_MAX_MESSAGE_LENGTH", 256 * 1024**2))
"""Default message length."""

# Chunk sizes for streaming and file streaming
DEFAULT_CHUNK_SIZE = 256 * 1024  # 256 kB
"""Default chunk size."""
DEFAULT_FILE_CHUNK_SIZE = 1024 * 1024  # 1MB
"""Default file chunk size."""


def setup_logger(loglevel="INFO", log_file=True, mechanical_instance=None):
    """Initialize the logger for the given mechanical instance."""
    # Return existing log if this function has already been called
    if hasattr(setup_logger, "log"):
        return setup_logger.log
    else:
        setup_logger.log = LOG.add_instance_logger("Mechanical", mechanical_instance)

    setup_logger.log.setLevel(loglevel)

    if log_file:
        if isinstance(log_file, str):
            setup_logger.log.log_to_file(filename=log_file, level=loglevel)

    return setup_logger.log


def suppress_logging(func):
    """Decorate a function to suppress the logging for a Mechanical instance."""

    @wraps(func)
    def wrapper(*args, **kwargs):
        mechanical = args[0]
        prior_log_level = mechanical.log.level
        if prior_log_level != "CRITICAL":
            mechanical.set_log_level("CRITICAL")

        out = func(*args, **kwargs)

        if prior_log_level != "CRITICAL":
            mechanical.set_log_level(prior_log_level)

        return out

    return wrapper


LOCALHOST = "127.0.0.1"
"""Localhost address."""

MECHANICAL_DEFAULT_PORT = 10000
"""Default Mechanical port."""

GALLERY_INSTANCE = [None]
"""List of gallery instances."""


def _cleanup_gallery_instance():  # pragma: no cover
    """Clean up any leftover instances of Mechanical from building the gallery."""
    if GALLERY_INSTANCE[0] is not None:
        mechanical = Mechanical(
            ip=GALLERY_INSTANCE[0]["ip"],
            port=GALLERY_INSTANCE[0]["port"],
        )
        mechanical.exit(force=True)


atexit.register(_cleanup_gallery_instance)


def port_in_use(port, host=LOCALHOST):
    """Check whether a port is in use at the given host.

    You must actually *bind* the address. Just checking if you can create
    a socket is insufficient because it is possible to run into permission
    errors like::

        An attempt was made to access a socket in a way forbidden by its
        access permissions.
    """
    with closing(socket.socket(socket.AF_INET, socket.SOCK_STREAM)) as sock:
        if sock.connect_ex((host, port)) == 0:
            return True
        else:
            return False


def check_ports(port_range, ip="localhost"):
    """Check the state of ports in a port range."""
    ports = {}
    for port in port_range:
        ports[port] = port_in_use(port, ip)
    return ports


def close_all_local_instances(port_range=None, use_thread=True):
    """Close all Mechanical instances within a port range.

    You can use this method when cleaning up from a failed pool or
    batch run.

    Parameters
    ----------
    port_range : list, optional
        List of a range of ports to use when cleaning up Mechanical. The
        default is ``None``, in which case the ports managed by
        PyMechanical are used.

    use_thread : bool, optional
        Whether to use threads to close the Mechanical instances.
        The default is ``True``. So this call will return immediately.

    Examples
    --------
    Close all Mechanical instances connected on local ports.

    >>> import ansys.mechanical.core as pymechanical
    >>> pymechanical.close_all_local_instances()

    """
    if port_range is None:
        port_range = pymechanical.LOCAL_PORTS

    @threaded
    def close_mechanical_threaded(port, name="Closing Mechanical instance in a thread"):
        close_mechanical(port, name)

    def close_mechanical(port, name="Closing Mechanical instance"):
        try:
            mechanical = Mechanical(port=port)
            LOG.debug(f"{name}: {mechanical.name}.")
            mechanical.exit(force=True)
        except OSError:  # pragma: no cover
            pass

    ports = check_ports(port_range)
    for port_temp, state in ports.items():
        if state:
            if use_thread:
                close_mechanical_threaded(port_temp)
            else:
                close_mechanical(port_temp)


def create_ip_file(ip, path):
    """Create the ``mylocal.ip`` file needed to change the IP address of the gRPC server."""
    file_name = Path(path) / "mylocal.ip"
    with file_name.open("w", encoding="utf-8") as f:
        f.write(ip)


def get_mechanical_path(allow_input=True):
    """Get path.

    Deprecated - use `ansys.tools.path.get_mechanical_path` instead
    """
    return atp.get_mechanical_path(allow_input)


def check_valid_mechanical():
    """Change to see if the default Mechanical path is valid.

    Example (windows)
    -----------------

    >>> from ansys.mechanical.core import mechanical
    >>> from ansys.tools.path import change_default_mechanical_path
    >>> mechanical_path = "C:/Program Files/ANSYS Inc/v252/aisol/bin/win64/AnsysWBU.exe"
    >>> change_default_mechanical_path(mechanical_pth)
    >>> mechanical.check_valid_mechanical()
    True


    """
    mechanical_path = atp.get_mechanical_path(False)
    if mechanical_path is None:
        return False
    mechanical_version = atp.version_from_path("mechanical", mechanical_path)
    return not (mechanical_version < 232 and os.name != "posix")


def change_default_mechanical_path(exe_loc):
    """Change default path.

    Deprecated - use `ansys.tools.path.change_default_mechanical_path` instead.
    """
    return atp.change_default_mechanical_path(exe_loc)


def save_mechanical_path(exe_loc=None):  # pragma: no cover
    """Save path.

    Deprecated - use `ansys.tools.path.save_mechanical_path` instead.
    """
    return atp.save_mechanical_path(exe_loc)


client_to_server_loglevel = {
    "DEBUG": 1,
    "INFO": 2,
    "WARN": 3,
    "WARNING": 3,
    "ERROR": 4,
    "CRITICAL": 5,
}


class Mechanical(object):
    """Connects to a gRPC Mechanical server and allows commands to be passed."""

    # Required by `_name` method to be defined before __init__ be
    _ip = None
    _port = None

    def __init__(
        self,
        ip=None,
        port=None,
        timeout=60.0,
        loglevel="WARNING",
        log_file=False,
        log_mechanical=None,
        cleanup_on_exit=False,
        channel=None,
        remote_instance=None,
        keep_connection_alive=True,
        **kwargs,
    ):
        """Initialize the member variable based on the arguments.

        Parameters
        ----------
        ip : str, optional
            IP address to connect to the server.  The default is ``None``
            in which case ``localhost`` is used.
        port : int, optional
            Port to connect to the Mecahnical server. The default is ``None``,
            in which case ``10000`` is used.
        timeout : float, optional
            Maximum allowable time for connecting to the Mechanical server.
            The default is ``60.0``.
        loglevel : str, optional
            Level of messages to print to the console. The default is ``WARNING``.

            - ``ERROR`` prints only error messages.
            - ``WARNING`` prints warning and error messages.
            - ``INFO`` prints info, warning and error messages.
            - ``DEBUG`` prints debug, info, warning and error messages.

        log_file : bool, optional
            Whether to copy the messages to a file named ``logs.log``, which is
            located where the Python script is executed. The default is ``False``.
        log_mechanical : str, optional
            Path to the output file on the local disk for writing every script
            command to. The default is ``None``. However, you might set
            ``"log_mechanical='pymechanical_log.txt"`` to write all commands that are
            sent to Mechanical via PyMechanical in this file so that you can use them
            to run a script within Mechanical without PyMechanical.
        cleanup_on_exit : bool, optional
            Whether to exit Mechanical when Python exits. The default is ``False``,
            in which case Mechanical is not exited when the garbage for this Mechanical
            instance is collected.
        channel : grpc.Channel, optional
            gRPC channel to use for the connection. The default is ``None``.
            You can use this parameter as an alternative to the ``ip`` and ``port``
            parameters.
        remote_instance : ansys.platform.instancemanagement.Instance
            Corresponding remote instance when Mechanical is launched
            through PyPIM. The default is ``None``. If a remote instance
            is specified, this instance is deleted when the
            :func:`mecahnical.exit <ansys.mechanical.core.Mechanical.exit>`
            function is called.
        keep_connection_alive : bool, optional
            Whether to keep the gRPC connection alive by running a background thread
            and making dummy calls for remote connections. The default is ``True``.

        Examples
        --------
        Connect to a Mechanical instance already running on locally on the
        default port (``10000``).

        >>> from ansys.mechanical import core as pymechanical
        >>> mechanical = pymechanical.Mechanical()

        Connect to a Mechanical instance running on the LAN on a default port.

        >>> mechanical = pymechanical.Mechanical("192.168.1.101")

        Connect to a Mechanical instance running on the LAN on a non-default port.

        >>> mechanical = pymechanical.Mechanical("192.168.1.101", port=60001)

        If you want to customize the channel, you can connect directly to gRPC channels.
        For example, if you want to create an insecure channel with a maximum message
        length of 8 MB, you would run:

        >>> import grpc
        >>> channel_temp = grpc.insecure_channel(
        ...     "127.0.0.1:10000",
        ...     options=[
        ...         ("grpc.max_receive_message_length", 8 * 1024**2),
        ...     ],
        ... )
        >>> mechanical = pymechanical.Mechanical(channel=channel_temp)
        """
        self._remote_instance = remote_instance
        self._channel = channel
        self._keep_connection_alive = keep_connection_alive

        self._locked = False  # being used within MechanicalPool

        # ip could be a machine name. Convert it to an IP address.
        ip_temp = ip
        if channel is not None:
            if ip is not None or port is not None:
                raise ValueError(
                    "If `channel` is specified, neither `port` nor `ip` can be specified."
                )
        elif ip is None:
            ip_temp = "127.0.0.1"
        else:
            ip_temp = socket.gethostbyname(ip)  # Converting ip or host name to ip

        self._ip = ip_temp
        self._port = port

        self._start_parm = kwargs

        self._cleanup_on_exit = cleanup_on_exit
        self._busy = False  # used to check if running a command on the server

        self._local = ip_temp in ["127.0.0.1", "127.0.1.1", "localhost"]
        if "local" in kwargs:  # pragma: no cover  # allow this to be overridden
            self._local = kwargs["local"]

        self._health_response_queue = None
        self._exiting = False
        self._exited = None

        self._version = None

        new_python_script_api = kwargs.get("new_python_script_api", None)
        old_python_script_api = kwargs.get("old_python_script_api", None)
        if new_python_script_api:
            self._python_script_api_version = 1
        elif old_python_script_api:
            self._python_script_api_version = 0
        else:
            self._python_script_api_version = -1

        if port is None:
            port = MECHANICAL_DEFAULT_PORT
            self._port = port

        self._stub = None
        self._timeout = timeout

        if channel is None:
            self._channel = self._create_channel(ip_temp, port)
        else:
            self._channel = channel

        self._logLevel = loglevel
        self._log_file = log_file
        self._log_mechanical = log_mechanical

        self._log = LOG.add_instance_logger(self.name, self, level=loglevel)  # instance logger
        # adding a file handler to the logger
        if log_file:
            if not isinstance(log_file, str):
                log_file = "instance.log"
            self._log.log_to_file(filename=log_file, level=loglevel)

        self._log_file_mechanical = log_mechanical
        if log_mechanical:
            if not isinstance(log_mechanical, str):
                self._log_file_mechanical = "pymechanical_log.txt"
            else:
                self._log_file_mechanical = log_mechanical

        # temporarily disable logging
        # useful when we run some dummy calls
        self._disable_logging = False

        if self._local:
            self.log_info("Mechanical connection is treated as local.")
        else:
            self.log_info("Mechanical connection is treated as remote.")

        self._error_type = grpc.RpcError

        # connect and validate to the channel
        self._multi_connect(timeout=timeout)
        self.log_info("Mechanical is ready to accept grpc calls.")

    def __del__(self):  # pragma: no cover
        """Clean up on exit."""
        if self._cleanup_on_exit:
            try:
                self.exit(force=True)
            except grpc.RpcError as e:
                self.log_error(f"exit: {e}")

    # def _set_log_level(self, level):
    #     """Set an alias for the log level."""
    #     self.set_log_level(level)

    @property
    def log(self):
        """Log associated with the current Mechanical instance."""
        return self._log

    @property
    def backend(self) -> str:
        """Return the backend type."""
        return "mechanical"

    @property
    def version(self) -> str:
        """Get the Mechanical version based on the instance.

        Examples
        --------
        Get the version of the connected Mechanical instance.

        >>> mechanical.version
        '252'
        """
        if self._version is None:
            try:
                self._disable_logging = True
                script = (
                    'clr.AddReference("Ans.Utilities")\n'
                    "import Ansys\n"
                    "config = Ansys.Utilities.ApplicationConfiguration.DefaultConfiguration\n"
                    "config.VersionInfo.VersionString"
                )
                self._version = self.run_python_script(script, python_api_version=1)
            except grpc.RpcError:  # pragma: no cover
                raise
            finally:
                self._disable_logging = False
        return self._version

    @property
    def name(self):
        """Name (unique identifier) of the Mechanical instance."""
        try:
            if self._channel is not None:
                if self._remote_instance is not None:  # pragma: no cover
                    return f"GRPC_{self._channel._channel._channel.target().decode()}"
                else:
                    return f"GRPC_{self._channel._channel.target().decode()}"
        except Exception as e:  # pragma: no cover
            LOG.error(f"Error getting the Mechanical instance name: {str(e)}")

        return f"GRPC_instance_{id(self)}"  # pragma: no cover

    @property
    def busy(self):
        """Return True when the Mechanical gRPC server is executing a command."""
        return self._busy

    @property
    def locked(self):
        """Instance is in use within a pool."""
        return self._locked

    @locked.setter
    def locked(self, new_value):
        """Instance is in use within a pool."""
        self._locked = new_value

    def _multi_connect(self, n_attempts=5, timeout=60):
        """Try to connect over a series of attempts to the channel.

        Parameters
        ----------
        n_attempts : int, optional
            Number of connection attempts. The default is ``5``.
        timeout : float, optional
            Maximum allowable time in seconds for establishing a connection.
            The default is ``60``.
        """
        # This prevents a single failed connection from blocking other attempts
        connected = False
        attempt_timeout = timeout / n_attempts
        self.log_debug(
            f"timetout:{timeout} n_attempts:{n_attempts} attempt_timeout={attempt_timeout}"
        )

        max_time = time.time() + timeout
        i = 1
        while time.time() < max_time and i <= n_attempts:
            self.log_debug(f"Connection attempt {i} with attempt timeout {attempt_timeout}s")
            connected = self._connect(timeout=attempt_timeout)

            if connected:
                self.log_debug(f"Connection attempt {i} succeeded.")
                break

            i += 1
        else:  # pragma: no cover
            self.log_debug(
                f"Reached either maximum amount of connection attempts "
                f"({n_attempts}) or timeout ({timeout} s)."
            )

        if not connected:  # pragma: no cover
            raise IOError(f"Unable to connect to Mechanical instance at {self._channel_str}.")

    @property
    def _channel_str(self):
        """Target string, generally in the form of ``ip:port``, such as ``127.0.0.1:10000``."""
        if self._channel is not None:
            if self._remote_instance is not None:
                return self._channel._channel._channel.target().decode()  # pragma: no cover
            else:
                return self._channel._channel.target().decode()
        return ""  # pragma: no cover

    def _connect(self, timeout=12, enable_health_check=False):
        """Connect a gRPC channel to a remote or local Mechanical instance.

        Parameters
        ----------
        timeout : float
            Maximum allowable time in seconds for establishing a connection. The
            default is ``12``.
        enable_health_check : bool, optional
            Whether to enable a check to see if the connection is healthy.
            The default is ``False``.
        """
        self._state = grpc.channel_ready_future(self._channel)
        self._stub = mechanical_pb2_grpc.MechanicalServiceStub(self._channel)

        # verify connection
        time_start = time.time()
        while ((time.time() - time_start) < timeout) and not self._state._matured:
            time.sleep(0.01)

        if not self._state._matured:  # pragma: no cover
            return False

        self.log_debug("Established a connection to the Mechanical gRPC server.")

        self.wait_till_mechanical_is_ready(timeout)

        # keeps Mechanical session alive
        self._timer = None
        if not self._local and self._keep_connection_alive:  # pragma: no cover
            self._initialised = threading.Event()
            self._t_trigger = time.time()
            self._t_delay = 30
            self._timer = threading.Thread(
                target=Mechanical._threaded_heartbeat, args=(weakref.proxy(self),)
            )
            self._timer.daemon = True
            self._timer.start()

        # enable health check
        if enable_health_check:  # pragma: no cover
            self._enable_health_check()

        self.__server_version = None

        return True

    def _enable_health_check(self):  # pragma: no cover
        """Place the status of the health check in the health response queue."""
        # lazy imports here to speed up module load
        from grpc_health.v1 import health_pb2, health_pb2_grpc

        def _consume_responses(response_iterator, response_queue):
            try:
                for response in response_iterator:
                    response_queue.put(response)
                # NOTE: We're doing absolutely nothing with this as
                # this point since the server-side health check
                # doesn't change state.
            except Exception:
                if self._exiting:
                    return
                self._exited = True
                raise MechanicalExitedError(
                    "Lost connection with the Mechanical gRPC server."
                ) from None

        # enable health check
        from queue import Queue

        request = health_pb2.HealthCheckRequest()
        self._health_stub = health_pb2_grpc.HealthStub(self._channel)
        rendezvous = self._health_stub.Watch(request)

        # health check feature implemented after 2023 R1
        try:
            status = rendezvous.next()
        except Exception as err:
            if err.code().name != "UNIMPLEMENTED":
                raise err
            return

        if status.status != health_pb2.HealthCheckResponse.SERVING:
            raise MechanicalRuntimeError(
                "Cannot enable health check and/or connect to the Mechanical server."
            )

        self._health_response_queue = Queue()

        # allow main process to exit by setting daemon to true
        thread = threading.Thread(
            target=_consume_responses,
            args=(rendezvous, self._health_response_queue),
            daemon=True,
        )
        thread.start()

    def _threaded_heartbeat(self):  # pragma: no cover
        """To call from a thread to verify that a Mechanical instance is alive."""
        self._initialised.set()
        while True:
            if self._exited:
                break
            try:
                time.sleep(self._t_delay)
                if not self.is_alive:
                    break
            except ReferenceError:
                break
            # except Exception:
            #     continue

    def _create_channel(self, ip, port):
        """Create an unsecured gRPC channel."""
        check_valid_ip(ip)

        # open the channel
        channel_str = f"{ip}:{port}"
        LOG.debug(f"Opening insecure channel at {channel_str}.")
        return grpc.insecure_channel(
            channel_str,
            options=[
                ("grpc.max_receive_message_length", MAX_MESSAGE_LENGTH),
            ],
        )

    @property
    def is_alive(self) -> bool:
        """Whether there is an active connection to the Mechanical gRPC server."""
        if self._exited:
            return False

        if self._busy:  # pragma: no cover
            return True

        try:  # pragma: no cover
            self._make_dummy_call()
            return True
        except grpc.RpcError:
            return False

    @staticmethod
    def set_log_level(loglevel):
        """Set the log level.

        Parameters
        ----------
        loglevel : str, int
            Level of logging. Options are ``"DEBUG"``, ``"INFO"``, ``"WARNING"``
            and ``"ERROR"``.

        Examples
        --------
        Set the log level to the ``"DEBUG"`` level.

        # >>> mechanical.set_log_level('DEBUG')
        #
        # Set the log level to info
        #
        # >>> mechanical.set_log_level('INFO')
        #
        # Set the log level to warning
        #
        # >>> mechanical.set_log_level('WARNING')
        #
        # Set the log level to error
        #
        # >>> mechanical.set_log_level('ERROR')
        """
        if isinstance(loglevel, str):
            loglevel = loglevel.upper()
        setup_logger(loglevel=loglevel)

    def get_product_info(self):
        """Get product information by running a script on the Mechanical gRPC server."""

        def _get_jscript_product_info_command():
            return (
                'ExtAPI.Application.ScriptByName("jscript").ExecuteCommand'
                '("var productInfo = DS.Script.getProductInfo();returnFromScript(productInfo);")'
            )

        def _get_python_product_info_command():
            return (
                'clr.AddReference("Ansys.Mechanical.Application")\n'
                "Ansys.Mechanical.Application.ProductInfo.ProductInfoAsString"
            )

        try:
            self._disable_logging = True
            if int(self.version) >= 232:
                script = _get_python_product_info_command()
            else:
                script = _get_jscript_product_info_command()
            return self.run_python_script(script)
        except grpc.RpcError:
            raise
        finally:
            self._disable_logging = False

    @suppress_logging
    def __repr__(self):
        """Get the user-readable string form of the Mechanical instance."""
        try:
            if self._exited:
                return "Mechanical exited."
            return self.get_product_info()
        except grpc.RpcError:
            return "Error getting product info."

    def launch(self, cleanup_on_exit=True):
        """Launch Mechanical in batch or UI mode.

        Parameters
        ----------
        cleanup_on_exit : bool, optional
            Whether to exit Mechanical when Python exits. The default is ``True``.
            When ``False``, Mechanical is not exited when the garbage for this
            Mechanical instance is collected.
        """
        if not self._local:
            raise RuntimeError("Can only launch with a local instance of Mechanical.")

        # let us respect the current cleanup behavior
        if self._cleanup_on_exit:
            self.exit()

        exec_file = self._start_parm.get("exec_file", get_mechanical_path(allow_input=False))
        batch = self._start_parm.get("batch", True)
        additional_switches = self._start_parm.get("additional_switches", None)
        additional_envs = self._start_parm.get("additional_envs", None)
        port = launch_grpc(
            exec_file=exec_file,
            batch=batch,
            additional_switches=additional_switches,
            additional_envs=additional_envs,
            verbose=True,
        )
        # update the new cleanup behavior
        self._cleanup_on_exit = cleanup_on_exit
        self._port = port
        self._channel = self._create_channel(self._ip, port)
        self._connect(port)

        self.log_info("Mechanical is ready to accept gRPC calls.")

    def wait_till_mechanical_is_ready(self, wait_time=-1):
        """Wait until Mechanical is ready.

        Parameters
        ----------
        wait_time : float, optional
            Maximum allowable time in seconds for connecting to the Mechanical gRPC server.
        """
        time_1 = datetime.datetime.now()

        sleep_time = 0.5
        if wait_time == -1:  # pragma: no cover
            self.log_info("Waiting for Mechanical to be ready...")
        else:
            self.log_info(f"Waiting for Mechanical to be ready. Maximum wait time: {wait_time}s")

        while not self.__is_mechanical_ready():
            time_2 = datetime.datetime.now()
            time_interval = time_2 - time_1
            time_interval_seconds = int(time_interval.total_seconds())

            self.log_debug(
                f"Mechanical is not ready. You've been waiting for {time_interval_seconds}."
            )
            if self._timeout != -1:
                if time_interval_seconds > wait_time:
                    self.log_debug(
                        f"Allowed wait time {wait_time}s. "
                        f"Waited so for {time_interval_seconds}s, "
                        f"before throwing the error."
                    )
                    raise RuntimeError(
                        f"Couldn't connect to Mechanical. " f"Waited for {time_interval_seconds}s."
                    )

            time.sleep(sleep_time)

        time_2 = datetime.datetime.now()
        time_interval = time_2 - time_1
        time_interval_seconds = int(time_interval.total_seconds())

        self.log_info(f"Mechanical is ready. It took {time_interval_seconds} seconds to verify.")

    def __is_mechanical_ready(self):
        """Whether the Mechanical gRPC server is ready.

        Returns
        -------
        bool
            ``True`` if Mechanical is ready, ``False`` otherwise.
        """
        try:
            script = "ExtAPI.DataModel.Project.ProductVersion"
            self.run_python_script(script)
        except grpc.RpcError as error:
            self.log_debug(f"Mechanical is not ready. Error:{error}.")
            return False

        return True

    @staticmethod
    def convert_to_server_log_level(log_level):
        """Convert the log level to the server log level.

        Parameters
        ----------
        log_level : str
            Level of logging. Options are ``"DEBUG"``, ``"INFO"``, ``"WARNING"``,
            ``"ERROR"``, and ``"CRITICAL"``.

        Returns
        -------
            Converted log level for the server.
        """
        value = client_to_server_loglevel.get(log_level)

        if value is not None:
            return value

        raise ValueError(
            f"Log level {log_level} is invalid. Possible values are "
            f"'DEBUG','INFO', 'WARNING', 'ERROR', and 'CRITICAL'."
        )

    def run_python_script(
        self,
        script_block: str,
        enable_logging=False,
        log_level="WARNING",
        progress_interval=2000,
        python_api_version=-1,
    ):
        """Run a Python script block inside Mechanical.

        It returns the string value of the last executed statement. If the value cannot be
        returned as a string, it will return an empty string.

        Parameters
        ----------
        script_block : str
            Script block (one or more lines) to run.
        enable_logging: bool, optional
            Whether to enable logging. The default is ``False``.
        log_level: str
            Level of logging. The default is ``"WARNING"``. Options are ``"DEBUG"``,
            ``"INFO"``, ``"WARNING"``, and ``"ERROR"``.
        progress_interval: int, optional
            Frequency in milliseconds for getting log messages from the server.
            The default is ``2000``.

        Returns
        -------
        str
            Script result.

        Examples
        --------
        Return a value from a simple calculation.

        >>> mechanical.run_python_script("2+3")
        '5'

        Return a string value from Project object.

        >>> mechanical.run_python_script("ExtAPI.DataModel.Project.ProductVersion")
        '2025 R2'

        Return an empty string, when you try to return the Project object.

        >>> mechanical.run_python_script("ExtAPI.DataModel.Project")
        ''

        Return an empty string for assignments.

        >>> mechanical.run_python_script("version = ExtAPI.DataModel.Project.ProductVersion")
        ''

        Return value from the last executed statement from a variable.

        >>> script='''
            addition = 2 + 3
            multiplication = 3 * 4
            multiplication
            '''
        >>> mechanical.run_python_script(script)
        '12'

        Return value from last executed statement from a function call.

        >>> script='''
            import math
            math.pow(2,3)
            '''
        >>> mechanical.run_python_script(script)
        '8'

        Handle an error scenario.

        >>> script = "hello_world()"
        >>> import grpc
        >>> try:
                mechanical.run_python_script(script)
            except grpc.RpcError as error:
                print(error.details())
        name 'hello_world' is not defined

        """
        self.verify_valid_connection()
        if python_api_version == -1:
            python_api_version = self._get_python_script_api_version()
        result_as_string = self.__call_run_python_script(
            script_block, enable_logging, log_level, progress_interval, python_api_version
        )
        return result_as_string

    def run_python_script_from_file(
        self, file_path, enable_logging=False, log_level="WARNING", progress_interval=2000
    ):
        """Run the contents a python file inside Mechanical.

        It returns the string value of the last executed statement. If the value cannot be
        returned as a string, it will return an empty string.

        Parameters
        ----------
        file_path :
            Path for the Python file.
        enable_logging: bool, optional
            Whether to enable logging. The default is ``False``.
        log_level: str
            Level of logging. The default is ``"WARNING"``. Options are ``"DEBUG"``,
            ``"INFO"``, ``"WARNING"``, and ``"ERROR"``.
        progress_interval: int, optional
            Frequency in milliseconds for getting log messages from the server.
            The default is ``2000``.

        Returns
        -------
        str
            Script result.

        Examples
        --------
        Return a value from a simple calculation.

        Contents of **simple.py** file

        2+3

        >>> mechanical.run_python_script_from_file("simple.py")
        '5'

        Return a value from a simple function call.

        Contents of  **test.py** file

        import math

        math.pow(2,3)

        >>> mechanical.run_python_script_from_file("test.py")
        '8'

        """
        self.verify_valid_connection()
        self.log_debug("run_python_script_from_file started")
        script_code = Mechanical.__readfile(file_path)
        self.log_debug("run_python_script_from_file started")
        return self.run_python_script(script_code, enable_logging, log_level, progress_interval)

    def exit(self, force=False):
        """Exit Mechanical.

        Parameters
        ----------
        force : bool, optional
            Whether to force Mechanical to exit. The default is ``False``, in which case
            only Mechanical in UI mode asks for confirmation. This parameter overrides
            any environment variables that may inhibit exiting Mechanical.

        Examples
        --------
        Exit Mechanical.

        >>> mechanical.Exit(force=True)

        """
        if not force:
            if not get_start_instance():
                self.log_info("Ignoring exit due to PYMECHANICAL_START_INSTANCE=False")
                return

            # or building the gallery
            if pymechanical.BUILDING_GALLERY:
                self._log.info("Ignoring exit due to BUILDING_GALLERY=True")
                return

        if self._exited:
            return

        self.verify_valid_connection()

        self._exiting = True

        self.log_debug("In shutdown.")
        request = mechanical_pb2.ShutdownRequest(force_exit=force)
        self.log_debug("Shutting down...")

        self._busy = True
        try:
            self._stub.Shutdown(request)
        except grpc._channel._InactiveRpcError:
            self.log_warning("Mechanical exit failed: {str(error}.")
        finally:
            self._busy = False

        self._exited = True
        self._stub = None

        if self._remote_instance is not None:  # pragma: no cover
            self.log_debug("PyPIM delete has started.")
            try:
                self._remote_instance.delete()
            except Exception:
                self.log_warning("Remote instance delete failed: {str(error}.")
            self.log_debug("PyPIM delete has finished.")

            self._remote_instance = None
            self._channel = None
        else:
            self.log_debug("No PyPIM cleanup is needed.")

        local_ports = pymechanical.LOCAL_PORTS
        if self._local and self._port in local_ports:
            local_ports.remove(self._port)

        self.log_info("Shutdown has finished.")

    @protect_grpc
    def upload(
        self,
        file_name,
        file_location_destination=None,
        chunk_size=DEFAULT_FILE_CHUNK_SIZE,
        progress_bar=True,
    ):
        """Upload a file to the Mechanical instance.

        Parameters
        ----------
        file_name : str
            Local file to upload. Only the file name is needed if the file
            is relative to the current working directory. Otherwise, the full path
            is needed.
        file_location_destination : str, optional
            File location on the Mechanical server to upload the file to. The default is
            ``None``, in which case the project directory is used.
        chunk_size : int, optional
            Chunk size in bytes. The default is ``1048576``.
        progress_bar : bool, optional
            Whether to show a progress bar using ``tqdm``. The default is ``True``.
            A progress bar is helpful for viewing upload progress.

        Returns
        -------
        str
            Base name of the uploaded file.

        Examples
        --------
        Upload the ``hsec.x_t`` file  with the progress bar not shown.

        >>> mechanical.upload("hsec.x_t", progress_bar=False)
        """
        file_name = Path(file_name)
        self.verify_valid_connection()

        if not file_name.is_file():
            raise FileNotFoundError(f"Unable to locate filename {file_name}.")

        self._log.debug(f"Uploading file '{file_name}' to the Mechanical instance.")

        if file_location_destination is None:
            file_location_destination = self.project_directory

        self._busy = True
        try:
            chunks_generator = self.get_file_chunks(
                file_location_destination,
                str(file_name),
                chunk_size=chunk_size,
                progress_bar=progress_bar,
            )
            response = self._stub.UploadFile(chunks_generator)
            self.log_debug(f"upload_file response is {response.is_ok}.")
        finally:
            self._busy = False

        if not response.is_ok:  # pragma: no cover
            raise IOError("File failed to upload.")
        return str(file_name.name)

    def get_file_chunks(self, file_location, file_name, chunk_size, progress_bar):
        """Construct the file upload request for the server.

        Parameters
        ----------
        file_location_destination : str, optional
            Directory where the file to upload to the server is located.
        file_name : str
            Name of the file to upload.
        chunk_size : int
            Chunk size in bytes.
        progress_bar : bool
            Whether to show a progress bar using ``tqdm``.
        """
        file_name = Path(file_name)
        pbar = None
        if progress_bar:
            if not _HAS_TQDM:  # pragma: no cover
                raise ModuleNotFoundError(
                    "To use the keyword argument 'progress_bar', you must have "
                    "installed the 'tqdm' package. To avoid this message, you can "
                    "set 'progress_bar=False'."
                )

            n_bytes = file_name.stat().st_size

            base_name = file_name.name
            pbar = tqdm(
                total=n_bytes,
                desc=f"Uploading {base_name} to {self._channel_str}:{file_location}.",
                unit="B",
                unit_scale=True,
                unit_divisor=1024,
            )
        with file_name.open("rb") as f:
            while True:
                piece = f.read(chunk_size)
                length = len(piece)
                if length == 0:
                    if pbar is not None:
                        pbar.close()
                    return

                if pbar is not None:
                    pbar.update(length)

                chunk = mechanical_pb2.Chunk(payload=piece, size=length)
                yield mechanical_pb2.FileUploadRequest(
                    file_name=str(file_name.name), file_location=file_location, chunk=chunk
                )

    @property
    def project_directory(self):
        """Get the project directory for the currently connected Mechanical instance.

        Examples
        --------
        Get the project directory of the connected Mechanical instance.

        >>> mechanical.project_directory
        '/tmp/ANSYS.username.1/AnsysMech3F97/Project_Mech_Files/'

        """
        return self.run_python_script("ExtAPI.DataModel.Project.ProjectDirectory")

    def list_files(self):
        """List the files in the working directory of Mechanical.

        Returns
        -------
        list
            List of files in the working directory of Mechanical.

        Examples
        --------
        List the files in the working directory.

        >>> files = mechanical.list_files()
        >>> for file in files:
        ...     print(file)
        """
        result = self.run_python_script(
            "import pymechanical_helpers\npymechanical_helpers.GetAllProjectFiles(ExtAPI)"
        )

        files_out = result.splitlines()
        if not files_out:  # pragma: no cover
            self.log_warning("No files listed")
        return files_out

    def _get_files(self, files, recursive=False):
        self_files = self.list_files()  # to avoid calling it too much

        if isinstance(files, str):
            if self._local:  # pragma: no cover
                # in local mode
                file_path = Path(files)
                if file_path.exists():
                    if not file_path.is_absolute():
                        list_files = [str(Path.cwd() / files)]
                    else:
                        # file exist
                        list_files = [files]
                elif "*" in files:
                    # using filter
<<<<<<< HEAD
                    list_files = glob.glob(files, recursive=recursive) # noqa: PTH207 
                    # TODO : replace pathlib when python 3.11 is minimum
=======
                    if recursive:
                        list_files = [str(p) for p in Path().rglob(files.lstrip("*/"))]
                    else:
                        list_files = [str(p) for p in Path().glob(files)]
>>>>>>> e753b4b5
                    if not list_files:
                        raise ValueError(
                            f"The `'files'` parameter ({files}) didn't match any file using "
                            f"glob expressions in the local client."
                        )
                else:
                    raise ValueError(
                        f"The files parameter ('{files}') does not match any file or pattern."
                    )
            else:  # Remote or looking into Mechanical working directory
                if files in self_files:
                    list_files = [files]
                elif "*" in files:
                    # try filter on the list_files
                    if recursive:
                        self.log_warning(
                            "Because the 'recursive' keyword argument does not work with "
                            "remote instances, it is ignored."
                        )
                    list_files = fnmatch.filter(self_files, files)
                    if not list_files:
                        raise ValueError(
                            f"The `'files'` parameter ({files}) didn't match any file using "
                            f"glob expressions in the remote server."
                        )
                else:
                    raise ValueError(
                        f"The `'files'` parameter ('{files}') does not match any file or pattern."
                    )

        elif isinstance(files, (list, tuple)):
            if not all([isinstance(each, str) for each in files]):
                raise ValueError(
                    "The parameter `'files'` can be a list or tuple, but it "
                    "should only contain strings."
                )
            list_files = files
        else:
            raise ValueError(
                f"The `file` parameter type ({type(files)}) is not supported."
                "Only strings, tuple of strings, or list of strings are allowed."
            )

        return list_files

    def download(
        self,
        files,
        target_dir=None,
        chunk_size=DEFAULT_CHUNK_SIZE,
        progress_bar=None,
        recursive=False,
    ):  # pragma: no cover
        """Download files from the working directory of the Mechanical instance.

         It downloads them from the working directory to the target directory. It returns the list
         of local file paths for the downloaded files.

        Parameters
        ----------
        files : str, list[str], tuple(str)
            One or more files on the Mechanical server to download. The files must be
            in the same directory as the Mechanical instance. You can use the
            :func:`Mechanical.list_files <ansys.mechanical.core.mechanical.list_files>`
            function to list current files. Alternatively, you can specify *glob expressions* to
            match file names. For example, you could use ``file*`` to match every file whose
            name starts with ``file``.
        target_dir: str
            Default directory to copy the downloaded files to. The default is ``None`` and
            current working directory will be used as target directory.
        chunk_size : int, optional
            Chunk size in bytes. The default is ``262144``. The value must be less than 4 MB.
        progress_bar : bool, optional
            Whether to show a progress bar using  ``tqdm``. The default is ``None``, in
            which case a progress bar is shown. A progress bar is helpful for viewing download
            progress.
        recursive : bool, optional
            Whether to use recursion when using a glob pattern search. The default is ``False``.

        Returns
        -------
        List[str]
            List of local file paths.

        Notes
        -----
        There are some considerations to keep in mind when using the ``download()`` method:

        * The glob pattern search does not search recursively in remote instances.
        * In a remote instance, it is not possible to list or download files in a
          location other than the Mechanical working directory.
        * If you are connected to a local instance and provide a file path, downloading files
          from a different folder is allowed but is not recommended.

        Examples
        --------
        Download a single file.

        >>> local_file_path_list = mechanical.download("file.out")

        Download all files starting with ``file``.

        >>> local_file_path_list = mechanical.download("file*")

        Download every file in the Mechanical working directory.

        >>> local_file_path_list = mechanical.download("*.*")

        Alternatively, the recommended method is to use the
        :func:`download_project() <ansys.mechanical.core.mechanical.Mechanical.download_project>`
        method to download all files.

        >>> local_file_path_list = mechanical.download_project()

        """
        self.verify_valid_connection()

        if chunk_size > 4 * 1024 * 1024:  # 4MB
            raise ValueError(
                "Chunk sizes bigger than 4 MB can generate unstable behaviour in PyMechanical. "
                "Decrease the ``chunk_size`` value."
            )

        list_files = self._get_files(files, recursive=recursive)

        if target_dir:
            path = pathlib.Path(target_dir)
            path.mkdir(parents=True, exist_ok=True)
        else:
            target_dir = Path.cwd()

        out_files = []

        for each_file in list_files:
            try:
                file_name = Path(each_file).name  # Getting only the name of the file.
                #  We try to avoid that when the full path is supplied. It crashes when trying
                # to do `os.path.join(target_dir"os.getcwd()", file_name "full filename path"`
                # This produces the file structure to flat out, but it is fine,
                # because recursive does not work in remote.
                self._busy = True
                out_file_path = self._download(
                    each_file,
                    out_file_name=str(Path(target_dir) / file_name),
                    chunk_size=chunk_size,
                    progress_bar=progress_bar,
                )
                out_files.append(out_file_path)
            except FileNotFoundError:
                # So far the gRPC interface returns the size of the file equal
                # zero, if the file does not exist, or if its size is zero,
                # but they are two different things.
                # In theory, since we are obtaining the files name from
                # `mechanical.list_files()`, they do exist, so
                # if there is any error, it means their size is zero.
                pass  # This is not the best.
            finally:
                self._busy = False

        return out_files

    @protect_grpc
    def _download(
        self,
        target_name,
        out_file_name,
        chunk_size=DEFAULT_CHUNK_SIZE,
        progress_bar=None,
    ):
        """Download a file from the Mechanical instance.

        Parameters
        ----------
        target_name : str
            Name of the target file on the server. The file must be in the same
            directory as the Mechanical instance. You can use the
            ``mechanical.list_files()`` function to list current files.
        out_file_name : str
            Name of the output file if the name is to differ from that for the target
            file.
        chunk_size : int, optional
            Chunk size in bytes. The default is ``"DEFAULT_CHUNK_SIZE"``, in which case
            256 kB is used. The value must be less than 4 MB.
        progress_bar : bool, optional
            Whether to show a progress bar using  ``tqdm``. The default is ``None``, in
            which case a progress bar is shown. A progress bar is helpful for showing download
            progress.

        Examples
        --------
        Download the remote result file "file.rst" as "my_result.rst".

        >>> mechanical.download("file.rst", "my_result.rst")
        """
        self.verify_valid_connection()

        if not progress_bar and _HAS_TQDM:
            progress_bar = True

        request = mechanical_pb2.FileDownloadRequest(file_path=target_name, chunk_size=chunk_size)

        responses = self._stub.DownloadFile(request)

        file_size = self.save_chunks_to_file(
            responses, out_file_name, progress_bar=progress_bar, target_name=target_name
        )

        if not file_size:  # pragma: no cover
            raise FileNotFoundError(f'File "{out_file_name}" is empty or does not exist')

        self.log_info(f"{out_file_name} with size {file_size} has been written.")

        return out_file_name

    def save_chunks_to_file(self, responses, filename, progress_bar=False, target_name=""):
        """Save chunks to a local file.

        Parameters
        ----------
        responses :
        filename : str
            Name of the local file to save chunks to.
        progress_bar : bool, optional
            Whether to show a progress bar using  ``tqdm``. The default is ``False``.
        target_name : str, optional
            Name of the target file on the server. The default is ``""``. The file
            must be in the same directory as the Mechanical instance. You can use the
            ``mechanical.list_files()`` function to list current files.

        Returns
        -------
        file_size : int
            File size saved in bytes.  If ``0`` is returned, no file was written.
        """
        pbar = None
        if progress_bar:
            if not _HAS_TQDM:  # pragma: no cover
                raise ModuleNotFoundError(
                    "To use the keyword argument 'progress_bar', you need to have installed "
                    "the 'tqdm' package.To avoid this message you can set 'progress_bar=False'."
                )

        file_size = 0
        filename = Path(filename)
        with filename.open("wb") as f:
            for response in responses:
                f.write(response.chunk.payload)
                payload_size = len(response.chunk.payload)
                file_size += payload_size
                if pbar is None:
                    pbar = tqdm(
                        total=response.file_size,
                        desc=f"Downloading {self._channel_str}:{target_name} to {filename}",
                        unit="B",
                        unit_scale=True,
                        unit_divisor=1024,
                    )
                    pbar.update(payload_size)
                else:
                    pbar.update(payload_size)

        if pbar is not None:
            pbar.close()

        return file_size

    def download_project(self, extensions=None, target_dir=None, progress_bar=False):
        """Download all project files in the working directory of the Mechanical instance.

        It downloads them from the working directory to the target directory. It returns the list
        of local file paths for the downloaded files.

        Parameters
        ----------
        extensions : list[str], tuple[str], optional
            List of extensions for filtering files before downloading them. The
            default is ``None``.
        target_dir : str, optional
            Path for downloading the files to. The default is ``None``.
        progress_bar : bool, optional
            Whether to show a progress bar using ``tqdm``. The default is ``False``.
            A progress bar is helpful for viewing download progress.

        Returns
        -------
        List[str]
            List of local file paths.

        Examples
        --------
        Download all the files in the project.

        >>> local_file_path_list = mechanical.download_project()
        """
        destination_directory = target_dir.rstrip("\\/")

        # let us create the directory, if it doesn't exist
        if destination_directory:
            path = Path(destination_directory)
            path.mkdir(parents=True, exist_ok=True)
        else:
            destination_directory = str(Path.cwd())
        # relative directory?
        dest_path = Path(destination_directory)
        if dest_path.is_dir():
            if not dest_path.is_absolute():
                # construct full path
                destination_directory = str(Path.cwd() / destination_directory)

        project_directory = self.project_directory
        # remove the trailing slash - server could be windows or linux
        project_directory = project_directory.rstrip("\\/")

        # this is where .mechddb resides
        parent_directory = str(Path(project_directory).parent)

        list_of_files = []

        if not extensions:
            files = self.list_files()
        else:
            files = []
            for each_extension in extensions:
                # mechdb resides one level above project directory
                if "mechdb" == each_extension.lower():
                    file_temp = str(Path(parent_directory) / f"*.{each_extension}")
                else:
                    file_temp = str(Path(project_directory) / "**" / f"*.{each_extension}")

                if self._local:
                    list_files_expanded = self._get_files(file_temp, recursive=True)

                    if "mechdb" == each_extension.lower():
                        # if we have more than one .mechdb in the parent folder
                        # filter to have only the current mechdb
                        self_files = self.list_files()
                        filtered_files = []
                        for temp_file in list_files_expanded:
                            if temp_file in self_files:
                                filtered_files.append(temp_file)
                        list_files = filtered_files
                    else:
                        list_files = list_files_expanded
                else:
                    list_files = self._get_files(file_temp, recursive=False)

                files.extend(list_files)

        for file in files:
            # create similar hierarchy locally
            new_path = file.replace(parent_directory, destination_directory)
            new_path_dir = str(Path(new_path).parent)
            temp_files = self.download(
                files=file, target_dir=new_path_dir, progress_bar=progress_bar
            )
            list_of_files.extend(temp_files)

        return list_of_files

    def clear(self):
        """Clear the database.

        Examples
        --------
        Clear the database.

        >>> mechanical.clear()

        """
        self.run_python_script("ExtAPI.DataModel.Project.New()")

    def _make_dummy_call(self):
        try:
            self._disable_logging = True
            self.run_python_script("ExtAPI.DataModel.Project.ProjectDirectory")
        except grpc.RpcError:  # pragma: no cover
            raise
        finally:
            self._disable_logging = False

    @staticmethod
    def __readfile(file_path):
        """Get the contents of the file as a string."""
        # open text file in read mode
        file_path = Path(file_path)
        text_file = file_path.open("r", encoding="utf-8")
        # read whole file to a string
        data = text_file.read()
        # close file
        text_file.close()

        return data

    def _get_python_script_api_version(self) -> int:
        if self._python_script_api_version == -1:
            # current default - <261 old, >=261 new
            if int(self.version) >= 261:
                self._python_script_api_version = 1
            else:
                self._python_script_api_version = 0
        return self._python_script_api_version

    def __call_run_python_script(
        self,
        script_code: str,
        enable_logging,
        log_level,
        progress_interval,
        run_python_api_version: int,
    ):
        """Run the Python script block on the server.

        Parameters
        ----------
        script_block : str
            Script block (one or more lines) to run.
        enable_logging: bool
            Whether to enable logging
        log_level: str
            Level of logging. Options are ``"DEBUG"``, ``"INFO"``, ``"WARNING"``,
            and ``"ERROR"``.
        timeout: int, optional
            Frequency in milliseconds for getting log messages from the server.

        Returns
        -------
        str
            Script result.

        """
        log_level_server = self.convert_to_server_log_level(log_level)
        request = mechanical_pb2.RunScriptRequest()
        request.script_code = script_code
        request.enable_logging = enable_logging
        request.logger_severity = log_level_server
        request.progress_interval = progress_interval
        request.python_behavior = run_python_api_version

        result = ""
        self._busy = True

        try:
            for runscript_response in self._stub.RunPythonScript(request):
                if runscript_response.log_info == "__done__":
                    result = runscript_response.script_result
                    break
                else:
                    if enable_logging:
                        self.log_message(log_level, runscript_response.log_info)
        except grpc.RpcError as error:
            error_info = error.details()
            error_info_lower = error_info.lower()
            # For the given script, return value cannot be converted to string.
            if (
                "the expected result" in error_info_lower
                and "cannot be return via this API." in error_info
            ):
                if enable_logging:
                    self.log_debug(f"Ignoring the conversion error.{error_info}")
                result = ""
            else:
                raise
        finally:
            self._busy = False

        self._log_mechanical_script(script_code)

        return result

    def log_message(self, log_level, message):
        """Log the message using the given log level.

        Parameters
        ----------
        log_level: str
            Level of logging. Options are ``"DEBUG"``, ``"INFO"``, ``"WARNING"``,
            and ``"ERROR"``.
        message : str
            Message to log.

        Examples
        --------
        Log a debug message.

        >>> mechanical.log_message("DEBUG", "debug message")

        Log an info message.

        >>> mechanical.log_message("INFO", "info message")

        """
        if log_level == "DEBUG":
            self.log_debug(message)
        elif log_level == "INFO":
            self.log_info(message)
        elif log_level == "WARNING":
            self.log_warning(message)
        elif log_level == "ERROR":
            self.log_error(message)

    def log_debug(self, message):
        """Log the debug message."""
        if self._disable_logging:
            return
        self._log.debug(message)

    def log_info(self, message):
        """Log the info message."""
        if self._disable_logging:
            return
        self._log.info(message)

    def log_warning(self, message):
        """Log the warning message."""
        if self._disable_logging:
            return
        self._log.warning(message)

    def log_error(self, message):
        """Log the error message."""
        if self._disable_logging:
            return
        self._log.error(message)

    def verify_valid_connection(self):
        """Verify whether the connection to Mechanical is valid."""
        if self._exited:
            raise MechanicalExitedError("Mechanical has already exited.")

        if self._stub is None:  # pragma: no cover
            raise ValueError(
                "There is not a valid connection to Mechanical. Launch or connect to it first."
            )

    @property
    def exited(self):
        """Whether Mechanical already exited."""
        return self._exited

    def _log_mechanical_script(self, script_code):
        if self._disable_logging:
            return

        if self._log_file_mechanical:
            log_file_path = Path(self._log_file_mechanical)
            try:
                with log_file_path.open("a", encoding="utf-8") as file:
                    file.write(script_code)
                    file.write("\n")
            except IOError as e:  # pragma: no cover
                self.log_warning(f"I/O error({e.errno}): {e.strerror}")
            except Exception as e:  # pragma: no cover
                self.log_warning("Unexpected error:" + str(e))


def get_start_instance(start_instance_default=True):
    """Check if the ``PYMECHANICAL_START_INSTANCE`` environment variable exists and is valid.

    Parameters
    ----------
    start_instance_default : bool, optional
        Value to return when ``PYMECHANICAL_START_INSTANCE`` is unset.

    Returns
    -------
    bool
        ``True`` when the ``PYMECHANICAL_START_INSTANCE`` environment variable exists
        and is valid, ``False`` when this environment variable does not exist or is not valid.
        If it is unset, ``start_instance_default`` is returned.

    Raises
    ------
    OSError
        Raised when ``PYMECHANICAL_START_INSTANCE`` is not either ``True`` or ``False``
        (case independent).

    """
    if "PYMECHANICAL_START_INSTANCE" in os.environ:
        if os.environ["PYMECHANICAL_START_INSTANCE"].lower() not in [
            "true",
            "false",
        ]:  # pragma: no cover
            val = os.environ["PYMECHANICAL_START_INSTANCE"]
            raise OSError(
                f'Invalid value "{val}" for PYMECHANICAL_START_INSTANCE\n'
                'PYMECHANICAL_START_INSTANCE should be either "TRUE" or "FALSE"'
            )
        return os.environ["PYMECHANICAL_START_INSTANCE"].lower() == "true"
    return start_instance_default


def launch_grpc(
    exec_file="",
    batch=True,
    port=MECHANICAL_DEFAULT_PORT,
    additional_switches=None,
    additional_envs=None,
    verbose=False,
) -> int:
    """Start Mechanical locally in gRPC mode.

    Parameters
    ----------
    exec_file : str, optional
        Path for the Mechanical executable file.  The default is ``None``, in which
        case the cached location is used.
    batch : bool, optional
        Whether to launch Mechanical in batch mode. The default is ``True``.
        When ``False``, Mechanical is launched in UI mode.
    port : int, optional
        Port to launch the Mechanical instance on. The default is
        ``MECHANICAL_DEFAULT_PORT``. The final port is the first
        port available after (or including) this port.
    additional_switches : list, optional
        List of additional arguments to pass. The default is ``None``.
    additional_envs : dictionary, optional
        Dictionary of additional environment variables to pass. The default
        is ``None``.
    verbose : bool, optional
        Whether to print all output when launching and running Mechanical. The
        default is ``False``. Printing all output is not recommended unless
        you are debugging the startup of Mechanical.

    Returns
    -------
    int
        Port number that the Mechanical instance started on.

    Notes
    -----
    If ``PYMECHANICAL_START_INSTANCE`` is set to FALSE, the ``launch_mechanical``
    method looks for an existing instance of Mechanical at ``PYMECHANICAL_IP`` on port
    ``PYMECHANICAL_PORT``, with default to ``127.0.0.1`` and ``10000`` if unset.
    This is typically used for automated documentation and testing.

    Examples
    --------
    Launch Mechanical using the default configuration.

    >>> from ansys.mechanical.core import launch_mechanical
    >>> mechanical = launch_mechanical()

    Launch Mechanical using a specified executable file.

    >>> exec_file_path = "C:/Program Files/ANSYS Inc/v252/aisol/bin/win64/AnsysWBU.exe"
    >>> mechanical = launch_mechanical(exec_file=exec_file_path)

    """
    # verify version
    if atp.version_from_path("mechanical", exec_file) < 232:
        raise VersionError("The Mechanical gRPC interface requires Mechanical 2023 R2 or later.")

    # get the next available port
    local_ports = pymechanical.LOCAL_PORTS
    if port is None:
        if not local_ports:
            port = MECHANICAL_DEFAULT_PORT
        else:
            port = max(local_ports) + 1

    while port_in_use(port) or port in local_ports:
        port += 1
    local_ports.append(port)

    mechanical_launcher = MechanicalLauncher(
        batch, port, exec_file, additional_switches, additional_envs, verbose
    )
    mechanical_launcher.launch()

    return port


def launch_rpyc(
    exec_file="",
    batch=True,
    port=MECHANICAL_DEFAULT_PORT,
    additional_switches=None,
    additional_envs=None,
    verbose=False,
) -> typing.Tuple[int, subprocess.Popen]:
    """Start Mechanical locally in RPyC mode."""
    _version = atp.version_from_path("mechanical", exec_file)

    if not batch:
        raise Exception("The rpyc backend does not support graphical mode!")

    # get the next available port
    local_ports = pymechanical.LOCAL_PORTS
    if port is None:
        if not local_ports:
            port = MECHANICAL_DEFAULT_PORT
        else:
            port = max(local_ports) + 1

    while port_in_use(port) or port in local_ports:
        port += 1
    local_ports.append(port)

    # TODO : use multiprocessing
    server_script = """
import sys
from ansys.mechanical.core.embedding.rpc import MechanicalDefaultServer
server = MechanicalDefaultServer(port=int(sys.argv[1]), version=int(sys.argv[2]))
server.start()
"""
    try:
        embedded_server = subprocess.Popen(
            [sys.executable, "-c", server_script, str(port), str(_version)]
        )  # nosec: B603
    except Exception as e:
        raise RuntimeError(f"Unable to start the embedded server: {e}")

    return port, embedded_server


def launch_remote_mechanical(
    version=None,
) -> (grpc.Channel, Optional["Instance"]):  # pragma: no cover # noqa F821
    """Start Mechanical remotely using the Product Instance Management (PIM) API.

    When calling this method, you must ensure that you are in an environment
    where PyPIM is configured. You can use the
    :func:`pypim.is_configured <ansys.platform.instancemanagement.is_configured>`
    method to verify that PyPIM is configured.

    Parameters
    ----------
    version : str, optional
        Mechanical version to run in the three-digit format. For example, ``"252"`` to
        run 2025 R2. The default is ``None``, in which case the server runs the latest
        installed version.

    Returns
    -------
        Tuple containing channel, remote_instance.
    """
    # Display warning if PyPIM is not installed
    if not _HAS_ANSYS_PIM:
        warnings.warn(
            "Installation of pim option required! Use ``pip install ansys-mechanical-core[pim]``."
        )
        return

    pim = pypim.connect()
    instance = pim.create_instance(product_name="mechanical", product_version=version)

    LOG.info("PyPIM wait for ready has started.")
    instance.wait_for_ready()
    LOG.info("PyPIM wait for ready has finished.")

    channel = instance.build_grpc_channel(
        options=[
            ("grpc.max_receive_message_length", MAX_MESSAGE_LENGTH),
        ]
    )

    return channel, instance


def launch_mechanical(
    allow_input=True,
    exec_file=None,
    batch=True,
    loglevel="ERROR",
    log_file=False,
    log_mechanical=None,
    additional_switches=None,
    additional_envs=None,
    start_timeout=120,
    port=None,
    ip=None,
    start_instance=None,
    verbose_mechanical=False,
    clear_on_connect=False,
    cleanup_on_exit=True,
    version=None,
    keep_connection_alive=True,
    backend="mechanical",
) -> Mechanical:
    """Start Mechanical locally.

    Parameters
    ----------
    allow_input: bool, optional
        Whether to allow user input when discovering the path to the Mechanical
        executable file.
    exec_file : str, optional
        Path for the Mechanical executable file. The default is ``None``,
        in which case the cached location is used. If PyPIM is configured
        and this parameter is set to ``None``, PyPIM launches Mechanical
        using its ``version`` parameter.
    batch : bool, optional
        Whether to launch Mechanical in batch mode. The default is ``True``.
        When ``False``, Mechanical launches in UI mode.
    loglevel : str, optional
        Level of messages to print to the console.
        Options are:

        - ``"WARNING"``: Prints only Ansys warning messages.
        - ``"ERROR"``: Prints only Ansys error messages.
        - ``"INFO"``: Prints all Ansys messages.

        The default is ``WARNING``.
    log_file : bool, optional
        Whether to copy the messages to a file named ``logs.log``, which is
        located where the Python script is executed. The default is ``False``.
    log_mechanical : str, optional
        Path to the output file on the local disk to write every script
        command to. The default is ``None``. However, you might set
        ``"log_mechanical='pymechanical_log.txt'"`` to write all commands that are
        sent to Mechanical via PyMechanical to this file. You can then use these
        commands to run a script within Mechanical without PyMechanical.
    additional_switches : list, optional
        Additional switches for Mechanical. The default is ``None``.
    additional_envs : dictionary, optional
        Dictionary of additional environment variables to pass. The default
        is ``None``.
    start_timeout : float, optional
        Maximum allowable time in seconds to connect to the Mechanical server.
        The default is ``120``.
    port : int, optional
        Port to launch the Mechanical gRPC server on. The default is ``None``,
        in which case ``10000`` is used. The final port is the first
        port available after (or including) this port. You can override the
        default behavior of this parameter with the
        ``PYMECHANICAL_PORT=<VALID PORT>`` environment variable.
    ip : str, optional
        IP address to use only when ``start_instance`` is ``False``. The
        default is ``None``, in which case ``"127.0.0.1"`` is used. If you
        provide an IP address, ``start_instance`` is set to ``False``.
        A host name can be provided as an alternative to an IP address.
    start_instance : bool, optional
        Whether to launch and connect to a new Mechanical instance. The default
        is ``None``, in which case an attempt is made to connect to an existing
        Mechanical instance at the given ``ip`` and ``port`` parameters, which have
        defaults of ``"127.0.0.1"`` and ``10000`` respectively. When ``True``,
        a local instance of Mechanical is launched. You can override the default
        behavior of this parameter with the ``PYMECHANICAL_START_INSTANCE=FALSE``
        environment variable.
    verbose_mechanical : bool, optional
        Whether to enable printing of all output when launching and running
        a Mechanical instance. The default is ``False``. This parameter should be
        set to ``True`` for debugging only as output can be tracked within
        PyMechanical.
    clear_on_connect : bool, optional
        When ``start_instance`` is ``False``, whether to clear the environment
        when connecting to Mechanical. The default is ``False``. When ``True``,
        a fresh environment is provided when you connect to Mechanical.
    cleanup_on_exit : bool, optional
        Whether to exit Mechanical when Python exits. The default is ``True``.
        When ``False``, Mechanical is not exited when the garbage for this Mechanical
        instance is collected.
    version : str, optional
        Mechanical version to run in the three-digit format. For example, ``"252"``
        for 2025 R2. The default is ``None``, in which case the server runs the
        latest installed version. If PyPIM is configured and ``exec_file=None``,
        PyPIM launches Mechanical using its ``version`` parameter.
    keep_connection_alive : bool, optional
        Whether to keep the gRPC connection alive by running a background thread
        and making dummy calls for remote connections. The default is ``True``.
    backend : str, optional
        Type of RPC to use. The default is ``"mechanical"`` which uses grpc.
        The other option is ``"python"`` which uses RPyC.

    Returns
    -------
    ansys.mechanical.core.mechanical.Mechanical
        Instance of Mechanical.

    Notes
    -----
    If the environment is configured to use `PyPIM <https://pypim.docs.pyansys.com>`_
    and ``start_instance=True``, then starting the instance is delegated to PyPIM.
    In this case, most of the preceding parameters are ignored because the server-side
    configuration is used.

    Examples
    --------
    Launch Mechanical.

    >>> from ansys.mechanical.core import launch_mechanical
    >>> mech = launch_mechanical()

    Launch Mechanical using a specified executable file.

    >>> exec_file_path = "C:/Program Files/ANSYS Inc/v252/aisol/bin/win64/AnsysWBU.exe"
    >>> mech = launch_mechanical(exec_file=exec_file_path)

    Connect to an existing Mechanical instance at IP address ``192.168.1.30`` on port
    ``50001``.

    >>> mech = launch_mechanical(start_instance=False, ip="192.168.1.30", port=50001)
    """
    # Start Mechanical with PyPIM if the environment is configured for it
    # and a directive on how to launch Mechanical was not passed.
    if _HAS_ANSYS_PIM and pypim.is_configured() and exec_file is None:  # pragma: no cover
        LOG.info("Starting Mechanical remotely. The startup configuration will be ignored.")
        channel, remote_instance = launch_remote_mechanical(version=version)
        return Mechanical(
            channel=channel,
            remote_instance=remote_instance,
            loglevel=loglevel,
            log_file=log_file,
            log_mechanical=log_mechanical,
            timeout=start_timeout,
            cleanup_on_exit=cleanup_on_exit,
            keep_connection_alive=keep_connection_alive,
        )

    if ip is None:
        ip = os.environ.get("PYMECHANICAL_IP", LOCALHOST)
    else:  # pragma: no cover
        start_instance = False
        ip = socket.gethostbyname(ip)  # Converting ip or host name to ip

    check_valid_ip(ip)  # double check

    if port is None:
        port = int(os.environ.get("PYMECHANICAL_PORT", MECHANICAL_DEFAULT_PORT))
        check_valid_port(port)

    # connect to an existing instance if enabled
    if start_instance is None:
        start_instance = check_valid_start_instance(
            os.environ.get("PYMECHANICAL_START_INSTANCE", True)
        )

        # special handling when building the gallery outside of CI. This
        # creates an instance of Mechanical the first time if PYMECHANICAL_START_INSTANCE
        # is False.
        # when you launch, treat it as local.
        # when you connect, treat it as remote. We cannot differentiate between
        # local vs container scenarios. In the container scenarios, we could be connecting
        # to a container using local ip and port
        if pymechanical.BUILDING_GALLERY:  # pragma: no cover
            # launch an instance of PyMechanical if it does not already exist and
            # starting instances is allowed
            if start_instance and GALLERY_INSTANCE[0] is None:
                mechanical = launch_mechanical(
                    start_instance=True,
                    cleanup_on_exit=False,
                    loglevel=loglevel,
                )
                GALLERY_INSTANCE[0] = {"ip": mechanical._ip, "port": mechanical._port}
                return mechanical

                # otherwise, connect to the existing gallery instance if available
            elif GALLERY_INSTANCE[0] is not None:
                mechanical = Mechanical(
                    ip=GALLERY_INSTANCE[0]["ip"],
                    port=GALLERY_INSTANCE[0]["port"],
                    cleanup_on_exit=False,
                    loglevel=loglevel,
                    local=False,
                )
                # we are connecting to the existing gallery instance,
                # we need to clear Mechanical.
                mechanical.clear()

                return mechanical

                # finally, if running on CI/CD, connect to the default instance
            else:
                mechanical = Mechanical(
                    ip=ip, port=port, cleanup_on_exit=False, loglevel=loglevel, local=False
                )
                # we are connecting for gallery generation,
                # we need to clear Mechanical.
                mechanical.clear()
                return mechanical

    if not start_instance:
        mechanical = Mechanical(
            ip=ip,
            port=port,
            loglevel=loglevel,
            log_file=log_file,
            log_mechanical=log_mechanical,
            timeout=start_timeout,
            cleanup_on_exit=cleanup_on_exit,
            keep_connection_alive=keep_connection_alive,
            local=False,
        )
        if clear_on_connect:
            mechanical.clear()

        # setting ip for the grpc server
        if ip != LOCALHOST:  # Default local ip is 127.0.0.1
            create_ip_file(ip, Path.cwd())

        return mechanical

    # verify executable
    if exec_file is None:
        exec_file = get_mechanical_path(allow_input)
        if exec_file is None:  # pragma: no cover
            raise FileNotFoundError(
                "Path to the Mechanical executable file is invalid or cache cannot be loaded. "
                "Enter a path manually by specifying a value for the "
                "'exec_file' parameter."
            )
    else:  # verify ansys exists at this location
        if not Path(exec_file).is_file():
            raise FileNotFoundError(
                f'This path for the Mechanical executable is invalid: "{exec_file}"\n'
                "Enter a path manually by specifying a value for the "
                "'exec_file' parameter."
            )

    start_parm = {
        "exec_file": exec_file,
        "batch": batch,
        "additional_switches": additional_switches,
        "additional_envs": additional_envs,
    }

    if backend == "mechanical":
        try:
            port = launch_grpc(port=port, verbose=verbose_mechanical, **start_parm)

            # TODO : Version argument is ignored...
            version = atp.version_from_path("mechanical", exec_file)

            start_parm["local"] = True
            mechanical = Mechanical(
                ip=ip,
                port=port,
                loglevel=loglevel,
                log_file=log_file,
                log_mechanical=log_mechanical,
                timeout=start_timeout,
                cleanup_on_exit=cleanup_on_exit,
                keep_connection_alive=keep_connection_alive,
                **start_parm,
            )
        except Exception as exception:  # pragma: no cover
            # pass
            raise exception
    elif backend == "python":
        port, process = launch_rpyc(port=port, **start_parm)
        from ansys.mechanical.core.embedding.rpc.client import Client

        mechanical = Client(
            "localhost",
            port,
            timeout=start_timeout,
            cleanup_on_exit=cleanup_on_exit,
            process=process,
        )

    return mechanical


def connect_to_mechanical(
    ip=None,
    port=None,
    loglevel="ERROR",
    log_file=False,
    log_mechanical=None,
    connect_timeout=120,
    clear_on_connect=False,
    cleanup_on_exit=False,
    keep_connection_alive=True,
) -> Mechanical:
    """Connect to an existing Mechanical server instance.

    Parameters
    ----------
    ip : str, optional
        IP address for connecting to an existing Mechanical instance. The
        IP address defaults to ``"127.0.0.1"``.
    port : int, optional
        Port to listen on for an existing Mechanical instance. The default is ``None``,
        in which case ``10000`` is used. You can override the
        default behavior of this parameter with the
        ``PYMECHANICAL_PORT=<VALID PORT>`` environment variable.
    loglevel : str, optional
        Level of messages to print to the console.
        Options are:

        - ``"WARNING"``: Prints only Ansys warning messages.
        - ``"ERROR"``: Prints only Ansys error messages.
        - ``"INFO"``: Prints all Ansys messages.

        The default is ``WARNING``.
    log_file : bool, optional
        Whether to copy the messages to a file named ``logs.log``, which is
        located where the Python script is executed. The default is ``False``.
    log_mechanical : str, optional
        Path to the output file on the local disk to write every script
        command to. The default is ``None``. However, you might set
        ``"log_mechanical='pymechanical_log.txt'"`` to write all commands that are
        sent to Mechanical via PyMechanical to this file. You can then use these
        commands to run a script within Mechanical without PyMechanical.
    connect_timeout : float, optional
        Maximum allowable time in seconds to connect to the Mechanical server.
        The default is ``120``.
    clear_on_connect : bool, optional
        Whether to clear the Mechanical instance when connecting. The default is ``False``.
        When ``True``, a fresh environment is provided when you connect to Mechanical.
    cleanup_on_exit : bool, optional
        Whether to exit Mechanical when Python exits. The default is ``False``.
        When ``False``, Mechanical is not exited when the garbage for this Mechanical
        instance is collected.
    keep_connection_alive : bool, optional
        Whether to keep the gRPC connection alive by running a background thread
        and making dummy calls for remote connections. The default is ``True``.

    Returns
    -------
    ansys.mechanical.core.mechanical.Mechanical
        Instance of Mechanical.

    Examples
    --------
    Connect to an existing Mechanical instance at IP address ``192.168.1.30`` on port
    ``50001``..


    >>> from ansys.mechanical.core import connect_to_mechanical
    >>> pymech = connect_to_mechanical(ip="192.168.1.30", port=50001)
    """
    return launch_mechanical(
        start_instance=False,
        loglevel=loglevel,
        log_file=log_file,
        log_mechanical=log_mechanical,
        start_timeout=connect_timeout,
        port=port,
        ip=ip,
        clear_on_connect=clear_on_connect,
        cleanup_on_exit=cleanup_on_exit,
        keep_connection_alive=keep_connection_alive,
    )<|MERGE_RESOLUTION|>--- conflicted
+++ resolved
@@ -1316,15 +1316,8 @@
                         list_files = [files]
                 elif "*" in files:
                     # using filter
-<<<<<<< HEAD
                     list_files = glob.glob(files, recursive=recursive) # noqa: PTH207 
                     # TODO : replace pathlib when python 3.11 is minimum
-=======
-                    if recursive:
-                        list_files = [str(p) for p in Path().rglob(files.lstrip("*/"))]
-                    else:
-                        list_files = [str(p) for p in Path().glob(files)]
->>>>>>> e753b4b5
                     if not list_files:
                         raise ValueError(
                             f"The `'files'` parameter ({files}) didn't match any file using "
