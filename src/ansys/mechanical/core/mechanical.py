--- conflicted
+++ resolved
@@ -1,4 +1,3 @@
-<<<<<<< HEAD
 """Connect to Mechanical gRPC server and issues commands."""
 import atexit
 from contextlib import closing
@@ -169,14 +168,6 @@
         else:
             return False
 
-    # below implementation doesn't work
-    # with socket.socket(socket.AF_INET, socket.SOCK_STREAM) as sock:
-    #     try:
-    #         sock.bind((host, port))
-    #         return False
-    #     except socket.error:
-    #         return True
-
 
 def check_ports(port_range, ip="localhost"):
     """Check the state of ports in a port range."""
@@ -197,7 +188,7 @@
     port_range : list, optional
         List of a range of ports to use when cleaning up Mechanical. The
         default is ``None``, in which case the ports managed by
-        PyMechanical are cleaned up.
+        PyMechanical are used.
 
     Examples
     --------
@@ -409,7 +400,7 @@
     The location of the configuration file (``config.txt``) can be found in
     ``appdirs.user_data_dir("ansys_mechanical_core")``. For example:
 
-    .. code:: python
+    .. code:: pycon
 
         >>> import appdirs
         >>> import os
@@ -419,10 +410,10 @@
     You can change the default for the ``exe_loc`` parameter either by modifying the
     ``config.txt`` file or by running this code:
 
-    .. code:: python
+    .. code:: pycon
 
        >>> from ansys.mechanical.core.mechanical import save_mechanical_path
-       >>> save_mechanical_path('/new/path/to/executable')
+       >>> save_mechanical_path("/new/path/to/executable")
 
     """
     if exe_loc is None:
@@ -2343,2340 +2334,4 @@
         # pass
         raise exception
 
-    return mechanical
-=======
-"""Connect to Mechanical gRPC server and issues commands."""
-import atexit
-from contextlib import closing
-import datetime
-import fnmatch
-from functools import wraps
-import glob
-import os
-import pathlib
-import re
-import socket
-import threading
-import time
-import warnings
-import weakref
-
-import ansys.api.mechanical.v0.mechanical_pb2 as mechanical_pb2
-import ansys.api.mechanical.v0.mechanical_pb2_grpc as mechanical_pb2_grpc
-import ansys.platform.instancemanagement as pypim
-from ansys.platform.instancemanagement import Instance
-import appdirs
-import grpc
-
-import ansys.mechanical.core as pymechanical
-from ansys.mechanical.core import LOG
-from ansys.mechanical.core.errors import (
-    MechanicalExitedError,
-    MechanicalRuntimeError,
-    VersionError,
-    protect_grpc,
-)
-from ansys.mechanical.core.launcher import MechanicalLauncher
-from ansys.mechanical.core.misc import (
-    check_valid_ip,
-    check_valid_port,
-    check_valid_start_instance,
-    is_float,
-    is_windows,
-    threaded,
-)
-
-# Checking if tqdm is installed.
-# If it is, the default value for progress_bar is true.
-try:
-    from tqdm import tqdm
-
-    _HAS_TQDM = True
-except ModuleNotFoundError:  # pragma: no cover
-    _HAS_TQDM = False
-
-# Default 256 MB message length
-MAX_MESSAGE_LENGTH = int(os.environ.get("PYMECHANICAL_MAX_MESSAGE_LENGTH", 256 * 1024**2))
-
-# Chunk sizes for streaming and file streaming
-DEFAULT_CHUNK_SIZE = 256 * 1024  # 256 kB
-DEFAULT_FILE_CHUNK_SIZE = 1024 * 1024  # 1MB
-
-
-def setup_logger(loglevel="INFO", log_file=True, mechanical_instance=None):
-    """Initialize the logger for the given mechanical instance."""
-    # Return existing log if this function has already been called
-    if hasattr(setup_logger, "log"):
-        return setup_logger.log
-    else:
-        setup_logger.log = LOG.add_instance_logger("Mechanical", mechanical_instance)
-
-    setup_logger.log.setLevel(loglevel)
-
-    if log_file:
-        if isinstance(log_file, str):
-            setup_logger.log.log_to_file(filename=log_file, level=loglevel)
-
-    return setup_logger.log
-
-
-def suppress_logging(func):
-    """Decorate a function to suppress the logging for a Mechanical instance."""
-
-    @wraps(func)
-    def wrapper(*args, **kwargs):
-        mechanical = args[0]
-        prior_log_level = mechanical.log.level
-        if prior_log_level != "CRITICAL":
-            mechanical.set_log_level("CRITICAL")
-
-        out = func(*args, **kwargs)
-
-        if prior_log_level != "CRITICAL":
-            mechanical.set_log_level(prior_log_level)
-
-        return out
-
-    return wrapper
-
-
-SETTINGS_DIR = appdirs.user_data_dir("ansys_mechanical_core")
-LOG.info(f"ansys_mechanical_core settings directory: {SETTINGS_DIR}")
-
-if not os.path.isdir(SETTINGS_DIR):
-    try:
-        os.makedirs(SETTINGS_DIR)
-    except OSError:
-        warnings.warn(
-            "Unable to create settings directory.\n"
-            "Will be unable to cache Mechanical executable location."
-        )
-
-CONFIG_FILE = os.path.join(SETTINGS_DIR, "config.txt")
-LOCALHOST = "127.0.0.1"
-MECHANICAL_DEFAULT_PORT = 10000
-
-GALLERY_INSTANCE = [None]
-
-
-def _cleanup_gallery_instance():  # pragma: no cover
-    """Clean up any leftover instances of Mechanical from building the gallery."""
-    if GALLERY_INSTANCE[0] is not None:
-        mechanical = Mechanical(
-            ip=GALLERY_INSTANCE[0]["ip"],
-            port=GALLERY_INSTANCE[0]["port"],
-        )
-        mechanical.exit(force=True)
-
-
-atexit.register(_cleanup_gallery_instance)
-
-
-def _version_from_path(path):
-    """Extract the Mechanical version from a path.
-
-    Generally, the version of Mechanical is contained in the path:
-
-    - On Windows, for example: ``C:/Program Files/ANSYS Inc/v231/aisol/bin/winx64/AnsysWBU.exe``
-    - On Linux, for example: ``/usr/ansys_inc/v231/aisol/.workbench``
-
-    Parameters
-    ----------
-    path : str
-        Path to the Mechanical executable file.
-
-    Returns
-    -------
-    int
-        Integer version number (for example, 231).
-
-    """
-    # expect v<ver>/ansys
-    # replace \\ with / to account for possible windows path
-    matches = re.findall(r"v(\d\d\d)", path.replace("\\", "/"), re.IGNORECASE)
-    if not matches:
-        raise RuntimeError(f"Unable to extract Mechanical version from {path}.")
-    return int(matches[-1])
-
-
-def port_in_use(port, host=LOCALHOST):
-    """Check whether a port is in use at the given host.
-
-    You must actually *bind* the address. Just checking if you can create
-    a socket is insufficient because it is possible to run into permission
-    errors like::
-
-        An attempt was made to access a socket in a way forbidden by its
-        access permissions.
-    """
-    with closing(socket.socket(socket.AF_INET, socket.SOCK_STREAM)) as sock:
-        if sock.connect_ex((host, port)) == 0:
-            return True
-        else:
-            return False
-
-
-def check_ports(port_range, ip="localhost"):
-    """Check the state of ports in a port range."""
-    ports = {}
-    for port in port_range:
-        ports[port] = port_in_use(port, ip)
-    return ports
-
-
-def close_all_local_instances(port_range=None):
-    """Close all Mechanical instances within a port range.
-
-    You can use this method when cleaning up from a failed pool or
-    batch run.
-
-    Parameters
-    ----------
-    port_range : list, optional
-        List of a range of ports to use when cleaning up Mechanical. The
-        default is ``None``, in which case the ports managed by
-        PyMechanical are used.
-
-    Examples
-    --------
-    Close all Mechanical instances connected on local ports.
-
-    >>> import ansys.mechanical.core as pymechanical
-    >>> pymechanical.close_all_local_instances()
-
-    """
-    if port_range is None:
-        port_range = pymechanical.LOCAL_PORTS
-
-    @threaded
-    def close_mechanical(port, name="Closing Mechanical thread."):
-        try:
-            mechanical = Mechanical(port=port)
-            LOG.debug(f"Closing Mechanical instance: {mechanical.get_name()} in a thread.")
-            mechanical.exit(force=True)
-        except OSError:
-            pass
-
-    ports = check_ports(port_range)
-    for port_temp, state in ports.items():
-        if state:
-            close_mechanical(port_temp)
-
-
-def create_ip_file(ip, path):
-    """Create the ``mylocal.ip`` file needed to change the IP address of the gRPC server."""
-    file_name = os.path.join(path, "mylocal.ip")
-    with open(file_name, "w") as f:
-        f.write(ip)
-
-
-def _get_available_base_mechanical():
-    r"""Get a dictionary of available Mechanical versions with their base paths.
-
-    Returns
-    -------
-        Paths for Mechanical versions installed on Windows.
-
-    Examples
-    --------
-    On Windows:
-
-    >>> _get_available_base_mechanical()
-    >>> {231: 'C:\\Program Files\\ANSYS Inc\\v231'}
-
-    On Linux:
-
-    >>> _get_available_base_mechanical()
-    >>> {231: '/usr/ansys_inc/v231'}
-    """
-    base_path = None
-    if is_windows():
-        supported_versions = [231]
-        awp_roots = {ver: os.environ.get(f"AWP_ROOT{ver}", "") for ver in supported_versions}
-        installed_versions = {
-            ver: path for ver, path in awp_roots.items() if path and os.path.isdir(path)
-        }
-        if installed_versions:
-            return installed_versions
-        else:
-            base_path = os.path.join(os.environ["PROGRAMFILES"], "ANSYS Inc")
-    else:
-        for path in ["/usr/ansys_inc", "/ansys_inc"]:
-            if os.path.isdir(path):
-                base_path = path
-
-    if base_path is None:
-        return {}
-
-    paths = glob.glob(os.path.join(base_path, "v*"))
-
-    if not paths:
-        return {}
-
-    ansys_paths = {}
-    for path in paths:
-        ver_str = path[-3:]
-        if is_float(ver_str):
-            ansys_paths[int(ver_str)] = path
-
-    return ansys_paths
-
-
-def find_mechanical():
-    """
-    Search for the Mechanical path in the standard installation location.
-
-    Returns
-    -------
-    mechanical_path : str
-        Full path to the executable file for the latest Mechanical version.
-    version : float
-        Version in the float format. For example, ``23.1`` for 2023 R1.
-
-    Examples
-    --------
-    On Windows:
-
-    >>> from ansys.mechanical.core.mechanical import find_mechanical
-    >>> find_mechanical()
-    'C:/Program Files/ANSYS Inc/v231/aisol/bin/winx64/AnsysWBU.exe', 23.1
-
-    On Linux:
-
-    >>> find_mechanical()
-    (/usr/ansys_inc/v211/aisol/.workbench, 23.1)
-    """
-    versions = _get_available_base_mechanical()
-    if not versions:
-        return "", ""
-    version = max(versions.keys())
-    ans_path = versions[version]
-    if is_windows():
-        mechanical_bin = os.path.join(ans_path, "aisol", "bin", "winx64", f"AnsysWBU.exe")
-    else:
-        mechanical_bin = os.path.join(ans_path, "aisol", ".workbench")
-    return mechanical_bin, version / 10
-
-
-def get_mechanical_path(allow_input=True):
-    """Get the Mechanical path from a cached file or from user input."""
-    exe_loc = None
-    if os.path.isfile(CONFIG_FILE):
-        with open(CONFIG_FILE) as f:
-            exe_loc = f.read()
-        # verify
-        if not os.path.isfile(exe_loc) and allow_input:
-            exe_loc = save_mechanical_path()
-    elif allow_input:  # create configuration file
-        exe_loc = save_mechanical_path()
-    if exe_loc is None:
-        exe_loc = find_mechanical()[0]
-        if not exe_loc:
-            exe_loc = None
-
-    return exe_loc
-
-
-def check_valid_mechanical():
-    """Check if a valid version of Mechanical is installed and preconfigured."""
-    mechanical_bin = get_mechanical_path(allow_input=False)
-    if mechanical_bin is not None:
-        version = _version_from_path(mechanical_bin)
-        return not (version < 231 and os.name != "posix")
-    return False
-
-
-def change_default_mechanical_path(exe_loc):
-    """Change your default Mechanical path.
-
-    Parameters
-    ----------
-    exe_loc : str
-        Full path for the Mechanical executable file to use.
-
-    Examples
-    --------
-    On Windows:
-
-    >>> mechanical_pth = 'C:/Program Files/ANSYS Inc/v231/aisol/bin/win64/AnsysWBU.exe'
-    >>> mechanical.change_default_mechanical_path(mechanical_pth)
-    >>> mechanical.check_valid_mechanical()
-    True
-
-    On Linux:
-
-    >>> from ansys.mechanical.core import mechanical
-    >>> mechanical.change_default_mechanical_path('/ansys_inc/v231/aisol/.workbench')
-    >>> mechanical.get_mechanical_path()
-    '/ansys_inc/v231/aisol/.workbench'
-
-    """
-    if os.path.isfile(exe_loc):
-        with open(CONFIG_FILE, "w") as f:
-            f.write(exe_loc)
-    else:
-        raise FileNotFoundError("File %s is invalid or does not exist" % exe_loc)
-
-
-def save_mechanical_path(exe_loc=None):  # pragma: no cover
-    """Find the Mechanical path or query user.
-
-    Parameters
-    ----------
-    exe_loc : string, optional
-        Path for the Mechanical executable file (``AnsysWBU.exe``).
-        The default is ``None``, in which case an attempt is made to
-        obtain the path from the following sources in this order:
-
-        - The default Mechanical paths (for example,
-          ``C:/Program Files/Ansys Inc/vXXX/aiso/bin/AnsysWBU.exe``)
-        - The configuration file
-        - User input
-
-        If a path is supplied, this method performs some checks. If the
-        checks are aresuccessful, it writes this path to the configuration
-        file.
-
-    Returns
-    -------
-    str
-        Path for the Mechanical executable file.
-
-    Notes
-    -----
-    The location of the configuration file (``config.txt``) can be found in
-    ``appdirs.user_data_dir("ansys_mechanical_core")``. For example:
-
-    .. code:: pycon
-
-        >>> import appdirs
-        >>> import os
-        >>> print(os.path.join(appdirs.user_data_dir("ansys_mechanical_core"), "config.txt"))
-        C:/Users/[username]]/AppData/Local/ansys_mechanical_core/ansys_mechanical_core/config.txt
-
-    You can change the default for the ``exe_loc`` parameter either by modifying the
-    ``config.txt`` file or by running this code:
-
-    .. code:: pycon
-
-       >>> from ansys.mechanical.core.mechanical import save_mechanical_path
-       >>> save_mechanical_path("/new/path/to/executable")
-
-    """
-    if exe_loc is None:
-        exe_loc, _ = find_mechanical()
-
-    if is_valid_executable_path(exe_loc):  # pragma: not cover
-        if not is_common_executable_path(exe_loc):
-            warn_uncommon_executable_path(exe_loc)
-
-        change_default_mechanical_path(exe_loc)
-        return exe_loc
-
-    if exe_loc is not None:
-        if is_valid_executable_path(exe_loc):
-            return exe_loc  # pragma: no cover
-
-    # otherwise, query user for the location
-    print("Cached Mechanical executable file is not found.")
-    print(
-        "You are about to enter manually the path of the Mechanical executable file "
-        "(.workbench). This file is very likely contained in the path ending in "
-        "'vXXX/aisol/.workbench', but it is not required.\n \nIf you experience problems "
-        "with the input path, you can overwrite the configuration file with this code:\n"
-        ">>> from ansys.mechanical.core.mechanical import save_mechanical_path\n"
-        ">>> save_mechanical_path('/new/path/to/executable/')\n"
-    )
-    need_path = True
-    while need_path:  # pragma: no cover
-        exe_loc = input("Enter the location of an Mechanical executable file (.workbench):")
-
-        if is_valid_executable_path(exe_loc):
-            if not is_common_executable_path(exe_loc):
-                warn_uncommon_executable_path(exe_loc)
-            with open(CONFIG_FILE, "w") as f:
-                f.write(exe_loc)
-            need_path = False
-        else:
-            print("The supplied path is either invalid or does not " "match the '.workbench' name.")
-
-    return exe_loc
-
-
-def is_valid_executable_path(exe_loc):  # pragma: no cover
-    """Check whether the given location for the Mechanical executable file is valid."""
-    if is_windows():
-        return (
-            os.path.isfile(exe_loc)
-            and re.search("AnsysWBU.exe", os.path.basename(os.path.normpath(exe_loc))) is not None
-        )
-    return (
-        os.path.isfile(exe_loc)
-        and re.search(".workbench", os.path.basename(os.path.normpath(exe_loc))) is not None
-    )
-
-
-def is_common_executable_path(exe_loc):  # pragma: no cover
-    """Check whether the give location for the Mechanical executable file is valid."""
-    path = os.path.normpath(exe_loc)
-    path = path.split(os.sep)
-
-    is_valid_path = is_valid_executable_path(exe_loc)
-
-    if is_windows():
-        return (
-            is_valid_path
-            and re.search(r"v\d\d\d", exe_loc)
-            and "aisol" in path
-            and "bin" in path
-            and "winx64" in path
-            and "AnsysWBU.exe" in path
-        )
-
-    return (
-        is_valid_path
-        and re.search(r"v\d\d\d", exe_loc)
-        and "aisol" in path
-        and ".workbench" in path
-    )
-
-
-def warn_uncommon_executable_path(exe_loc):  # pragma: no cover
-    """Display warning if the location is wrong for the Mechanical executable file."""
-    if is_windows():
-        warnings.warn(
-            f"The supplied path ('{exe_loc}') does not match the usual Mechanical "
-            f"executable path style ('directory/vXXX/aisol/bin/winx64/AnsysWBU.exe'). "
-            "You might have problems at later use."
-        )
-    else:
-        warnings.warn(
-            f"The supplied path ('{exe_loc}') does not match the usual Mechanical "
-            f"executable path style ('directory/vXXX/aisol/.workbench'). "
-            "You might have problems at later use."
-        )
-
-
-class Mechanical(object):
-    """Connects to a GRPC Mechanical server and allows commands to be passed."""
-
-    # Required by `_name` method to be defined before __init__ be
-    _ip = None
-    _port = None
-
-    def __init__(
-        self,
-        ip=None,
-        port=None,
-        timeout=60.0,
-        loglevel="WARNING",
-        log_file=False,
-        log_mechanical=None,
-        cleanup_on_exit=False,
-        channel=None,
-        remote_instance=None,
-        keep_connection_alive=True,
-        **kwargs,
-    ):
-        """Initialize the member variable based on the arguments.
-
-        Parameters
-        ----------
-        ip : str, optional
-            IP address to connect to the server.  The default is ``None``
-            in which case ``localhost`` is used.
-        port : int, optional
-            Port to connect to the Mecahnical server. The default is ``None``,
-            in which case ``10000`` is used.
-        timeout : float, optional
-            Maximum allowable time for connecting to the Mechanical server.
-            The default is ``60.0``.
-        loglevel : str, optional
-            Level of messages to print to the console. The default is ``WARNING``.
-
-            - ``ERROR`` prints only error messages.
-            - ``WARNING`` prints warning and error messages.
-            - ``INFO`` prints info, warning and error messages.
-            - ``DEBUG`` prints debug, info, warning and error messages.
-
-        log_file : bool, optional
-            Whether to copy the messages to a file named ``logs.log``, which is
-            located where the Python script is executed. The default is ``False``.
-        log_mechanical : str, optional
-            Path to the output file on the local disk for writing every script
-            command to. The default is ``None``. However, you might set
-            ``"log_mechanical='pymechanical_log.txt"`` to write all commands that are
-            sent to Mechanical via PyMechanical in this file so that you can use them
-            to run a script within Mechanical without PyMechanical.
-        cleanup_on_exit : bool, optional
-            Whether to exit Mechanical when Python exits. The default is ``False``,
-            in which case Mechanical is not exited when the garbage for this Mechanical
-            instance is collected.
-        channel : grpc.Channel, optional
-            gRPC channel to use for the connection. The default is ``None``.
-            You can use this parameter as an alternative to the ``ip`` and ``port``
-            parameters.
-        remote_instance : ansys.platform.instancemanagement.Instance
-            Corresponding remote instance when Mechanical is launched
-            through PyPIM. The default is ``None``. If a remote instance
-            is specified, this instance is deleted when the
-            :func:`mecahnical.exit <ansys.mechanical.core.Mechanical.exit>`
-            function is called.
-        keep_connection_alive : bool, optional
-            Whether to keep the gRPC connection alive by running a background thread
-            and making dummy calls for remote connections. The default is ``True``.
-
-        Examples
-        --------
-        Connect to a Mechanical instance already running on locally on the
-        default port (``10000``).
-
-        >>> from ansys.mechanical import core as pymechanical
-        >>> mechanical = pymechanical.Mechanical()
-
-        Connect to a Mechanical instance running on the LAN on a default port.
-
-        >>> mechanical = pymechanical.Mechanical('192.168.1.101')
-
-        Connect to a Mechanical instance running on the LAN on a non-default port.
-
-        >>> mechanical = pymechanical.Mechanical('192.168.1.101', port=60001)
-
-        If you want to customize the channel, you can connect directly to gRPC channels.
-        For example, if you want to create an insecure channel with a maximum message
-        length of 8 MB, you would run:
-
-        >>> import grpc
-        >>> channel_temp = grpc.insecure_channel(
-        ...     '127.0.0.1:10000',
-        ...     options=[
-        ...         ("grpc.max_receive_message_length", 8*1024**2),
-        ...     ],
-        ... )
-        >>> mechanical = pymechanical.Mechanical(channel=channel_temp)
-        """
-        self._remote_instance = remote_instance
-        self._channel = channel
-        self._keep_connection_alive = keep_connection_alive
-
-        self._locked = False  # being used within MechanicalPool
-
-        # ip could be a machine name. Convert it to an IP address.
-        ip_temp = ip
-        if channel is not None:
-            if ip is not None or port is not None:
-                raise ValueError(
-                    "If `channel` is specified, neither `port` nor `ip` can be specified."
-                )
-        elif ip is None:
-            ip_temp = "127.0.0.1"
-        else:
-            ip_temp = socket.gethostbyname(ip)  # Converting ip or hostname to ip
-
-        self._ip = ip_temp
-        self._port = port
-
-        self._start_parm = kwargs
-
-        self._logLevel = loglevel
-        self._log_file = log_file
-        self._log_mechanical = log_mechanical
-
-        self._log = LOG.add_instance_logger(self._name, self, level=loglevel)  # instance logger
-        # adding a file handler to the logger
-        if log_file:
-            if not isinstance(log_file, str):
-                log_file = "instance.log"
-            self._log.log_to_file(filename=log_file, level=loglevel)
-
-        self._log_file_mechanical = log_mechanical
-        if log_mechanical:
-            if not isinstance(log_mechanical, str):
-                self._log_file_mechanical = "pymechanical_log.txt"
-            else:
-                self._log_file_mechanical = log_mechanical
-
-        # temporarily disable logging
-        # useful when we run some dummy calls
-        self._disable_logging = False
-
-        self._cleanup_on_exit = cleanup_on_exit
-        self._busy = False  # used to check if running a command on the server
-
-        self._local = ip_temp in ["127.0.0.1", "127.0.1.1", "localhost"]
-        if "local" in kwargs:  # pragma: no cover  # allow this to be overridden
-            self._local = kwargs["local"]
-
-        if self._local:
-            self.log_info(f"Mechanical connection is treated as local.")
-        else:
-            self.log_info(f"Mechanical connection is treated as remote.")
-
-        self._health_response_queue = None
-        self._exiting = False
-        self._exited = None
-
-        self._version = None
-
-        if port is None:
-            port = MECHANICAL_DEFAULT_PORT
-            self._port = port
-
-        self._stub = None
-        self._timeout = timeout
-
-        if channel is None:
-            self._channel = self._create_channel(ip_temp, port)
-        else:
-            self._channel = channel
-
-        # connect and validate to the channel
-        self._multi_connect(timeout=timeout)
-
-        self.log_info("Mechanical is ready to accept grpc calls")
-
-    def __del__(self):  # pragma: no cover
-        """Clean up on exit."""
-        if self._cleanup_on_exit:
-            try:
-                self.exit(force=True)
-            except grpc.RpcError as e:
-                self.log_error(f"exit: {e}")
-
-    def _set_log_level(self, level):
-        """Set an alias for the log level."""
-        self.set_log_level(level)
-
-    @property
-    def log(self):
-        """Log associated with the current Mechanical instance."""
-        return self._log
-
-    @property
-    def version(self) -> str:
-        """Gets the mechanical version based on the instance."""
-        if self._version == None:
-            try:
-                self._disable_logging = True
-                script = (
-                    'clr.AddReference("Ans.Utilities")\n'
-                    "import Ansys\n"
-                    "config = Ansys.Utilities.ApplicationConfiguration.DefaultConfiguration\n"
-                    "config.VersionInfo.VersionString"
-                )
-                self._version = self.run_python_script(script)
-            except grpc.RpcError:
-                raise
-            finally:
-                self._disable_logging = False
-                pass
-        return self._version
-
-    @property
-    def _name(self):
-        """Name (unique identifier) of the Mechanical instance."""
-        # if self._ip or self._port:
-        #     return f"GRPC_{self._ip}:{self._port}"
-        try:
-            if self._channel is not None:
-                if self._remote_instance is not None:
-                    return f"GRPC_{self._channel._channel._channel.target().decode()}"
-                else:
-                    return f"GRPC_{self._channel._channel.target().decode()}"
-        except Exception:
-            pass
-
-        return f"GRPC_instance_{id(self)}"
-
-    def get_name(self):
-        """Get the name of the Mechanical instance."""
-        return self._name
-
-    @property
-    def busy(self):
-        """Return True when the Mechanical gRPC server is executing a command."""
-        return self._busy
-
-    @property
-    def locked(self):
-        """Instance is in use within a pool."""
-        return self._locked
-
-    @locked.setter
-    def locked(self, new_value):
-        """Instance is in use within a pool."""
-        self._locked = new_value
-
-    def _multi_connect(self, n_attempts=5, timeout=60):
-        """Try to connect over a series of attempts to the channel.
-
-        Parameters
-        ----------
-        n_attempts : int, optional
-            Number of connection attempts. The default is ``5``.
-        timeout : float, optional
-            Maximum allowable time in seconds for establishing a connection.
-            The default is ``60``.
-
-        """
-        # This prevents a single failed connection from blocking other attempts
-        connected = False
-        attempt_timeout = timeout / n_attempts
-        self.log_debug(
-            f"timetout:{timeout} n_attempts:{n_attempts} attempt_timeout={attempt_timeout}"
-        )
-
-        max_time = time.time() + timeout
-        i = 1
-        while time.time() < max_time and i <= n_attempts:
-            self.log_debug(f"Connection attempt {i} with attempt timeout {attempt_timeout}s")
-            connected = self._connect(timeout=attempt_timeout)
-
-            if connected:
-                self.log_debug(f"Connection attempt {i} succeeded.")
-                break
-
-            i += 1
-        else:
-            self.log_debug(
-                f"Reached either maximum amount of connection attempts "
-                f"({n_attempts}) or timeout ({timeout} s)."
-            )
-
-        if not connected:
-            raise IOError(f"Unable to connect to Mechanical instance at {self._channel_str}.")
-
-    @property
-    def _channel_str(self):
-        """Target string, generally in the form of ``ip:port``, such as ``127.0.0.1:10000``."""
-        if self._channel is not None:
-            if self._remote_instance is not None:
-                return self._channel._channel._channel.target().decode()
-            else:
-                return self._channel._channel.target().decode()
-        return ""
-
-    def _connect(self, timeout=12, enable_health_check=False):
-        """Connect a gRPC channel to a remote or local Mechanical instance.
-
-        Parameters
-        ----------
-        timeout : float
-            Maximum allowable time in seconds for establishing a connection. The
-            default is ``12``.
-        enable_health_check : bool, optional
-            Whether to enable a check to see if the connection is healthy.
-            The default is ``False``.
-        """
-        self._state = grpc.channel_ready_future(self._channel)
-        self._stub = mechanical_pb2_grpc.MechanicalServiceStub(self._channel)
-
-        # verify connection
-        time_start = time.time()
-        while ((time.time() - time_start) < timeout) and not self._state._matured:
-            time.sleep(0.01)
-
-        if not self._state._matured:  # pragma: no cover
-            return False
-
-        self.log_debug("Established a connection to the Mechanical gRPC server.")
-
-        self.wait_till_mechanical_is_ready(timeout)
-
-        # keeps Mechanical session alive
-        self._timer = None
-        if not self._local and self._keep_connection_alive:
-            self._initialised = threading.Event()
-            self._t_trigger = time.time()
-            self._t_delay = 30
-            self._timer = threading.Thread(
-                target=Mechanical._threaded_heartbeat, args=(weakref.proxy(self),)
-            )
-            self._timer.daemon = True
-            self._timer.start()
-
-        # enable health check
-        if enable_health_check:
-            self._enable_health_check()
-
-        self.__server_version = None
-
-        return True
-
-    def _enable_health_check(self):
-        """Place the status of the health check in the health response queue."""
-        # lazy imports here to speed up module load
-        from grpc_health.v1 import health_pb2, health_pb2_grpc
-
-        def _consume_responses(response_iterator, response_queue):
-            try:
-                for response in response_iterator:
-                    response_queue.put(response)
-                # NOTE: We're doing absolutely nothing with this as
-                # this point since the server-side health check
-                # doesn't change state.
-            except Exception:
-                if self._exiting:
-                    return
-                self._exited = True
-                raise MechanicalExitedError(
-                    "Lost connection with the Mechanical gRPC server."
-                ) from None
-
-        # enable health check
-        from queue import Queue
-
-        request = health_pb2.HealthCheckRequest()
-        self._health_stub = health_pb2_grpc.HealthStub(self._channel)
-        rendezvous = self._health_stub.Watch(request)
-
-        # health check feature implemented after 2023 R1
-        try:
-            status = rendezvous.next()
-        except Exception as err:
-            if err.code().name != "UNIMPLEMENTED":
-                raise err
-            return
-
-        if status.status != health_pb2.HealthCheckResponse.SERVING:
-            raise MechanicalRuntimeError(
-                "Cannot enable health check and/or connect to the Mechanical server."
-            )
-
-        self._health_response_queue = Queue()
-
-        # allow main process to exit by setting daemon to true
-        thread = threading.Thread(
-            target=_consume_responses,
-            args=(rendezvous, self._health_response_queue),
-            daemon=True,
-        )
-        thread.start()
-
-    def _threaded_heartbeat(self):
-        """To call from a thread to verify that a Mechanical instance is alive."""
-        self._initialised.set()
-        while True:
-            if self._exited:
-                break
-            try:
-                time.sleep(self._t_delay)
-                if not self.is_alive:
-                    break
-            except ReferenceError:
-                break
-            # except Exception:
-            #     continue
-
-    def _create_channel(self, ip, port):
-        """Create an unsecured gRPC channel."""
-        check_valid_ip(ip)
-
-        # open the channel
-        channel_str = f"{ip}:{port}"
-        self.log_debug(f"Opening insecure channel at {channel_str}.")
-        return grpc.insecure_channel(
-            channel_str,
-            options=[
-                ("grpc.max_receive_message_length", MAX_MESSAGE_LENGTH),
-            ],
-        )
-
-    @property
-    def is_alive(self) -> bool:
-        """Whether there is an active connection to the Mechanical gRPC server."""
-        if self._exited:
-            return False
-
-        if self._busy:
-            return True
-
-        try:
-            self._make_dummy_call()
-            return True
-        except grpc.RpcError:
-            return False
-
-    @staticmethod
-    def set_log_level(loglevel):
-        """Set the log level.
-
-        Parameters
-        ----------
-        loglevel : str, int
-            Level of logging. Options are ``"DEBUG"``, ``"INFO"``, ``"WARNING"``
-            and ``"ERROR"``.
-
-        Examples
-        --------
-        Set the log level to the ``"DEBUG"`` level.
-
-        # >>> mechanical.set_log_level('DEBUG')
-        #
-        # Set the log level to info
-        #
-        # >>> mechanical.set_log_level('INFO')
-        #
-        # Set the log level to warning
-        #
-        # >>> mechanical.set_log_level('WARNING')
-        #
-        # Set the log level to error
-        #
-        # >>> mechanical.set_log_level('ERROR')
-        """
-        if isinstance(loglevel, str):
-            loglevel = loglevel.upper()
-        setup_logger(loglevel=loglevel)
-
-    def get_product_info(self):
-        """Get product information by running a script on the Mechanical gRPC server."""
-
-        def _get_jscript_product_info_command():
-            return (
-                'ExtAPI.Application.ScriptByName("jscript").ExecuteCommand'
-                '("var productInfo = DS.Script.getProductInfo();returnFromScript(productInfo);")'
-            )
-
-        def _get_python_product_info_command():
-            return (
-                'clr.AddReference("Ansys.Mechanical.Application")\n'
-                "Ansys.Mechanical.Application.ProductInfo.ProductInfoAsString"
-            )
-
-        try:
-            self._disable_logging = True
-            if int(self.version) >= 232:
-                script = _get_python_product_info_command()
-            else:
-                script = _get_jscript_product_info_command()
-            return self.run_python_script(script)
-        except grpc.RpcError:
-            raise
-        finally:
-            self._disable_logging = False
-
-    @suppress_logging
-    def __repr__(self):
-        """Get the user-readable string form of the Mechanical instance."""
-        try:
-            if self._exited:
-                return "Mechanical exited."
-            return self.get_product_info()
-        except grpc.RpcError:
-            return "Error getting product info."
-
-    def launch(self, cleanup_on_exit=True):
-        """Launch Mechanical in batch or UI mode.
-
-        Parameters
-        ----------
-        cleanup_on_exit : bool, optional
-            Whether to exit Mechanical when Python exits. The default is ``True``.
-            When ``False``, Mechanical is not exited when the garbage for this
-            Mechanical instance is collected.
-        """
-        if not self._local:
-            raise RuntimeError("Can only launch with a local instance of Mechanical.")
-
-        # let us respect the current cleanup behavior
-        if self._cleanup_on_exit:
-            self.exit()
-
-        exec_file = self._start_parm.get("exec_file", get_mechanical_path(allow_input=False))
-        batch = self._start_parm.get("batch", True)
-        additional_switches = self._start_parm.get("additional_switches", None)
-        additional_envs = self._start_parm.get("additional_envs", None)
-        port = launch_grpc(
-            exec_file=exec_file,
-            batch=batch,
-            additional_switches=additional_switches,
-            additional_envs=additional_envs,
-            verbose=True,
-        )
-        # update the new cleanup behavior
-        self._cleanup_on_exit = cleanup_on_exit
-        self._port = port
-        self._channel = self._create_channel(self._ip, port)
-        self._connect(port)
-
-        self.log_info("Mechanical is ready to accept gRPC calls.")
-
-    def wait_till_mechanical_is_ready(self, wait_time=-1):
-        """Wait until Mechanical is ready.
-
-        Parameters
-        ----------
-        wait_time : float, optional
-            Maximum allowable time in seconds for connecting to the Mechanical gRPC server.
-        """
-        time_1 = datetime.datetime.now()
-
-        sleep_time = 0.5
-        if wait_time == -1:
-            self.log_info("Waiting for Mechanical to be ready...")
-        else:
-            self.log_info(f"Waiting for Mechanical to be ready. Maximum wait time: {wait_time}s")
-
-        while not self.__isMechanicalReady():
-            time_2 = datetime.datetime.now()
-            time_interval = time_2 - time_1
-            time_interval_seconds = int(time_interval.total_seconds())
-
-            self.log_debug(
-                f"Mechanical is not ready. You've been waiting for {time_interval_seconds}."
-            )
-            if self._timeout != -1:
-                if time_interval_seconds > wait_time:
-                    self.log_debug(
-                        f"Allowed wait time {wait_time}s. "
-                        f"Waited so for {time_interval_seconds}s, "
-                        f"before throwing the error."
-                    )
-                    raise RuntimeError(
-                        f"Couldn't connect to Mechanical. " f"Waited for {time_interval_seconds}s."
-                    )
-
-            time.sleep(sleep_time)
-
-        time_2 = datetime.datetime.now()
-        time_interval = time_2 - time_1
-        time_interval_seconds = int(time_interval.total_seconds())
-
-        self.log_info(f"Mechanical is ready. It took {time_interval_seconds} seconds to verify.")
-
-    def __isMechanicalReady(self):
-        """Whether the Mechanical gRPC server is ready.
-
-        Returns
-        -------
-        bool
-            ``True`` if Mechanical is ready, ``False`` otherwise.
-        """
-        try:
-            script = (
-                'ExtAPI.Application.ScriptByName("jscript").ExecuteCommand'
-                '("var isDistributed = DS.Script.isDistributed();returnFromScript(isDistributed);")'
-            )
-            self.run_python_script(script)
-        except grpc.RpcError as error:
-            self.log_debug(f"Mechanical is not ready. Error:{error}.")
-            return False
-
-        return True
-
-    @staticmethod
-    def convert_to_server_log_level(log_level):
-        """Convert the log level to the server log level.
-
-        Parameters
-        ----------
-        log_level : str
-            Level of logging. Options are ``"DEBUG"``, ``"INFO"``, ``"WARNING"``,
-            ``"ERROR"``, and ``"CRITICAL"``.
-
-        Returns
-        -------
-            Converted log level for the server.
-        """
-        if log_level == "DEBUG":
-            return 1
-        elif log_level == "INFO":
-            return 2
-        elif log_level == "WARNING":
-            return 3
-        elif log_level == "ERROR":
-            return 4
-        elif log_level == "CRITICAL":
-            return 5
-
-        raise ValueError(
-            f"Log level {log_level} is invalid. Possible values are "
-            f"'DEBUG','INFO', 'WARNING', 'ERROR', and 'CRITICAL'."
-        )
-
-    def run_python_script(
-        self, script_block: str, enable_logging=False, log_level="WARNING", progress_interval=2000
-    ):
-        """Run a Python script block inside Mechanical.
-
-        Parameters
-        ----------
-        script_block : str
-            Script block (one or more lines) to run.
-        enable_logging: bool, optional
-            Whether to enable logging. The default is ``False``.
-        log_level: str
-            Level of logging. The default is ``"WARNING"``. Options are ``"DEBUG"``,
-            ``"INFO"``, ``"WARNING"``, and ``"ERROR"``.
-        progress_interval: int, optional
-            Frequency in milliseconds for getting log messages from the server.
-            The default is ``2000``.
-
-        Returns
-        -------
-        str
-            Script result.
-        """
-        self.verify_valid_connection()
-        response = self.__call_run_python_script(
-            script_block, enable_logging, log_level, progress_interval
-        )
-        return response.script_result
-
-    def run_python_script_from_file(
-        self, file_path, enable_logging=False, log_level="WARNING", progress_interval=2000
-    ):
-        """Run a Python file inside Mechanical.
-
-        Parameters
-        ----------
-        file_path :
-            Path for the Python file.
-        enable_logging: bool, optional
-            Whether to enable logging. The default is ``False``.
-        log_level: str
-            Level of logging. The default is ``"WARNING"``. Options are ``"DEBUG"``,
-            ``"INFO"``, ``"WARNING"``, and ``"ERROR"``.
-        progress_interval: int, optional
-            Frequency in milliseconds for getting log messages from the server.
-            The default is ``2000``.
-
-        Returns
-        -------
-        str
-            Script result.
-        """
-        self.verify_valid_connection()
-        self.log_debug(f"run_python_script_from_file started")
-        script_code = Mechanical.__readfile(file_path)
-        self.log_debug(f"run_python_script_from_file started")
-        return self.run_python_script(script_code, enable_logging, log_level, progress_interval)
-
-    def exit(self, force=False):
-        """Exit Mechanical.
-
-        Parameters
-        ----------
-        force : bool, optional
-            Whether to force Mechanical to exit. The default is ``False``, in which case
-            Mechanical in UI mode only asks for confirmation. This parameter overrides
-            any environment variables that may inhibit exiting Mechanical.
-        """
-        if not force:
-            if not get_start_instance():
-                self.log_info("Ignoring exit due to PYMECHANICAL_START_INSTANCE=False")
-                return
-
-            # or building the gallery
-            if pymechanical.BUILDING_GALLERY:
-                self._log.info("Ignoring exit due to BUILDING_GALLERY=True")
-                return
-
-        if self._exited:
-            return
-
-        self.verify_valid_connection()
-
-        self._exiting = True
-
-        self.log_debug("In shutdown.")
-        request = mechanical_pb2.ShutdownRequest(force_exit=force)
-        self.log_debug("Shutting down...")
-
-        self._busy = True
-        try:
-            self._stub.Shutdown(request)
-        except grpc._channel._InactiveRpcError as error:
-            self.log_warning("Mechanical exit failed: {str(error}.")
-        finally:
-            self._busy = False
-
-        self._exited = True
-        self._stub = None
-
-        if self._remote_instance is not None:
-            self.log_debug("PyPIM delete has started.")
-            try:
-                self._remote_instance.delete()
-            except Exception as error:
-                self.log_warning("Remote instance delete failed: {str(error}.")
-            self.log_debug("PyPIM delete has finished.")
-
-            self._remote_instance = None
-            self._channel = None
-        else:
-            self.log_debug("No PyPIM cleanup is needed.")
-
-        local_ports = pymechanical.LOCAL_PORTS
-        if self._local and self._port in local_ports:
-            local_ports.remove(self._port)
-
-        self.log_info("Shutdown has finished.")
-
-    @protect_grpc
-    def upload(
-        self,
-        file_name,
-        file_location_destination=None,
-        chunk_size=DEFAULT_FILE_CHUNK_SIZE,
-        progress_bar=True,
-    ):
-        """Upload a file to the Mechanical instance.
-
-        Parameters
-        ----------
-        file_name : str
-            Local file to upload. Only the file name is needed if the file
-            is relative to the current working directory. Otherwise, the full path
-            is needed.
-        file_location_destination : str, optional
-            File location on the Mechanical server to upload the file to. The default is
-            ``None``, in which case the project directory is used.
-        chunk_size : int, optional
-            Chunk size in bytes. The default is ``1048576``.
-        progress_bar : bool, optional
-            Whether to show a progress bar using ``tqdm``. The default is ``True``.
-            A progress bar is helpful for viewing upload progress.
-
-        Returns
-        -------
-        str
-            Base name of the uploaded file.
-
-        Examples
-        --------
-        Upload the ``hsec.x_t`` file  with the progress bar not shown.
-
-        >>> mechanical.upload('hsec.x_t', progress_bar=False)
-        """
-        self.verify_valid_connection()
-
-        if not os.path.isfile(file_name):
-            raise FileNotFoundError(f"Unable to locate filename {file_name}.")
-
-        self._log.debug(f"Uploading file '{file_name}' to the Mechanical instance.")
-
-        if file_location_destination is None:
-            file_location_destination = self.project_directory
-
-        self._busy = True
-        try:
-            chunks_generator = self.get_file_chunks(
-                file_location_destination,
-                file_name,
-                chunk_size=chunk_size,
-                progress_bar=progress_bar,
-            )
-            response = self._stub.UploadFile(chunks_generator)
-            self.log_debug(f"upload_file response is {response.is_ok}.")
-        finally:
-            self._busy = False
-
-        if not response.is_ok:
-            raise IOError("File failed to upload.")
-        return os.path.basename(file_name)
-
-    def get_file_chunks(self, file_location, file_name, chunk_size, progress_bar):
-        """Construct the file upload request for the server.
-
-        Parameters
-        ----------
-        file_location_destination : str, optional
-            Directory where the file to upload to the server is located.
-        file_name : str
-            Name of the file to upload.
-        chunk_size : int
-            Chunk size in bytes.
-        progress_bar : bool
-            Whether to show a progress bar using ``tqdm``.
-        """
-        pbar = None
-        if progress_bar:
-            if not _HAS_TQDM:  # pragma: no cover
-                raise ModuleNotFoundError(
-                    f"To use the keyword argument 'progress_bar', you must have "
-                    f"installed the 'tqdm' package. To avoid this message, you can "
-                    f"set 'progress_bar=False'."
-                )
-
-            n_bytes = os.path.getsize(file_name)
-
-            base_name = os.path.basename(file_name)
-            pbar = tqdm(
-                total=n_bytes,
-                desc=f"Uploading {base_name} to {self._channel_str}:{file_location}.",
-                unit="B",
-                unit_scale=True,
-                unit_divisor=1024,
-            )
-
-        with open(file_name, "rb") as f:
-            while True:
-                piece = f.read(chunk_size)
-                length = len(piece)
-                if length == 0:
-                    if pbar is not None:
-                        pbar.close()
-                    return
-
-                if pbar is not None:
-                    pbar.update(length)
-
-                chunk = mechanical_pb2.Chunk(payload=piece, size=length)
-                yield mechanical_pb2.FileUploadRequest(
-                    file_name=os.path.basename(file_name), file_location=file_location, chunk=chunk
-                )
-
-    @property
-    def project_directory(self):
-        """Get the project directory for the currently connected Mechanical instance."""
-        return self.run_python_script("ExtAPI.DataModel.Project.ProjectDirectory")
-
-    def list_files(self):
-        """List the files in the working directory of Mechanical.
-
-        Returns
-        -------
-        list
-            List of files in the working directory of Mechanical.
-
-        Examples
-        --------
-        >>> files = mechanical.list_files()
-        >>> for file in files: print(file)
-        """
-        result = self.run_python_script(
-            "import pymechanical_helpers\npymechanical_helpers.GetAllProjectFiles(ExtAPI)"
-        )
-
-        files_out = result.splitlines()
-        if not files_out:
-            self.log_warning("No files listed")
-        return files_out
-
-    def _get_files(self, files, recursive=False):
-        self_files = self.list_files()  # to avoid calling it too much
-
-        if isinstance(files, str):
-            if self._local:  # pragma: no cover
-                # in local mode
-                if os.path.exists(files):
-                    if not os.path.isabs(files):
-                        list_files = [os.path.join(os.getcwd(), files)]
-                    else:
-                        # file exist
-                        list_files = [files]
-                elif "*" in files:
-                    # using filter
-                    list_files = glob.glob(files, recursive=recursive)
-                    if not list_files:
-                        raise ValueError(
-                            f"The `'files'` parameter ({files}) didn't match any file using "
-                            f"glob expressions in the local client."
-                        )
-                else:
-                    raise ValueError(
-                        f"The files parameter ('{files}') does not match any file or pattern."
-                    )
-            else:  # Remote or looking into Mechanical working directory
-                if files in self_files:
-                    list_files = [files]
-                elif "*" in files:
-                    # try filter on the list_files
-                    if recursive:
-                        self.log_warning(
-                            "Because the 'recursive' keyword argument does not work with "
-                            "remote instances, it is ignored."
-                        )
-                    list_files = fnmatch.filter(self_files, files)
-                    if not list_files:
-                        raise ValueError(
-                            f"The `'files'` parameter ({files}) didn't match any file using "
-                            f"glob expressions in the remote server."
-                        )
-                else:
-                    raise ValueError(
-                        f"The `'files'` parameter ('{files}') does not match any file or pattern."
-                    )
-
-        elif isinstance(files, (list, tuple)):
-            if not all([isinstance(each, str) for each in files]):
-                raise ValueError(
-                    "The parameter `'files'` can be a list or tuple, but it "
-                    "should only contain strings."
-                )
-            list_files = files
-        else:
-            raise ValueError(
-                f"The `file` parameter type ({type(files)}) is not supported."
-                "Only strings, tuple of strings, or list of strings are allowed."
-            )
-
-        return list_files
-
-    def download(
-        self,
-        files,
-        target_dir=None,
-        chunk_size=DEFAULT_CHUNK_SIZE,
-        progress_bar=None,
-        recursive=False,
-    ):  # pragma: no cover
-        """Download files from the working directory of the Mechanical instance.
-
-        Parameters
-        ----------
-        files : str, list[str], tuple(str)
-            One or more files on the Mechanical server to download. The files must be
-            in the same directory as the Mechanical instance. You can use the
-            :func:`Mechanical.list_files <ansys.mechanical.core.mechanical.list_files>`
-            function to list current files. Alternatively, you can specify *glob expressions* to
-            match file names. For example, you could use ``file*`` to match every file whose
-            name starts with ``file``.
-        target_dir: str
-            Default directory to copy the downloaded files to. The default is ``None``.
-        chunk_size : int, optional
-            Chunk size in bytes. The default is ``262144``. The value must be less than 4 MB.
-        progress_bar : bool, optional
-            Whether to show a progress bar using  ``tqdm``. The default is ``None``, in
-            which case a progress bar is shown. A progress bar is helpful for viewing download
-            progress.
-        recursive : bool, optional
-            Whether to use recursion when using a glob pattern search. The default is ``False``.
-
-        Notes
-        -----
-        There are some considerations to keep in mind when using the ``download()`` method:
-
-        * The glob pattern search does not search recursively in remote instances.
-        * In a remote instance, it is not possible to list or download files in a
-          location other than the Mechanical working directory.
-        * If you are connected to a local instance and provide a file path, downloading files
-          from a different folder is allowed but is not recommended.
-
-        Examples
-        --------
-        Download a single file.
-
-        >>> mechanical.download('file.out')
-
-        Download all files starting with ``file``.
-
-        >>> mechanical.download('file*')
-
-        Download every file in the Mechanical working directory.
-
-        >>> mechanical.download('*.*')
-
-        Alternatively, the recommended method is to use the
-        :func:`Mechanical.download_project
-        <ansys.mechanical.core.mechanical.Mechanical.download_project>`
-        method to download all files.
-
-        >>> mechanical.download_project()
-
-        """
-        self.verify_valid_connection()
-
-        if chunk_size > 4 * 1024 * 1024:  # 4MB
-            raise ValueError(
-                f"Chunk sizes bigger than 4 MB can generate unstable behaviour in PyMechanical. "
-                "Decrease the ``chunk_size`` value."
-            )
-
-        list_files = self._get_files(files, recursive=recursive)
-
-        if target_dir:
-            path = pathlib.Path(target_dir)
-            path.mkdir(parents=True, exist_ok=True)
-        else:
-            target_dir = os.getcwd()
-
-        for each_file in list_files:
-            try:
-                file_name = os.path.basename(each_file)  # Getting only the name of the file.
-                #  We try to avoid that when the full path is supplied. It crashes when trying
-                # to do `os.path.join(target_dir"os.getcwd()", file_name "full filename path"`
-                # This produces the file structure to flat out, but it is fine,
-                # because recursive does not work in remote.
-                self._busy = True
-                self._download(
-                    each_file,
-                    out_file_name=os.path.join(target_dir, file_name),
-                    chunk_size=chunk_size,
-                    progress_bar=progress_bar,
-                )
-            except FileNotFoundError:
-                # So far the gRPC interface returns the size of the file equal
-                # zero, if the file does not exist, or if its size is zero,
-                # but they are two different things.
-                # In theory, since we are obtaining the files name from
-                # `mechanical.list_files()`, they do exist, so
-                # if there is any error, it means their size is zero.
-                pass  # This is not the best.
-            finally:
-                self._busy = False
-
-        return list_files
-
-    @protect_grpc
-    def _download(
-        self,
-        target_name,
-        out_file_name=None,
-        chunk_size=DEFAULT_CHUNK_SIZE,
-        progress_bar=None,
-    ):
-        """Download a file from the Mechanical instance.
-
-        Parameters
-        ----------
-        target_name : str
-            Name of the target file on the server. The file must be in the same
-            directory as the Mechanical instance. You can use the
-            ``mechanical.list_files()`` function to list current files.
-        out_file_name : str, optional
-            Name of the output file if the name is to differ from that for the target
-            file. The default is ``None``, in which case the name of the target file is
-            used.
-        chunk_size : int, optional
-            Chunk size in bytes. The default is ``"DEFAULT_CHUNK_SIZE"``, in which case
-            256 kB is used. The value must be less than 4 MB.
-        progress_bar : bool, optional
-            Whether to show a progress bar using  ``tqdm``. The default is ``None``, in
-            which case a progress bar is shown. A progress bar is helpful for showing download
-            progress.
-
-        Examples
-        --------
-        Download the remote result file "file.rst" as "my_result.rst".
-
-        >>> mechanical.download('file.rst', 'my_result.rst')
-        """
-        self.verify_valid_connection()
-
-        if not progress_bar and _HAS_TQDM:
-            progress_bar = True
-
-        if out_file_name is None:
-            out_file_name = target_name
-
-        request = mechanical_pb2.FileDownloadRequest(file_path=target_name, chunk_size=chunk_size)
-
-        responses = self._stub.DownloadFile(request)
-
-        file_size = self.save_chunks_to_file(
-            responses, out_file_name, progress_bar=progress_bar, target_name=target_name
-        )
-
-        if not file_size:
-            raise FileNotFoundError(f'File "{target_name}" is empty or does not exist')
-
-    def save_chunks_to_file(self, responses, filename, progress_bar=False, target_name=""):
-        """Save chunks to a local file.
-
-        Parameters
-        ----------
-        responses :
-        filename : str
-            Name of the local file to save chunks to.
-        progress_bar : bool, optional
-            Whether to show a progress bar using  ``tqdm``. The default is ``False``.
-        target_name : str, optional
-            Name of the target file on the server. The default is ``""``. The file
-            must be in the same directory as the Mechanical instance. You can use the
-            ``mechanical.list_files()`` function to list current files.
-
-        Returns
-        -------
-        file_size : int
-            File size saved in bytes.  If ``0`` is returned, no file was written.
-        """
-        pbar = None
-        if progress_bar:
-            if not _HAS_TQDM:  # pragma: no cover
-                raise ModuleNotFoundError(
-                    f"To use the keyword argument 'progress_bar', you need to have installed "
-                    f"the 'tqdm' package.To avoid this message you can set 'progress_bar=False'."
-                )
-
-        file_size = 0
-        with open(filename, "wb") as f:
-            for response in responses:
-                f.write(response.chunk.payload)
-                payload_size = len(response.chunk.payload)
-                file_size += payload_size
-                if pbar is None:
-                    pbar = tqdm(
-                        total=response.file_size,
-                        desc=f"Downloading to {target_name} from {self._channel_str}",
-                        unit="B",
-                        unit_scale=True,
-                        unit_divisor=1024,
-                    )
-                    pbar.update(payload_size)
-                else:
-                    pbar.update(payload_size)
-
-        if pbar is not None:
-            pbar.close()
-
-        return file_size
-
-    def download_project(self, extensions=None, target_dir=None, progress_bar=False):
-        """Download all project files in the working directory of the Mechanical instance.
-
-        Parameters
-        ----------
-        extensions : list[str], tuple[str], optional
-            List of extensions for filtering files before downloading them. The
-            default is ``None``.
-        target_dir : str, optional
-            Path for downloading the files to. The default is ``None``.
-        progress_bar : bool, optional
-            Whether to show a progress bar using ``tqdm``. The default is ``False``.
-            A progress bar is helpful for viewing download progress.
-
-        Returns
-        -------
-        List[str]
-            List of downloaded files.
-        """
-        destination_directory = target_dir
-
-        # let us create the directory, if it doesn't exist
-        if destination_directory:
-            path = pathlib.Path(destination_directory)
-            path.mkdir(parents=True, exist_ok=True)
-        else:
-            destination_directory = os.getcwd()
-
-        # relative directory?
-        if os.path.isdir(destination_directory):
-            if not os.path.isabs(destination_directory):
-                # construct full path
-                destination_directory = os.path.join(os.getcwd(), destination_directory)
-
-        project_directory = self.project_directory
-        # remove the trailing slash - server could be windows or linux
-        project_directory = project_directory.rstrip("\\/")
-
-        # this is where .mechddb resides
-        parent_directory = os.path.dirname(project_directory)
-
-        list_of_files = []
-
-        if not extensions:
-            files = self.list_files()
-        else:
-            files = []
-            for each_extension in extensions:
-                # mechdb resides one level above project directory
-                if "mechdb" == each_extension.lower():
-                    file_temp = os.path.join(parent_directory, f"*.{each_extension}")
-                else:
-                    file_temp = os.path.join(project_directory, "**", f"*.{each_extension}")
-
-                if self._local:
-                    list_files_expanded = self._get_files(file_temp, recursive=True)
-
-                    if "mechdb" == each_extension.lower():
-                        # if we have more than one .mechdb in the parent folder
-                        # filter to have only the current mechdb
-                        self_files = self.list_files()
-                        filtered_files = []
-                        for temp_file in list_files_expanded:
-                            if temp_file in self_files:
-                                filtered_files.append(temp_file)
-                        list_files = filtered_files
-                    else:
-                        list_files = list_files_expanded
-                else:
-                    list_files = self._get_files(file_temp, recursive=False)
-
-                files.extend(list_files)
-
-        for file in files:
-            # create similar hierarchy locally
-            new_path = file.replace(parent_directory, destination_directory)
-            new_path_dir = os.path.dirname(new_path)
-            temp_files = self.download(
-                files=file, target_dir=new_path_dir, progress_bar=progress_bar
-            )
-            list_of_files.extend(temp_files)
-
-        return list_of_files
-
-    def clear(self):
-        """Clear the database."""
-        self.run_python_script("ExtAPI.DataModel.Project.New()")
-
-    def _make_dummy_call(self):
-        try:
-            self._disable_logging = True
-            self.run_python_script("ExtAPI.DataModel.Project.ProjectDirectory")
-        except grpc.RpcError:
-            raise
-        finally:
-            self._disable_logging = False
-
-    @staticmethod
-    def __readfile(file_path):
-        """Get the contents of the file as a string."""
-        # open text file in read mode
-        text_file = open(file_path, "r")
-        # read whole file to a string
-        data = text_file.read()
-        # close file
-        text_file.close()
-
-        return data
-
-    def __call_run_python_script(
-        self, script_code: str, enable_logging, log_level, progress_interval
-    ):
-        """Run the Python script block on the server.
-
-        Parameters
-        ----------
-        script_block : str
-            Script block (one or more lines) to run.
-        enable_logging: bool
-            Whether to enable logging
-        log_level: str
-            Level of logging. Options are ``"DEBUG"``, ``"INFO"``, ``"WARNING"``,
-            and ``"ERROR"``.
-        timeout: int, optional
-            Frequency in milliseconds for getting log messages from the server.
-
-        Returns
-        -------
-        str
-            Script result.
-
-        """
-        log_level_server = self.convert_to_server_log_level(log_level)
-        request = mechanical_pb2.RunScriptRequest()
-        request.script_code = script_code
-        request.enable_logging = enable_logging
-        request.logger_severity = log_level_server
-        request.progress_interval = progress_interval
-
-        response = None
-        self._busy = True
-
-        try:
-            for runscript_response in self._stub.RunPythonScript(request):
-                if runscript_response.log_info == "__done__":
-                    response = runscript_response
-                    break
-                else:
-                    if enable_logging:
-                        self.log_message(log_level, runscript_response.log_info)
-        finally:
-            self._busy = False
-
-        self._log_mechanical_script(script_code)
-
-        return response
-
-    def log_message(self, log_level, message):
-        """Log the message using the given log level.
-
-         Parameters
-        ----------
-        log_level: str
-            Level of logging. Options are ``"DEBUG"``, ``"INFO"``, ``"WARNING"``,
-            and ``"ERROR"``.
-        message : str
-            Message to log.
-        """
-        if log_level == "DEBUG":
-            self.log_debug(message)
-        elif log_level == "INFO":
-            self.log_info(message)
-        elif log_level == "WARNING":
-            self.log_warning(message)
-        elif log_level == "ERROR":
-            self.log_error(message)
-
-    def log_debug(self, message):
-        """Log the debug message."""
-        if self._disable_logging:
-            return
-        self._log.debug(message)
-
-    def log_info(self, message):
-        """Log the info message."""
-        if self._disable_logging:
-            return
-        self._log.info(message)
-
-    def log_warning(self, message):
-        """Log the warning message."""
-        if self._disable_logging:
-            return
-        self._log.warning(message)
-
-    def log_error(self, message):
-        """Log the error message."""
-        if self._disable_logging:
-            return
-        self._log.error(message)
-
-    def verify_valid_connection(self):
-        """Verify whether the connection to Mechanical is valid."""
-        if self._exited:
-            raise MechanicalExitedError("Mechanical has already exited.")
-
-        if self._stub is None:
-            raise ValueError(
-                "There is not a valid connection to Mechanical. Launch or connect to it first."
-            )
-
-    @property
-    def exited(self):
-        """Whether Mechanical already exited."""
-        return self._exited
-
-    def _log_mechanical_script(self, script_code):
-        if self._disable_logging:
-            return
-
-        if self._log_file_mechanical:
-            try:
-                with open(self._log_file_mechanical, "a") as file:
-                    file.write(script_code)
-                    file.write("\n")
-            except IOError as e:
-                self.log_warning(f"I/O error({e.errno}): {e.strerror}")
-            except Exception as e:  # handle other exceptions such as attribute errors
-                self.log_warning("Unexpected error:" + str(e))
-
-
-def get_start_instance(start_instance_default=True):
-    """Check if the ``PYMECHANICAL_START_INSTANCE`` environment variable exists and is valid.
-
-    Parameters
-    ----------
-    start_instance_default : bool, optional
-        Value to return when ``PYMECHANICAL_START_INSTANCE`` is unset.
-
-    Returns
-    -------
-    bool
-        ``True`` when the ``PYMECHANICAL_START_INSTANCE`` environment variable exists
-        and is valid, ``False`` when this environment variable does not exist or is not valid.
-        If it is unset, ``start_instance_default`` is returned.
-
-    Raises
-    ------
-    OSError
-        Raised when ``PYMECHANICAL_START_INSTANCE`` is not either ``True`` or ``False``
-        (case independent).
-
-    """
-    if "PYMECHANICAL_START_INSTANCE" in os.environ:
-        if os.environ["PYMECHANICAL_START_INSTANCE"].lower() not in ["true", "false"]:
-            val = os.environ["PYMECHANICAL_START_INSTANCE"]
-            raise OSError(
-                f'Invalid value "{val}" for PYMECHANICAL_START_INSTANCE\n'
-                'PYMECHANICAL_START_INSTANCE should be either "TRUE" or "FALSE"'
-            )
-        return os.environ["PYMECHANICAL_START_INSTANCE"].lower() == "true"
-    return start_instance_default
-
-
-def launch_grpc(
-    exec_file="",
-    batch=True,
-    port=MECHANICAL_DEFAULT_PORT,
-    ip=LOCALHOST,
-    additional_switches=None,
-    additional_envs=None,
-    verbose=False,
-) -> int:
-    """Start Mechanical locally in gRPC mode.
-
-    Parameters
-    ----------
-    exec_file : str, optional
-        Path for the Mechanical executable file.  The default is ``None``, in which
-        case the cached location is used.
-    batch : bool, optional
-        Whether to launch Mechanical in batch mode. The default is ``True``.
-        When ``False``, Mechanical is launched in UI mode.
-    port : int, optional
-        Port to launch the Mechanical instance on. The default is
-        ``MECHANICAL_DEFAULT_PORT``. The final port is the first
-        port available after (or including) this port.
-    ip : str, optional
-        IP address to use to connect to the launched Mechanical instance.
-        The default is ``LOCALHOST``, in which case ``127.0.0.1`` is used.
-    additional_switches : list, optional
-        List of additional arguments to pass. The default is ``None``.
-    additional_envs : dictionary, optional
-        Dictionary of additional environment variables to pass. The default
-        is ``None``.
-    verbose : bool, optional
-        Whether to print all output when launching and running Mechanical. The
-        default is ``False``. Printing all output is not recommended unless
-        you are debugging the startup of Mechanical.
-
-    Returns
-    -------
-    int
-        Port number that the Mechanical instance started on.
-
-    Notes
-    -----
-    If ``PYMECHANICAL_START_INSTANCE`` is set to FALSE, the ``launch_mechanical``
-    method looks for an existing instance of Mechanical at ``PYMECHANICAL_IP`` on port
-    ``PYMECHANICAL_PORT``, with default to ``127.0.0.1`` and ``10000`` if unset.
-    This is typically used for automated documentation and testing.
-
-    Examples
-    --------
-    Launch Mechanical using the default configuration.
-
-    >>> from ansys.mechanical.core import launch_mechanical
-    >>> mechanical = launch_mechanical()
-
-    Launch Mechanical using a specified executable file.
-
-    >>> exec_file_path = 'C:/Program Files/ANSYS Inc/v231/aisol/bin/win64/AnsysWBU.exe'
-    >>> mechanical = launch_mechanical(exec_file_path)
-
-    """
-    # verify version
-    if _version_from_path(exec_file) < 231:
-        raise VersionError("The Mechanical gRPC interface requires Mechanical 2023 R1 or later.")
-
-    # get the next available port
-    local_ports = pymechanical.LOCAL_PORTS
-    if port is None:
-        if not local_ports:
-            port = MECHANICAL_DEFAULT_PORT
-        else:
-            port = max(local_ports) + 1
-
-    while port_in_use(port) or port in local_ports:
-        port += 1
-    local_ports.append(port)
-
-    # setting ip for the grpc server
-    if ip != LOCALHOST:  # Default local ip is 127.0.0.1
-        create_ip_file(ip, os.getcwd())
-
-    # exec_file = "",
-    # port = MECHANICAL_DEFAULT_PORT,
-    # ip = LOCALHOST,
-    # additional_switches = "",
-    # verbose = False,
-
-    mechanical_launcher = MechanicalLauncher(
-        batch, port, exec_file, additional_switches, additional_envs, verbose
-    )
-    mechanical_launcher.launch()
-
-    return port
-
-
-def launch_remote_mechanical(version=None) -> (grpc.Channel, Instance):
-    """Start Mechanical remotely using the Product Instance Management (PIM) API.
-
-    When calling this method, you must ensure that you are in an environment
-    where PyPIM is configured. You can use the
-    :func:`pypim.is_configured <ansys.platform.instancemanagement.is_configured>`
-    method to verify that PyPIM is configured.
-
-    Parameters
-    ----------
-    version : str, optional
-        Mechanical version to run in the three-digit format. For example, ``"231"`` to
-        run 2023 R1. The default is ``None``, in which case the server runs the latest
-        installed version.
-
-    Returns
-    -------
-        Tuple containing channel, remote_instance.
-    """
-    pim = pypim.connect()
-    instance = pim.create_instance(product_name="mechanical", product_version=version)
-
-    LOG.info("PyPIM wait for ready has started.")
-    instance.wait_for_ready()
-    LOG.info("PyPIM wait for ready has finished.")
-
-    channel = instance.build_grpc_channel(
-        options=[
-            ("grpc.max_receive_message_length", MAX_MESSAGE_LENGTH),
-        ]
-    )
-
-    return channel, instance
-
-
-def launch_mechanical(
-    exec_file=None,
-    batch=True,
-    loglevel="ERROR",
-    log_file=False,
-    log_mechanical=None,
-    additional_switches="",
-    additional_envs=None,
-    start_timeout=120,
-    port=None,
-    ip=None,
-    start_instance=None,
-    verbose_mechanical=False,
-    clear_on_connect=False,
-    cleanup_on_exit=True,
-    version=None,
-    keep_connection_alive=True,
-) -> Mechanical:
-    """Start Mechanical locally.
-
-    Parameters
-    ----------
-    exec_file : str, optional
-        Path for the Mechanical executable file. The default is ``None``,
-        in which case the cached location is used. If PyPIM is configured
-        and this parameter is set to ``None``, PyPIM launches Mechanical
-        using its ``version`` parameter.
-    batch : bool, optional
-        Whether to launches mechanical in batch mode. The default is ``True``.
-        When ``False``, Mechanical launches in UI mode.
-    loglevel : str, optional
-        Level of messages to print to the console. The default is ``WARNING``.
-        Options are ``"WARNING"``, ``"ERROR"``, and ``"INFO"``.
-        - ``WARNING`` prints only Ansys warning messages.
-        - ``ERROR`` prints only Ansys error messages.
-        - ``INFO`` prints out all Ansysmessages.
-    log_file : bool, optional
-        Whether to copy the messages to a file named ``logs.log``, which is
-        located where the Python script is executed. The default is ``False``.
-    log_mechanical : str, optional
-        Path to the output file on the local disk to write every script
-        command to. The default is ``None``. However, you might set
-        ``"log_mechanical='pymechanical_log.txt'"`` to write all commands that are
-        sent to Mechanical via PyMechanical in this file. You can then use these
-        commands to run a script within Mechanical without PyMechanical.
-    additional_switches : str, optional
-        Additional switches for Mechanical. The default is ``""``.
-    additional_envs : dictionary, optional
-        Dictionary of additional environment variables to pass. The default
-        is ``None``.
-    start_timeout : float, optional
-        Maximum allowable time in seconds to connect to the Mechanical server.
-        The default is ``120``.
-    port : int, optional
-        Port to launch the Mechanical gRPC server on. The default is ``None``,
-        in which case ``10000`` is used. The final port is the first
-        port available after (or including) this port. You can override the
-        default behavior of this parameter with the
-        ``PYMECHANICAL_PORT=<VALID PORT>`` environment variable.
-    ip : str, optional
-        IP address to use only when ``start_instance`` is ``False``. The
-        default is ``None``, in which case ``"127.0.0.1"`` is used. If you
-        provide an IP address, ``start_instance`` is set to ``False``.
-        A hostname can be provided as an alternative to an IP address.
-    start_instance : bool, optional
-        Whether to launch and connect to a new Mechanical instance. The default
-        is ``None``, in which case an attempt is made to connect to an existing
-        Mechanical instance at the given ``ip`` and ``port`` parameters, which have
-        defaults of ``"127.0.0.1"`` and ``10000`` respectively. When ``True``,
-        a local instance of Mechanical is launched. You can override the default
-        behavior of this parameter with the ``PYMECHANICAL_START_INSTANCE=FALSE``
-        environment variable.
-    verbose_mechanical : bool, optional
-        Whether to enable printing of all output when launching and running
-        a Mechanical instance. The default is ``False``. This parameter should be
-        set to ``True`` only for debugging only as output can be tracked within
-        PyMechanical.
-    clear_on_connect : bool, optional
-        when ``start_instance`` is ``False``, whether to clear the environment
-        when connecting to Mechanical. The default is ``False``. When ``True``,
-        a fresh environment is provided when you connect to Mechanical.
-    cleanup_on_exit : bool, optional
-        Whether to exit Mechanical when Python exits. The default is ``True``.
-        When ``False``, Mechanical is not exited when the garbage for this Mechanical
-        instance is collected.
-    version : str, optional
-        Mechanical version to run in the three-digit format. For example, ``"231"``
-        for 2023 R1. The default is ``None``, in which case the server runs the
-        latest installed version. If PyPIM is configured and ``exce_file=None``,
-        PyPIM launches Mechanical using its ``version`` parameter.
-    keep_connection_alive : bool, optional
-        Whether to keep the gRPC connection alive by running a background thread
-        and making dummy calls for remote connections. The default is ``True``.
-
-    Returns
-    -------
-    ansys.mechanical.core.mechanical.Mechanical
-        Instance of Mechanical.
-
-    Notes
-    -----
-    If the environment is configured to use `PyPIM <https://pypim.docs.pyansys.com>`_
-    and ``start_instance=True``, then starting the instance is delegated to PyPIM.
-    In this case, most of the preceding parameters are ignored because the server-side
-    configuration is used.
-
-    Examples
-    --------
-    Launch Mechanical.
-
-    >>> from ansys.mechanical.core import launch_mechanical
-    >>> mech = launch_mechanical()
-
-    Launch Mechanical using a specified executable file.
-
-    >>> exec_file_path = 'C:/Program Files/ANSYS Inc/v231/aisol/bin/win64/AnsysWBU.exe'
-    >>> mech = launch_mechanical(exec_file_path)
-
-    Connect to an existing Mechanical instance at IP address 192.168.1.30 on port
-    50001.
-
-    >>> mech = launch_mechanical(start_instance=False, ip='192.168.1.30', port=50001)
-    """
-    # Start Mechanical with PyPIM if the environment is configured for it
-    # and a directive on how to launch Mechanical was not passed.
-    if pypim.is_configured() and exec_file is None:
-        LOG.info("Starting Mechanical remotely. The startup configuration will be ignored.")
-        channel, remote_instance = launch_remote_mechanical(version=version)
-        return Mechanical(
-            channel=channel,
-            remote_instance=remote_instance,
-            loglevel=loglevel,
-            log_file=log_file,
-            log_mechanical=log_mechanical,
-            timeout=start_timeout,
-            cleanup_on_exit=cleanup_on_exit,
-            keep_connection_alive=keep_connection_alive,
-        )
-
-    if ip is None:
-        ip = os.environ.get("PYMECHANICAL_IP", LOCALHOST)
-    else:  # pragma: no cover
-        start_instance = False
-        ip = socket.gethostbyname(ip)  # Converting ip or hostname to ip
-
-    check_valid_ip(ip)  # double check
-
-    if port is None:
-        port = int(os.environ.get("PYMECHANICAL_PORT", MECHANICAL_DEFAULT_PORT))
-        check_valid_port(port)
-
-    # connect to an existing instance if enabled
-    if start_instance is None:
-        start_instance = check_valid_start_instance(
-            os.environ.get("PYMECHANICAL_START_INSTANCE", True)
-        )
-
-        # special handling when building the gallery outside of CI. This
-        # creates an instance of Mechanical the first time if PYMECHANICAL_START_INSTANCE
-        # is False.
-        # when you launch, treat it as local.
-        # when you connect, treat it as remote. We cannot differentiate between
-        # local vs container scenarios. In the container scenarios, we could be connecting
-        # to a container using local ip and port
-        if pymechanical.BUILDING_GALLERY:  # pragma: no cover
-            # launch an instance of PyMechanical if it does not already exist and
-            # starting instances is allowed
-            if start_instance and GALLERY_INSTANCE[0] is None:
-                mechanical = launch_mechanical(
-                    start_instance=True,
-                    cleanup_on_exit=False,
-                    loglevel=loglevel,
-                )
-                GALLERY_INSTANCE[0] = {"ip": mechanical._ip, "port": mechanical._port}
-                return mechanical
-
-                # otherwise, connect to the existing gallery instance if available
-            elif GALLERY_INSTANCE[0] is not None:
-                mechanical = Mechanical(
-                    ip=GALLERY_INSTANCE[0]["ip"],
-                    port=GALLERY_INSTANCE[0]["port"],
-                    cleanup_on_exit=False,
-                    loglevel=loglevel,
-                    local=False,
-                )
-                # we are connecting to the existing gallery instance,
-                # we need to clear Mechanical.
-                mechanical.clear()
-
-                return mechanical
-
-                # finally, if running on CI/CD, connect to the default instance
-            else:
-                mechanical = Mechanical(
-                    ip=ip, port=port, cleanup_on_exit=False, loglevel=loglevel, local=False
-                )
-                # we are connecting for gallery generation,
-                # we need to clear Mechanical.
-                mechanical.clear()
-                return mechanical
-
-    if not start_instance:
-        mechanical = Mechanical(
-            ip=ip,
-            port=port,
-            loglevel=loglevel,
-            log_file=log_file,
-            log_mechanical=log_mechanical,
-            timeout=start_timeout,
-            cleanup_on_exit=cleanup_on_exit,
-            keep_connection_alive=keep_connection_alive,
-            local=False,
-        )
-        if clear_on_connect:
-            mechanical.clear()
-
-        return mechanical
-
-    # verify executable
-    if exec_file is None:
-        exec_file = get_mechanical_path()
-        if exec_file is None:
-            raise FileNotFoundError(
-                "Path to the Mechanical executable file is invalid or cache cannot be loaded. "
-                "Enter a path manually by specifying a value for the "
-                "'exec_file' parameter."
-            )
-    else:  # verify ansys exists at this location
-        if not os.path.isfile(exec_file):
-            raise FileNotFoundError(
-                f'This path for the Mechanical executable is invalid: "{exec_file}"\n'
-                "Enter a path manually by specifying a value for the "
-                "'exec_file' parameter."
-            )
-
-    start_parm = {
-        "exec_file": exec_file,
-        "batch": batch,
-        "additional_switches": additional_switches,
-        "additional_envs": additional_envs,
-    }
-
-    try:
-        port = launch_grpc(port=port, verbose=verbose_mechanical, ip=ip, **start_parm)
-        start_parm["local"] = True
-        mechanical = Mechanical(
-            ip=ip,
-            port=port,
-            loglevel=loglevel,
-            log_file=log_file,
-            log_mechanical=log_mechanical,
-            timeout=start_timeout,
-            cleanup_on_exit=cleanup_on_exit,
-            keep_connection_alive=keep_connection_alive,
-            **start_parm,
-        )
-    except Exception as exception:
-        # pass
-        raise exception
-
-    return mechanical
->>>>>>> 7aa3df88
+    return mechanical