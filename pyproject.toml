--- conflicted
+++ resolved
@@ -27,11 +27,7 @@
 ]
 dependencies = [
     "ansys-api-mechanical==0.1.2",
-<<<<<<< HEAD
     "ansys-mechanical-env==0.1.12",
-=======
-    "ansys-mechanical-env==0.1.11",
->>>>>>> 3e8c2c03
     "ansys-mechanical-stubs==0.1.6",
     "ansys-pythonnet>=3.1.0rc6",
     "ansys-tools-path>=0.3.1",
