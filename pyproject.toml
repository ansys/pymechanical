[build-system]
requires = ["flit_core >=3.2,<4"]
build-backend = "flit_core.buildapi"

[project]
# Check https://flit.readthedocs.io/en/latest/pyproject_toml.html for all available sections
name = "ansys-mechanical-core"
<<<<<<< HEAD
version = "0.9.0"
=======
version = "0.9.dev1"
>>>>>>> e5dfcf69
description = "A python wrapper for Ansys Mechanical"
readme = "README.rst"
requires-python = ">=3.7,<4.0"
license = {file = "LICENSE"}
authors = [
    {name = "ANSYS, Inc.", email = "pyansys.core@ansys.com"},
]
maintainers = [
    {name = "ANSYS, Inc.", email = "pyansys.core@ansys.com"},
]

classifiers = [
    "Development Status :: 4 - Beta",
    'Intended Audience :: Science/Research',
    'Topic :: Scientific/Engineering :: Information Analysis',
    "Programming Language :: Python :: 3.8",
    "Programming Language :: Python :: 3.9",
    "Programming Language :: Python :: 3.10",
    "Programming Language :: Python :: 3.11",
    "License :: OSI Approved :: MIT License",
    "Operating System :: OS Independent",
]
dependencies = [
    "ansys_api_mechanical==0.1.0",
    "ansys-pythonnet>=3.1.0rc1",
    "ansys-tools-path>=0.2.6",
    "importlib-metadata>=4.0",
    "appdirs>=1.4.0",
    "grpcio>=1.30.0",
    "protobuf>=3.12.2,<3.21.0",
    "ansys-platform-instancemanagement>=1.0.1",
    "tqdm>=4.45.0",
]

[project.urls]
Documentation = "https://mechanical.docs.pyansys.com"
Source = "https://github.com/ansys/pymechanical"
Homepage = "https://github.com/ansys/pymechanical"
Tracker = "https://github.com/ansys/pymechanical/issues"

[project.optional-dependencies]
tests = [
    "pytest==7.3.2",
    "pytest-cov==4.1.0",
    "pytest-print==0.3.2",
]
doc = [
    "Sphinx==6.2.1", # BLOCKED BY sphinx-design - Cannot upgrade to Sphinx 7 for now
    "ansys-sphinx-theme==0.9.9",
    "grpcio==1.54.2",
    "imageio-ffmpeg==0.4.8",
    "imageio==2.31.1",
    "jupyter_sphinx==0.4.0",
    "jupyterlab>=3.2.8",
    "matplotlib==3.7.1",
    "numpydoc==1.5.0",
    "plotly==5.15.0",
    "pypandoc==1.11",
    "pytest-sphinx==0.5.0",
    "pythreejs==2.4.2",
    "pyvista==0.39.1",
    "sphinx-autobuild==2021.3.14",
    "sphinx-autodoc-typehints==1.23.0",
    "sphinx-copybutton==0.5.2",
    "sphinx_design==0.4.1",
    "sphinx-gallery==0.13.0",
    "sphinx-notfound-page==0.8.3",
    "sphinxcontrib-websupport==1.2.4",
    "sphinxemoji==0.2.0",
]

[tool.flit.module]
name = "ansys.mechanical.core"

[tool.black]
line-length = 100

[tool.isort]
profile = "black"
force_sort_within_sections = true
line_length = 100
default_section = "THIRDPARTY"
src_paths = ["doc", "src", "tests"]

[tool.coverage.run]
relative_files = true
source = ["ansys.mechanical"]

[tool.coverage.report]
show_missing = true

[tool.coverage.html]
directory = ".cov/html"

[tool.coverage.xml]
output = ".cov/coverage.xml"

[tool.pytest.ini_options]
minversion = "7.1"
addopts = """-ra -s -m remote_session_connect --durations=0 --cov=ansys.mechanical --cov-report html:.cov/html \
 --cov-report xml:.cov/xml --cov-report term -vv --print --print-relative-time"""
# addopts = """-ra -s -m remote_session_launch --durations=0 --cov=ansys.mechanical --cov-report html:.cov/html \
# --cov-report xml:.cov/xml --cov-report term -vv --print --print-relative-time"""
# addopts = """-ra -s -m 'remote_session_launch or remote_session_connect' --durations=0 --cov=ansys.mechanical \
# --cov-report html:.cov/html --cov-report xml:.cov/xml --cov-report term -vv --print --print-relative-time"""
# addopts = """-ra -s -m 'remote_session_launch or remote_session_connect or embedding' --durations=0
# --cov=ansys.mechanical --cov-report html:.cov/html --cov-report xml:.cov/xml --cov-report \
# term -vv --print --print-relative-time"""
testpaths = [
    "tests",
]
markers = [
    "embedding: tests that embed Mechanical in the python process",
    "python_env: tests that check for an appropriate python environment",
    "remote_session_launch: tests that launch Mechanical and work with gRPC server inside it",
    "remote_session_connect: tests that connect to Mechanical and work with gRPC server inside it",
]
xfail_strict = true<|MERGE_RESOLUTION|>--- conflicted
+++ resolved
@@ -5,11 +5,7 @@
 [project]
 # Check https://flit.readthedocs.io/en/latest/pyproject_toml.html for all available sections
 name = "ansys-mechanical-core"
-<<<<<<< HEAD
-version = "0.9.0"
-=======
-version = "0.9.dev1"
->>>>>>> e5dfcf69
+version = "0.9.1"
 description = "A python wrapper for Ansys Mechanical"
 readme = "README.rst"
 requires-python = ">=3.7,<4.0"
