--- conflicted
+++ resolved
@@ -48,13 +48,8 @@
     "pytest-print==0.3.1",
 ]
 doc = [
-<<<<<<< HEAD
     "Sphinx==6.0.0",
-    "ansys-sphinx-theme==0.7.2",
-=======
-    "Sphinx==5.3.0",
     "ansys-sphinx-theme==0.8.0",
->>>>>>> bb9b55e0
     "grpcio==1.43.0",
     "imageio-ffmpeg==0.4.7",
     "imageio==2.23.0",
