--- conflicted
+++ resolved
@@ -54,13 +54,8 @@
     "pytest-print==0.3.3",
 ]
 doc = [
-<<<<<<< HEAD
     "Sphinx==7.2.2",
-    "ansys-sphinx-theme==0.10.3",
-=======
-    "Sphinx==7.1.2",
     "ansys-sphinx-theme==0.10.4",
->>>>>>> 7886b3b1
     "grpcio==1.57.0",
     "imageio-ffmpeg==0.4.8",
     "imageio==2.31.1",
