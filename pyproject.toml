[build-system]
requires = ["flit_core >=3.2,<4"]
build-backend = "flit_core.buildapi"

[project]
# Check https://flit.readthedocs.io/en/latest/pyproject_toml.html for all available sections
name = "ansys-mechanical-core"
<<<<<<< HEAD
version = "0.10.0"
=======
version = "0.11.dev0"
>>>>>>> 095a165b
description = "A python wrapper for Ansys Mechanical"
readme = "README.rst"
requires-python = ">=3.8,<4.0"
license = {file = "LICENSE"}
authors = [
    {name = "ANSYS, Inc.", email = "pyansys.core@ansys.com"},
]
maintainers = [
    {name = "ANSYS, Inc.", email = "pyansys.core@ansys.com"},
]

classifiers = [
    "Development Status :: 4 - Beta",
    'Intended Audience :: Science/Research',
    'Topic :: Scientific/Engineering :: Information Analysis',
    "Programming Language :: Python :: 3.8",
    "Programming Language :: Python :: 3.9",
    "Programming Language :: Python :: 3.10",
    "Programming Language :: Python :: 3.11",
    "License :: OSI Approved :: MIT License",
    "Operating System :: OS Independent",
]
dependencies = [
    "ansys_api_mechanical==0.1.0",
    "ansys-platform-instancemanagement>=1.0.1",
    "ansys-pythonnet>=3.1.0rc1",
    "ansys-tools-path>=0.3.1",
    "appdirs>=1.4.0",
    "click>=8.1.3", # for CLI interface
    "clr-loader==0.2.6",
    "grpcio>=1.30.0",
    "protobuf>=3.12.2,<3.21.0",
    "tqdm>=4.45.0",
]

[project.urls]
Documentation = "https://mechanical.docs.pyansys.com"
Source = "https://github.com/ansys/pymechanical"
Homepage = "https://github.com/ansys/pymechanical"
Tracker = "https://github.com/ansys/pymechanical/issues"

[project.optional-dependencies]
tests = [
    "pytest==7.4.0",
    "pytest-cov==4.1.0",
    "pytest-print==0.3.3",
]
doc = [
    "Sphinx==7.1.2",
    "ansys-sphinx-theme==0.10.2",
    "grpcio==1.56.2",
    "imageio-ffmpeg==0.4.8",
    "imageio==2.31.1",
    "jupyter_sphinx==0.4.0",
    "jupyterlab>=3.2.8",
    "matplotlib==3.7.2",
    "numpydoc==1.5.0",
    "plotly==5.15.0",
    "pypandoc==1.11",
    "pytest-sphinx==0.5.0",
    "pythreejs==2.4.2",
    "pyvista==0.41.1",
    "sphinx-autobuild==2021.3.14",
    "sphinx-autodoc-typehints==1.24.0",
    "sphinx-copybutton==0.5.2",
    "sphinx_design==0.5.0",
    "sphinx-gallery==0.13.0",
    "sphinx-notfound-page==0.8.3",
    "sphinxcontrib-websupport==1.2.4",
    "sphinxemoji==0.2.0",
]

[project.scripts]
ansys-mechanical = "ansys.mechanical.core.run:cli"

[tool.flit.module]
name = "ansys.mechanical.core"

[tool.black]
line-length = 100

[tool.isort]
profile = "black"
force_sort_within_sections = true
line_length = 100
default_section = "THIRDPARTY"
src_paths = ["doc", "src", "tests"]

[tool.coverage.run]
relative_files = true
source = ["ansys.mechanical"]

[tool.coverage.report]
show_missing = true

[tool.coverage.html]
directory = ".cov/html"

[tool.coverage.xml]
output = ".cov/coverage.xml"

[tool.pytest.ini_options]
minversion = "7.1"
addopts = """-ra -s -m remote_session_connect --durations=0 --cov=ansys.mechanical --cov-report html:.cov/html \
 --cov-report xml:.cov/xml --cov-report term -vv --print --print-relative-time"""
# addopts = """-ra -s -m remote_session_launch --durations=0 --cov=ansys.mechanical --cov-report html:.cov/html \
# --cov-report xml:.cov/xml --cov-report term -vv --print --print-relative-time"""
# addopts = """-ra -s -m 'remote_session_launch or remote_session_connect' --durations=0 --cov=ansys.mechanical \
# --cov-report html:.cov/html --cov-report xml:.cov/xml --cov-report term -vv --print --print-relative-time"""
# addopts = """-ra -s -m 'remote_session_launch or remote_session_connect or embedding' --durations=0
# --cov=ansys.mechanical --cov-report html:.cov/html --cov-report xml:.cov/xml --cov-report \
# term -vv --print --print-relative-time"""
testpaths = [
    "tests",
]
markers = [
    "embedding: tests that embed Mechanical in the python process",
    "python_env: tests that check for an appropriate python environment",
    "remote_session_launch: tests that launch Mechanical and work with gRPC server inside it",
    "remote_session_connect: tests that connect to Mechanical and work with gRPC server inside it",
     "minimum_version(num): tests that run if ansys-version is greater than or equal to the minimum version provided",
]
xfail_strict = true<|MERGE_RESOLUTION|>--- conflicted
+++ resolved
@@ -5,11 +5,7 @@
 [project]
 # Check https://flit.readthedocs.io/en/latest/pyproject_toml.html for all available sections
 name = "ansys-mechanical-core"
-<<<<<<< HEAD
-version = "0.10.0"
-=======
-version = "0.11.dev0"
->>>>>>> 095a165b
+version = "0.10.1"
 description = "A python wrapper for Ansys Mechanical"
 readme = "README.rst"
 requires-python = ">=3.8,<4.0"
