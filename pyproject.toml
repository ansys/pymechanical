--- conflicted
+++ resolved
@@ -54,13 +54,8 @@
     "pytest-print==1.0.0",
 ]
 doc = [
-<<<<<<< HEAD
     "Sphinx==7.2.6",
-    "ansys-sphinx-theme==0.11.1",
-=======
-    "Sphinx==7.2.5",
     "ansys-sphinx-theme==0.11.2",
->>>>>>> 745b56e0
     "grpcio==1.58.0",
     "imageio-ffmpeg==0.4.8",
     "imageio==2.31.3",
