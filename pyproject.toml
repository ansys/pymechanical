--- conflicted
+++ resolved
@@ -54,13 +54,8 @@
 ]
 doc = [
     "sphinx==7.3.7",
-<<<<<<< HEAD
     "ansys-sphinx-theme[autoapi]==0.16.5",
-    "grpcio==1.64.0",
-=======
-    "ansys-sphinx-theme==0.16.5",
     "grpcio==1.64.1",
->>>>>>> 9287f6dd
     "imageio-ffmpeg==0.5.1",
     "imageio==2.34.1",
     "jupyter_sphinx==0.5.3",
