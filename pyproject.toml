--- conflicted
+++ resolved
@@ -5,11 +5,7 @@
 [project]
 # Check https://flit.readthedocs.io/en/latest/pyproject_toml.html for all available sections
 name = "ansys-mechanical-core"
-<<<<<<< HEAD
-version = "0.11.1"
-=======
-version = "0.12.dev0"
->>>>>>> 54494d54
+version = "0.11.2"
 description = "A python wrapper for Ansys Mechanical"
 readme = "README.rst"
 requires-python = ">=3.9,<4.0"
