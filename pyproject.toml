[build-system]
requires = ["flit_core >=3.2,<4"]
build-backend = "flit_core.buildapi"

[project]
# Check https://flit.readthedocs.io/en/latest/pyproject_toml.html for all available sections
name = "ansys-mechanical-core"
version = "0.12.dev0"
description = "A python wrapper for Ansys Mechanical"
readme = "README.rst"
requires-python = ">=3.9,<4.0"
license = {file = "LICENSE"}
authors = [{name = "ANSYS, Inc.", email = "pyansys.core@ansys.com"}]
maintainers = [{name = "ANSYS, Inc.", email = "pyansys.core@ansys.com"}]
keywords = ["pymechanical", "mechanical", "ansys", "pyansys",]

classifiers = [
    "Development Status :: 4 - Beta",
    'Intended Audience :: Science/Research',
    'Topic :: Scientific/Engineering :: Information Analysis',
    "Programming Language :: Python :: 3.9",
    "Programming Language :: Python :: 3.10",
    "Programming Language :: Python :: 3.11",
    "Programming Language :: Python :: 3.12",
    "License :: OSI Approved :: MIT License",
    "Operating System :: OS Independent",
]
dependencies = [
    "ansys-api-mechanical==0.1.2",
    "ansys-mechanical-env==0.1.7",
    "ansys-platform-instancemanagement>=1.0.1",
    "ansys-pythonnet>=3.1.0rc2",
    "ansys-tools-path>=0.3.1",
    "appdirs>=1.4.0",
    "click>=8.1.3", # for CLI interface
    "clr-loader==0.2.6",
    "grpcio>=1.30.0",
    "protobuf>=3.12.2,<6",
    "tqdm>=4.45.0",
]

[project.urls]
Homepage = "https://github.com/ansys/pymechanical"
Documentation = "https://mechanical.docs.pyansys.com"
Repository = "https://github.com/ansys/pymechanical"
Issues  = "https://github.com/ansys/pymechanical/issues"
Changelog = "https://mechanical.docs.pyansys.com/version/stable/changelog.html"

[project.optional-dependencies]
tests = [
    "pytest==8.3.2",
    "pytest-cov==5.0.0",
    "pytest-print==1.0.0",
]
doc = [
    "sphinx==7.4.7",
<<<<<<< HEAD
    "ansys-sphinx-theme[autoapi]@git+https://github.com/ansys/ansys-sphinx-theme@feat/update-cheatsheet-option",
    "grpcio==1.65.1",
=======
    "ansys-sphinx-theme[autoapi]==0.16.6",
    "grpcio==1.65.4",
>>>>>>> 42d0fee3
    "imageio-ffmpeg==0.5.1",
    "imageio==2.34.2",
    "jupyter_sphinx==0.5.3",
    "jupyterlab>=3.2.8",
    "matplotlib==3.9.1",
    "numpy==2.0.1",
    "numpydoc==1.7.0",
    "pandas==2.2.2",
    "panel==1.4.4",
    "plotly==5.23.0",
    "pypandoc==1.13",
    "pytest-sphinx==0.6.3",
    "pythreejs==2.4.2",
    "pyvista>=0.39.1",
    "sphinx-autobuild==2024.4.16",
    "sphinx-autodoc-typehints==2.2.3",
    "sphinx-copybutton==0.5.2",
    "sphinx_design==0.6.1",
    "sphinx-gallery==0.17.0",
    "sphinx-notfound-page==1.0.2",
    "sphinxcontrib-websupport==2.0.0",
    "sphinxemoji==0.3.1",
]
viz = [
    "ansys-tools-visualization-interface>=0.2.6",
    "usd-core==24.8",
]

[project.scripts]
ansys-mechanical = "ansys.mechanical.core.run:cli"

[tool.flit.module]
name = "ansys.mechanical.core"

[tool.black]
line-length = 100

[tool.isort]
profile = "black"
force_sort_within_sections = true
line_length = 100

src_paths = ["doc", "src", "tests"]

# ========================================================
# Pytest and Coverage Configuration
# ========================================================

[tool.coverage.run]
relative_files = true
source = ["ansys.mechanical"]

[tool.coverage.report]
show_missing = true

[tool.coverage.html]
directory = ".cov/html"

[tool.coverage.xml]
output = ".cov/coverage.xml"

[tool.pytest.ini_options]
minversion = "7.1"
addopts = """-ra -s --durations=0 --cov=ansys.mechanical --cov-report html:.cov/html \
 --cov-report xml:.cov/xml --cov-report term --cov-append -vv --print --print-relative-time"""
# addopts = """-ra -s -m remote_session_launch --durations=0 --cov=ansys.mechanical --cov-report html:.cov/html \
# --cov-report xml:.cov/xml --cov-report term -vv --print --print-relative-time"""
# addopts = """-ra -s -m 'remote_session_launch or remote_session_connect' --durations=0 --cov=ansys.mechanical \
# --cov-report html:.cov/html --cov-report xml:.cov/xml --cov-report term -vv --print --print-relative-time"""
# addopts = """-ra -s -m 'remote_session_launch or remote_session_connect or embedding' --durations=0
# --cov=ansys.mechanical --cov-report html:.cov/html --cov-report xml:.cov/xml --cov-report \
# term -vv --print --print-relative-time"""
testpaths = [
    "tests",
]
markers = [
    "embedding: tests that embed Mechanical in the python process",
    "embedding_scripts: embedding tests that use subprocess",
    "python_env: tests that check for an appropriate python environment",
    "remote_session_launch: tests that launch Mechanical and work with gRPC server inside it",
    "remote_session_connect: tests that connect to Mechanical and work with gRPC server inside it",
    "minimum_version(num): tests that run if ansys-version is greater than or equal to the minimum version provided",
    "windows_only: tests that run if the testing platform is on Windows",
    "linux_only: tests that run if the testing platform is on Linux",
    "cli: tests for the Command Line Interface",
]
xfail_strict = true

# ========================================================
# Towncrier Configuration
# ========================================================

[tool.towncrier]
package = "ansys.mechanical.core"
directory = "doc/changelog.d"
filename = "doc/source/changelog.rst"
start_string = ".. towncrier release notes start\n"
template = "doc/changelog.d/changelog_template.jinja"
title_format = "`{version} <https://github.com/ansys/pymechanical/releases/tag/v{version}>`_ - {project_date}"
issue_format = "`#{issue} <https://github.com/ansys/pymechanical/pull/{issue}>`_"

[[tool.towncrier.type]]
directory = "added"
name = "Added"
showcontent = true

[[tool.towncrier.type]]
directory = "changed"
name = "Changed"
showcontent = true

[[tool.towncrier.type]]
directory = "fixed"
name = "Fixed"
showcontent = true

[[tool.towncrier.type]]
directory = "dependencies"
name = "Dependencies"
showcontent = true

[[tool.towncrier.type]]
directory = "miscellaneous"
name = "Miscellaneous"
showcontent = true

# ========================================================
# Flake8 Configuration
# ========================================================

[tool.flake8]
exclude = ["venv", "__init__.py", "doc/_build", ".venv"]
select = [
    "W191", "W291", "W293", "W391", "E115", "E117",
    "E122", "E124", "E125", "E225", "E231", "E301",
    "E303", "E501", "F401", "F403"
]
count = true
max-complexity = 10
max-line-length = 100
statistics = true

# ========================================================
# Tox Configuration
# ========================================================

[tool.tox]
legacy_tox_ini = """
[tox]
description = Default tox environments list
envlist =
    style,{py39,py310,py311,py312}{,-coverage},doc
passenv =  AWP_ROOT
skip_missing_interpreters = true
isolated_build = true
isolated_build_env = build

[gh-actions]
description = The tox environment to be executed in gh-actions for a given python version
python =
    3.9: style,py39-coverage,doc
    3.10: style,py310-coverage,doc
    3.11: style,py311-coverage,doc
    3.12: style,py311-coverage,doc

[testenv]
description = Checks for project unit tests and coverage (if desired)
basepython =
    py39: python3.9
    py310: python3.10
    py311: python3.11
    py312: python3.12
    py: python3
    {style,reformat,doc,build}: python3
passenv = *
setenv =
    PYTHONUNBUFFERED = yes
    coverage: PYTEST_EXTRA_ARGS = --cov=ansys.mechanical --cov-report=term --cov-report=xml:.cov/coverage.xml --cov-report=html:.cov/html
extras = tests
commands =
    pytest {env:PYTEST_MARKERS:} {env:PYTEST_EXTRA_ARGS:} {posargs:-vv}

[testenv:style]
description = Checks project code style
passenv = *
skip_install = true
deps =
    pre-commit
commands =
    pre-commit install
    pre-commit run --all-files --show-diff-on-failure

[testenv:doc]
description = Check if documentation generates properly
passenv = *
extras = doc
commands =
    sphinx-build -d "{toxworkdir}/doc_doctree" doc/source "{toxinidir}/doc/_build/html" --color -vW -bhtml
"""
[[tool.towncrier.type]]
directory = "documentation"
name = "Documentation"
showcontent = true

[[tool.towncrier.type]]
directory = "maintenance"
name = "Maintenance"
showcontent = true

[[tool.towncrier.type]]
directory = "test"
name = "Test"
showcontent = true<|MERGE_RESOLUTION|>--- conflicted
+++ resolved
@@ -54,13 +54,8 @@
 ]
 doc = [
     "sphinx==7.4.7",
-<<<<<<< HEAD
     "ansys-sphinx-theme[autoapi]@git+https://github.com/ansys/ansys-sphinx-theme@feat/update-cheatsheet-option",
-    "grpcio==1.65.1",
-=======
-    "ansys-sphinx-theme[autoapi]==0.16.6",
     "grpcio==1.65.4",
->>>>>>> 42d0fee3
     "imageio-ffmpeg==0.5.1",
     "imageio==2.34.2",
     "jupyter_sphinx==0.5.3",
