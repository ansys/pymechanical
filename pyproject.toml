--- conflicted
+++ resolved
@@ -48,15 +48,9 @@
     "pytest-print==0.3.1",
 ]
 doc = [
-<<<<<<< HEAD
-    "Sphinx==5.3.0",
-    "ansys-sphinx-theme==0.7.2",
-    "grpcio==1.51.1",
-=======
     "Sphinx==6.0.0",
     "ansys-sphinx-theme==0.8.0",
-    "grpcio==1.43.0",
->>>>>>> 6f30d73d
+    "grpcio==1.51.1",
     "imageio-ffmpeg==0.4.7",
     "imageio==2.23.0",
     "jupyter_sphinx==0.4.0",
