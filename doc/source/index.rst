--- conflicted
+++ resolved
@@ -94,11 +94,7 @@
    user_guide/index
    examples/index
    api/index
-<<<<<<< HEAD
    contribute
-=======
    faq
-   contributing
->>>>>>> 2ee531bc
    kil/index
    changelog