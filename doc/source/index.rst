.. image:: /_static/logo/pymechanical-logo-light.png
   :class: only-light
   :alt: PyMechanical Logo

.. image:: /_static/logo/pymechanical-logo-dark.png
   :class: only-dark
   :alt: PyMechanical

|pyansys| |pypi| |python| |GH-CI| |codecov| |MIT| |black|

.. |pyansys| image:: https://img.shields.io/badge/Py-Ansys-ffc107.svg?logo=data:image/png;base64,iVBORw0KGgoAAAANSUhEUgAAABAAAAAQCAIAAACQkWg2AAABDklEQVQ4jWNgoDfg5mD8vE7q/3bpVyskbW0sMRUwofHD7Dh5OBkZGBgW7/3W2tZpa2tLQEOyOzeEsfumlK2tbVpaGj4N6jIs1lpsDAwMJ278sveMY2BgCA0NFRISwqkhyQ1q/Nyd3zg4OBgYGNjZ2ePi4rB5loGBhZnhxTLJ/9ulv26Q4uVk1NXV/f///////69du4Zdg78lx//t0v+3S88rFISInD59GqIH2esIJ8G9O2/XVwhjzpw5EAam1xkkBJn/bJX+v1365hxxuCAfH9+3b9/+////48cPuNehNsS7cDEzMTAwMMzb+Q2u4dOnT2vWrMHu9ZtzxP9vl/69RVpCkBlZ3N7enoDXBwEAAA+YYitOilMVAAAAAElFTkSuQmCC
   :target: https://docs.pyansys.com/
   :alt: PyAnsys

.. |pypi| image:: https://img.shields.io/pypi/v/ansys-mechanical-core.svg?logo=python&logoColor=white
   :target: https://pypi.org/project/ansys-mechanical-core
   :alt: PyPI

.. |python| image:: https://img.shields.io/pypi/pyversions/ansys-mechanical-core?logo=pypi
   :target: https://pypi.org/project/ansys-mechanical-core
   :alt: Python

.. |codecov| image:: https://codecov.io/gh/ansys/pymechanical/branch/main/graph/badge.svg
   :target: https://codecov.io/gh/ansys/ansys-mechanical-core
   :alt: Codecov

.. |GH-CI| image:: https://github.com/ansys/pymechanical/actions/workflows/ci_cd.yml/badge.svg
   :target: https://github.com/ansys/pymechanical/actions/workflows/ci_cd.yml
   :alt: GH-CI

.. |MIT| image:: https://img.shields.io/badge/License-MIT-yellow.svg
   :target: https://opensource.org/licenses/MIT
   :alt: MIT

.. |black| image:: https://img.shields.io/badge/code%20style-black-000000.svg?style=flat
   :target: https://github.com/psf/black
   :alt: Black



.. toctree::
   :hidden:
   :maxdepth: 3

   getting_started/index
   examples/index
   user_guide_session/index
   user_guide_embedding/index
   user_guide_scripting/index
   api/index
   contributing

Introduction
------------

PyMechanical is part of the larger `PyAnsys <pyansys_>`_
effort to facilitate the use of Ansys technologies directly from
Python. Its primary package, ``ansys-mechanical-core``, provides
scripting of Ansys Mechanical through Python.

With PyMechanical, you can integrate the simulation capabilities
of the Mechanical multiphysics solver directly into novel apps.
The ``ansys-mechanical-core`` package presents a Python-friendly
interface to drive the software that facilitates the use of Mechanical
scripting commands.

With PyMechanical, you can accomplish tasks like these:

- Accelerate the preparation of your simulations.
- Combine the expressiveness of general-purpose Python code to control
  the flow in your input decks with methods that drive the solver.
- Explore proof-of-concept studies or capture knowledge using interactive
  Jupyter notebooks.
- Tap the solver as the physics engine in your next AI app.

Contributions to this open source library are welcome. For more information,
see :ref:`ref_contributing`.

Mechanical scripting
--------------------

You can already perform scripting of Mechanical with Python from inside
Mechanical. PyMechanical leverages the same APIs as Mechanical but allows
you to run your automation from outside Mechanical. For more information
on using these APIs, see :ref:`ref_user_guide_scripting`.

Background
----------

PyMechanical contains two interfaces: a remote session and an embedded instance.
For a discussion on the application architecture of Mechanical and why there are
two python interfaces, see :ref:`ref_architecture`.

Remote session
^^^^^^^^^^^^^^

PyMechanical's  remote session is based on `gRPC <https://grpc.io/>`_.
Mechanical runs as a server, ready to respond to any clients.

PyMechanical provides a client to connect to a Mechanical server and make API
calls to this server.

For information on using a remote session, see
:ref:`ref_user_guide_session`.

Embedded instance
^^^^^^^^^^^^^^^^^

.. vale off

PyMechanical's embedded instance is based on `Python.NET <http://pythonnet.github.io/>`_.
Rather than starting a new process for Mechanical, a Mechanical object (which is
implemented in .NET) is directly loaded into Python memory using Python.NET. From
there, Mechanical's entire data model is available for use from Python code.

.. vale on

For information on using an embedded instance, see :ref:`ref_user_guide_embedding`.

Documentation and issues
------------------------

Documentation for the latest stable release of PyMechanical is hosted at `PyMechanical documentation
<https://mechanical.docs.pyansys.com/version/stable/>`_.

In the upper right corner of the documentation's title bar, there is an option for switching from
viewing the documentation for the latest stable release to viewing the documentation for the
development version or previously released versions.

You can also `view <https://cheatsheets.docs.pyansys.com/pymechanical_cheat_sheet.png>`_ or
`download <https://cheatsheets.docs.pyansys.com/pymechanical_cheat_sheet.pdf>`_ the
PyMechanical cheat sheet. This one-page reference provides syntax rules and commands
for using PyMechanical.

On the `PyMechanical Issues <https://github.com/ansys/pymechanical/issues>`_ page,
you can create issues to report bugs and request new features. On the `PyMechanical Discussions
<https://github.com/ansys/pymechanical/discussions>`_ page or the `Discussions <https://discuss.ansys.com/>`_
page on the Ansys Developer portal, you can post questions, share ideas, and get community feedback.
<<<<<<< HEAD

To reach the project support team, email `pyansys.core@ansys.com <pyansys.core@ansys.com>`_.

Project index
-------------
=======
>>>>>>> bc5f2149

To reach the project support team, email `pyansys.core@ansys.com <pyansys.core@ansys.com>`_.<|MERGE_RESOLUTION|>--- conflicted
+++ resolved
@@ -136,13 +136,5 @@
 you can create issues to report bugs and request new features. On the `PyMechanical Discussions
 <https://github.com/ansys/pymechanical/discussions>`_ page or the `Discussions <https://discuss.ansys.com/>`_
 page on the Ansys Developer portal, you can post questions, share ideas, and get community feedback.
-<<<<<<< HEAD
-
-To reach the project support team, email `pyansys.core@ansys.com <pyansys.core@ansys.com>`_.
-
-Project index
--------------
-=======
->>>>>>> bc5f2149
 
 To reach the project support team, email `pyansys.core@ansys.com <pyansys.core@ansys.com>`_.