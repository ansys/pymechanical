# CHANGELOG

All notable changes to Python.NET will be documented in this file. This
project adheres to [Semantic Versioning](https://semver.org/).

This document follows the conventions laid out in [Keep a CHANGELOG](https://keepachangelog.com/en/1.0.0).

## [Unreleased][]

### Added

-   Set up daily run for 241 testing and added manual inputs for workflow dispatch (#385)

### Fixed

-   Fix embedded testing for all python version in CI/CD ([#393](https://github.com/ansys/pymechanical/pull/393))
<<<<<<< HEAD
-   Fix stale globals by wrapping them (#398)
=======
-   fix broken link (#397)
-   use Application.Exit() in 241+ (#396)
>>>>>>> 46e90d4b

## [0.10.2](https://github.com/ansys/pymechanical/releases/tag/v0.10.2) - September 8, 2023

### Added

-   Max parallel 2 for embedding tests - ci_cd.yml (#341)
-   New features for ansys-mechanical console script (#343)
-   Add a "Documentation and issues" section to README and doc landing page (#347)
-   Dependabot changelog automation (#354)
-   Follow up of dependabot automated changelog (#359)
-   Add license headers to files in src (#373)

### Changed

-   Remove library-namespace from CI/CD (#342)
-   Bump grpcio from 1.56.2 to 1.57.0 (#349)
-   Bump plotly from 5.15.0 to 5.16.0 (#348)
-   Bump sphinxcontrib-websupport from 1.2.4 to 1.2.6 (#350)
-   Bump ansys-sphinx-theme from 0.10.2 to 0.10.3 (#351)
-   pre-commit autoupdate ([#362](https://github.com/ansys/pymechanical/pull/362)), ([#380](https://github.com/ansys/pymechanical/pull/380)), ([#391](https://github.com/ansys/pymechanical/pull/391))

### Fixed

-   Fix private appdata issue (#344)
-   Fix issues with PyPIM object.inv location (#345)

### Dependencies
- Bump `plotly` from 5.16.0 to 5.16.1 ([#357](https://github.com/ansys/pymechanical/pull/357))
- Bump `sphinx` from 7.1.2 to 7.2.5 ([#358](https://github.com/ansys/pymechanical/pull/358), [#378](https://github.com/ansys/pymechanical/pull/378))
- Bump `sphinx-gallery` from 0.13.0 to 0.14.0 ([#361](https://github.com/ansys/pymechanical/pull/361))
- Bump `ansys-sphinx-theme` from 0.10.3 to 0.11.1 ([#360](https://github.com/ansys/pymechanical/pull/360), [#387](https://github.com/ansys/pymechanical/pull/387))
- Bump `pytest-print` from 0.3.3 to 1.0.0 ([#369](https://github.com/ansys/pymechanical/pull/369))
- Bump `tj-actions/changed-files` from 37 to 39 ([#367](https://github.com/ansys/pymechanical/pull/367), [#386](https://github.com/ansys/pymechanical/pull/386))
- Bump `imageio` from 2.31.1 to 2.31.2 ([#370](https://github.com/ansys/pymechanical/pull/370))
- Bump `pytest` from 7.4.0 to 7.4.2 ([#375](https://github.com/ansys/pymechanical/pull/375), [#389](https://github.com/ansys/pymechanical/pull/389))
- Bump `actions/checkout` from 3 to 4 ([#379](https://github.com/ansys/pymechanical/pull/379))
- Bump `imageio` from 2.31.2 to 2.31.3 ([#376](https://github.com/ansys/pymechanical/pull/376))
- Bump `sphinx-notfound-page` from 1.0.0rc1 to 1.0.0 ([#374](https://github.com/ansys/pymechanical/pull/374))
- Bump `pyvista` from 0.42.0 to 0.42.1 ([#388](https://github.com/ansys/pymechanical/pull/388))

## [0.10.1](https://github.com/ansys/pymechanical/releases/tag/v0.10.1) - August 8 2023

### Changed

-   Bump ansys-sphinx-theme from 0.10.0 to 0.10.2 (#337)
-   Update clr-loader dependency (#339)

## [0.10.0](https://github.com/ansys/pymechanical/releases/tag/v0.10.0) - August 7 2023

### Added

-   Added warning for ansys-mechanical when provided an input script (#319)
-   Add changelog check to CI/CD (#322)
-   Added version check for ansys-mechanical warning message (#323)
-   Added TempPathFactory to test_app_save_open (#332)

### Changed

-   Update python minimum requirement from 3.7 to 3.8 (#333)
-   Minor private appdata updates (#335)

### Fixed

-   Broken links (#316)
-   Remove project lock file on close (#320)
-   Fixed warning message for ansys-mechanical (#326)

## [0.9.3](https://github.com/ansys/pymechanical/releases/tag/v0.9.3) - July 27 2023

### Added

-   Add ansys-mechanical console script (#297)
-   addin configuration and tests (#308)

### Changed

-   Bump matplotlib from 3.7.1 to 3.7.2 (#294)
-   Bump pyvista from 0.40.0 to 0.40.1 (#293)
-   Bump sphinx-autodoc-typehints from 1.23.0 to 1.23.3 (#284)
-   Bump patch version (#292)
-   Remove pkg-resources and importlib_metadata (#300)
-   Bump grpcio from 1.56.0 to 1.56.2 (#305)
-   Bump pyvista from 0.40.1 to 0.41.1 (#306)

### Fixed

-   Update code snippet for accessing project directory. (#295)
-   Added import logging to doc file (#299)
-   Fix version variable issue running "ansys-mechanical -r {revn} -g" (#302)
-   Update wording in running_mechanical.rst (#303)

## [0.9.2](https://github.com/ansys/pymechanical/releases/tag/v0.9.1) - July 7 2023

### Added

-   Added private AppData functionality to embedding (#285)

### Fixed

-   Updated pythonnet warning message (#286)

### Changed

-   Bump pytest from 7.3.2 to 7.4.0 (#282)
-   Bump grpcio from 1.54.2 to 1.56.0 (#283)

## [0.9.1](https://github.com/ansys/pymechanical/releases/tag/v0.9.1) - June 21 2023

### Added

-   Add version configuration for embedding tests (#270)

### Changed

-   Bump pytest-print from 0.3.1 to 0.3.2 (#273)

### Fixed

-   FIX: Use updated ansys-tools-path to resolve - missing 1 required positional argument: 'exe_loc' issue (#280)

## [0.9.0](https://github.com/ansys/pymechanical/releases/tag/v0.9.0) - June 13 2023

### Added

-   link to pymechanical remote sessions examples (#252)
-   add doc to run script without embedding (#262)
-   pre-commit autoupdate (#269)

### Changed

-   Bump ansys-sphinx-theme from 0.9.8 to 0.9.9 (#248)
-   Bump grpcio from 1.54.0 to 1.54.2 (#249)
-   Bump sphinx from 6.2.0 to 6.2.1 (#250)
-   change image tag in ci/cd (#254)
-   Bump pyvista from 0.39.0 to 0.39.1 (#256)
-   Standardizing data paths (#257)
-   Bump imageio from 2.28.1 to 2.30.0 (#258)
-   Bump pytest-cov from 4.0.0 to 4.1.0 (#259)
-   Bump imageio from 2.30.0 to 2.31.0 (#264)
-   Bump pytest from 7.3.1 to 7.3.2 (#267)
-   Bump plotly from 5.14.1 to 5.15.0 (#268)

### Fixed

-   FIX: GitHub organization rename to Ansys (#251)
-   fix examples links (#253)
-   fix windows pythonnet warning unit tests (#260)

## [0.8.0](https://github.com/ansys/pymechanical/releases/tag/v0.8.0) - May 12 2023

### Added

-   changelog (#222)
-   add link to embedding examples (#228)
-   Add `close()` method to `Ansys.Mechanical.Embedding.Application`. See (#229)
-   Add check if pythonnet exists in the user environment (#235)

### Changed

-   cleanup docker ignore file (#206)
-   Update contributing.rst (#213)
-   Bump sphinx-autodoc-typehints from 1.22 to 1.23.0 (#215)
-   Bump pytest from 7.3.0 to 7.3.1 (#216)
-   Bump sphinx-gallery from 0.12.2 to 0.13.0 (#217)
-   Bump sphinx-copybutton from 0.5.1 to 0.5.2 (#218)
-   Bump sphinx-design from 0.3.0 to 0.4.1 (#219)
-   Remove python 3.7 (#230)
-   Use ansys-tools-path (#231)
-   Bump sphinx from 6.2.0 to 7.0.0 (#232)
-   Bump imageio from 2.28.0 to 2.28.1 (#233)
-   ignore generated *.ipynb, *.py, *.rst, *.md5, *.png and *.pickle files (#239)
-   Bump pyvista from 0.38.5 to 0.39.0 (#245)

### Fixed

-   FIX: not necessary anymore to update apt-get (#220)
-   Include amd folder for mapdl solver in the docker image. (#200)
-   Remove jscript references from tests/ folder (#205)
-   Fixes the windows executable path for standalone mechanical (#214)
-   FIX: run_python_script* return empty string for objects that cannot be returned as string (#224)
-   call `new()` in the BUILDING_GALLERY constructor of `Ansys.Mechanical.Embedding.Application` (#229)
-   fix documentation link (#234)
-   changed python doc url to fix doc pipeline error (#236)
-   Docker dependencies to support topo and smart tests (#237)

## [0.7.3](https://github.com/ansys/pymechanical/releases/tag/v0.7.3) - April 20 2023

### Changed

-   Reuse instance of embedded application when building example gallery (#221)

## [0.7.2](https://github.com/ansys/pymechanical/releases/tag/v0.7.2) - April 13 2023

### Changed

-   Bump plotly from 5.14.0 to 5.14.1 (#197)
-   Bump pytest from 7.2.2 to 7.3.0 (#196)
-   Bump peter-evans/create-or-update-comment from 2 to 3 (#195)
-   Bump ansys-sphinx-theme from 0.9.6 to 0.9.7 (#198)

### Fixed

-   Fixed documentation for updating global variables (#203)
-   Remove references to unsupported legacy jscript APIs (#205)
-   Clean up docker image (#206, #200)

## [0.7.1](https://github.com/ansys/pymechanical/releases/tag/v0.7.1) - April 10 2023

First public release of PyMechanical<|MERGE_RESOLUTION|>--- conflicted
+++ resolved
@@ -14,12 +14,10 @@
 ### Fixed
 
 -   Fix embedded testing for all python version in CI/CD ([#393](https://github.com/ansys/pymechanical/pull/393))
-<<<<<<< HEAD
--   Fix stale globals by wrapping them (#398)
-=======
 -   fix broken link (#397)
 -   use Application.Exit() in 241+ (#396)
->>>>>>> 46e90d4b
+-   Fix stale globals by wrapping them (#398)
+
 
 ## [0.10.2](https://github.com/ansys/pymechanical/releases/tag/v0.10.2) - September 8, 2023
 
