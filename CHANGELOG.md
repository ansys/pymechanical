# CHANGELOG

All notable changes to Python.NET will be documented in this file. This
project adheres to [Semantic Versioning](https://semver.org/).

This document follows the conventions laid out in [Keep a CHANGELOG](https://keepachangelog.com/en/1.0.0).

## [Unreleased][]

### Added

-   Added warning for ansys-mechanical when provided an input script (#319)
<<<<<<< HEAD
-   Add changelog check to CI/CD (#322)
=======
-   Added version check for ansys-mechanical warning message (#323)
>>>>>>> 40c81b0a

### Changed

### Fixed

-   Broken links (#316)

## [0.9.3](https://github.com/ansys/pymechanical/releases/tag/v0.9.3) - July 27 2023

### Added

-   Add ansys-mechanical console script (#297)

### Changed

-   Bump matplotlib from 3.7.1 to 3.7.2 (#294)
-   Bump pyvista from 0.40.0 to 0.40.1 (#293)
-   Bump sphinx-autodoc-typehints from 1.23.0 to 1.23.3 (#284)
-   Bump patch version (#292)
-   Remove pkg-resources and importlib_metadata (#300)
-   Bump grpcio from 1.56.0 to 1.56.2 (#305)
-   Bump pyvista from 0.40.1 to 0.41.1 (#306)

### Fixed

-   Update code snippet for accessing project directory. (#295)
-   Added import logging to doc file (#299)
-   Fix version variable issue running "ansys-mechanical -r {revn} -g" (#302)
-   Update wording in running_mechanical.rst (#303)

## [0.9.2](https://github.com/ansys/pymechanical/releases/tag/v0.9.1) - July 7 2023


### Added

-   Added private AppData functionality to embedding (#285)

### Fixed

-   Updated pythonnet warning message (#286)

### Changed

-   Bump pytest from 7.3.2 to 7.4.0 (#282)
-   Bump grpcio from 1.54.2 to 1.56.0 (#283)

## [0.9.1](https://github.com/ansys/pymechanical/releases/tag/v0.9.1) - June 21 2023

### Added

-   Add version configuration for embedding tests (#270)

### Changed

-   Bump pytest-print from 0.3.1 to 0.3.2 (#273)

### Fixed

-   FIX: Use updated ansys-tools-path to resolve - missing 1 required positional argument: 'exe_loc' issue (#280)

## [0.9.0](https://github.com/ansys/pymechanical/releases/tag/v0.9.0) - June 13 2023

### Added

-   link to pymechanical remote sessions examples (#252)
-   add doc to run script without embedding (#262)
-   pre-commit autoupdate (#269)

### Changed

-   Bump ansys-sphinx-theme from 0.9.8 to 0.9.9 (#248)
-   Bump grpcio from 1.54.0 to 1.54.2 (#249)
-   Bump sphinx from 6.2.0 to 6.2.1 (#250)
-   change image tag in ci/cd (#254)
-   Bump pyvista from 0.39.0 to 0.39.1 (#256)
-   Standardizing data paths (#257)
-   Bump imageio from 2.28.1 to 2.30.0 (#258)
-   Bump pytest-cov from 4.0.0 to 4.1.0 (#259)
-   Bump imageio from 2.30.0 to 2.31.0 (#264)
-   Bump pytest from 7.3.1 to 7.3.2 (#267)
-   Bump plotly from 5.14.1 to 5.15.0 (#268)

### Fixed

-   FIX: GitHub organization rename to Ansys (#251)
-   fix examples links (#253)
-   fix windows pythonnet warning unit tests (#260)

## [0.8.0](https://github.com/ansys/pymechanical/releases/tag/v0.8.0) - May 12 2023

### Added

-   changelog (#222)
-   add link to embedding examples (#228)
-   Add `close()` method to `Ansys.Mechanical.Embedding.Application`. See (#229)
-   Add check if pythonnet exists in the user environment (#235)

### Changed

-   cleanup docker ignore file (#206)
-   Update contributing.rst (#213)
-   Bump sphinx-autodoc-typehints from 1.22 to 1.23.0 (#215)
-   Bump pytest from 7.3.0 to 7.3.1 (#216)
-   Bump sphinx-gallery from 0.12.2 to 0.13.0 (#217)
-   Bump sphinx-copybutton from 0.5.1 to 0.5.2 (#218)
-   Bump sphinx-design from 0.3.0 to 0.4.1 (#219)
-   Remove python 3.7 (#230)
-   Use ansys-tools-path (#231)
-   Bump sphinx from 6.2.0 to 7.0.0 (#232)
-   Bump imageio from 2.28.0 to 2.28.1 (#233)
-   ignore generated *.ipynb, *.py, *.rst, *.md5, *.png and *.pickle files (#239)
-   Bump pyvista from 0.38.5 to 0.39.0 (#245)

### Fixed

-   FIX: not necessary anymore to update apt-get (#220)
-   Include amd folder for mapdl solver in the docker image. (#200)
-   Remove jscript references from tests/ folder (#205)
-   Fixes the windows executable path for standalone mechanical (#214)
-   FIX: run_python_script* return empty string for objects that cannot be returned as string (#224)
-   call `new()` in the BUILDING_GALLERY constructor of `Ansys.Mechanical.Embedding.Application` (#229)
-   fix documentation link (#234)
-   changed python doc url to fix doc pipeline error (#236)
-   Docker dependencies to support topo and smart tests (#237)

## [0.7.3](https://github.com/ansys/pymechanical/releases/tag/v0.7.3) - April 20 2023

### Changed

-   Reuse instance of embedded application when building example gallery (#221)

## [0.7.2](https://github.com/ansys/pymechanical/releases/tag/v0.7.2) - April 13 2023

### Changed

-   Bump plotly from 5.14.0 to 5.14.1 (#197)
-   Bump pytest from 7.2.2 to 7.3.0 (#196)
-   Bump peter-evans/create-or-update-comment from 2 to 3 (#195)
-   Bump ansys-sphinx-theme from 0.9.6 to 0.9.7 (#198)

### Fixed

-   Fixed documentation for updating global variables (#203)
-   Remove references to unsupported legacy jscript APIs (#205)
-   Clean up docker image (#206, #200)

## [0.7.1](https://github.com/ansys/pymechanical/releases/tag/v0.7.1) - April 10 2023

First public release of PyMechanical<|MERGE_RESOLUTION|>--- conflicted
+++ resolved
@@ -10,11 +10,8 @@
 ### Added
 
 -   Added warning for ansys-mechanical when provided an input script (#319)
-<<<<<<< HEAD
 -   Add changelog check to CI/CD (#322)
-=======
 -   Added version check for ansys-mechanical warning message (#323)
->>>>>>> 40c81b0a
 
 ### Changed
 
