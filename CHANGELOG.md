--- conflicted
+++ resolved
@@ -10,12 +10,8 @@
 ### Added
 
 ### Fixed
-<<<<<<< HEAD
+- Add logo for dark theme ([#601](https://github.com/ansys/pymechanical/pull/601))
 - testing
-=======
-- Add logo for dark theme ([#601](https://github.com/ansys/pymechanical/pull/601))
-
->>>>>>> cfbcc1c5
 ### Changed
 
 ### Dependencies
