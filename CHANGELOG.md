# CHANGELOG

All notable changes to Python.NET will be documented in this file. This
project adheres to [Semantic Versioning](https://semver.org/).

This document follows the conventions laid out in [Keep a CHANGELOG](https://keepachangelog.com/en/1.0.0).

## [Unreleased][]

### Added
<<<<<<< HEAD
-   New features for ansys-mechanical console script (#343)
=======

### Changed

- Remove library-namespace from CI/CD (#342)

### Fixed

## [0.10.1](https://github.com/ansys/pymechanical/releases/tag/v0.10.1) - August 8 2023

### Changed

-   Bump ansys-sphinx-theme from 0.10.0 to 0.10.2 (#337)
-   Update clr-loader dependency (#339)

## [0.10.0](https://github.com/ansys/pymechanical/releases/tag/v0.10.0) - August 7 2023

### Added

>>>>>>> 594e7550
-   Added warning for ansys-mechanical when provided an input script (#319)
-   Add changelog check to CI/CD (#322)
-   Added version check for ansys-mechanical warning message (#323)
-   Added TempPathFactory to test_app_save_open (#332)

### Changed

-   Update python minimum requirement from 3.7 to 3.8 (#333)
-   Minor private appdata updates (#335)

### Fixed

-   Broken links (#316)
-   Remove project lock file on close (#320)
-   Fixed warning message for ansys-mechanical (#326)

## [0.9.3](https://github.com/ansys/pymechanical/releases/tag/v0.9.3) - July 27 2023

### Added

-   Add ansys-mechanical console script (#297)
-   addin configuration and tests (#308)

### Changed

-   Bump matplotlib from 3.7.1 to 3.7.2 (#294)
-   Bump pyvista from 0.40.0 to 0.40.1 (#293)
-   Bump sphinx-autodoc-typehints from 1.23.0 to 1.23.3 (#284)
-   Bump patch version (#292)
-   Remove pkg-resources and importlib_metadata (#300)
-   Bump grpcio from 1.56.0 to 1.56.2 (#305)
-   Bump pyvista from 0.40.1 to 0.41.1 (#306)

### Fixed

-   Update code snippet for accessing project directory. (#295)
-   Added import logging to doc file (#299)
-   Fix version variable issue running "ansys-mechanical -r {revn} -g" (#302)
-   Update wording in running_mechanical.rst (#303)

## [0.9.2](https://github.com/ansys/pymechanical/releases/tag/v0.9.1) - July 7 2023

### Added

-   Added private AppData functionality to embedding (#285)

### Fixed

-   Updated pythonnet warning message (#286)

### Changed

-   Bump pytest from 7.3.2 to 7.4.0 (#282)
-   Bump grpcio from 1.54.2 to 1.56.0 (#283)

## [0.9.1](https://github.com/ansys/pymechanical/releases/tag/v0.9.1) - June 21 2023

### Added

-   Add version configuration for embedding tests (#270)

### Changed

-   Bump pytest-print from 0.3.1 to 0.3.2 (#273)

### Fixed

-   FIX: Use updated ansys-tools-path to resolve - missing 1 required positional argument: 'exe_loc' issue (#280)

## [0.9.0](https://github.com/ansys/pymechanical/releases/tag/v0.9.0) - June 13 2023

### Added

-   link to pymechanical remote sessions examples (#252)
-   add doc to run script without embedding (#262)
-   pre-commit autoupdate (#269)

### Changed

-   Bump ansys-sphinx-theme from 0.9.8 to 0.9.9 (#248)
-   Bump grpcio from 1.54.0 to 1.54.2 (#249)
-   Bump sphinx from 6.2.0 to 6.2.1 (#250)
-   change image tag in ci/cd (#254)
-   Bump pyvista from 0.39.0 to 0.39.1 (#256)
-   Standardizing data paths (#257)
-   Bump imageio from 2.28.1 to 2.30.0 (#258)
-   Bump pytest-cov from 4.0.0 to 4.1.0 (#259)
-   Bump imageio from 2.30.0 to 2.31.0 (#264)
-   Bump pytest from 7.3.1 to 7.3.2 (#267)
-   Bump plotly from 5.14.1 to 5.15.0 (#268)

### Fixed

-   FIX: GitHub organization rename to Ansys (#251)
-   fix examples links (#253)
-   fix windows pythonnet warning unit tests (#260)

## [0.8.0](https://github.com/ansys/pymechanical/releases/tag/v0.8.0) - May 12 2023

### Added

-   changelog (#222)
-   add link to embedding examples (#228)
-   Add `close()` method to `Ansys.Mechanical.Embedding.Application`. See (#229)
-   Add check if pythonnet exists in the user environment (#235)

### Changed

-   cleanup docker ignore file (#206)
-   Update contributing.rst (#213)
-   Bump sphinx-autodoc-typehints from 1.22 to 1.23.0 (#215)
-   Bump pytest from 7.3.0 to 7.3.1 (#216)
-   Bump sphinx-gallery from 0.12.2 to 0.13.0 (#217)
-   Bump sphinx-copybutton from 0.5.1 to 0.5.2 (#218)
-   Bump sphinx-design from 0.3.0 to 0.4.1 (#219)
-   Remove python 3.7 (#230)
-   Use ansys-tools-path (#231)
-   Bump sphinx from 6.2.0 to 7.0.0 (#232)
-   Bump imageio from 2.28.0 to 2.28.1 (#233)
-   ignore generated *.ipynb, *.py, *.rst, *.md5, *.png and *.pickle files (#239)
-   Bump pyvista from 0.38.5 to 0.39.0 (#245)

### Fixed

-   FIX: not necessary anymore to update apt-get (#220)
-   Include amd folder for mapdl solver in the docker image. (#200)
-   Remove jscript references from tests/ folder (#205)
-   Fixes the windows executable path for standalone mechanical (#214)
-   FIX: run_python_script* return empty string for objects that cannot be returned as string (#224)
-   call `new()` in the BUILDING_GALLERY constructor of `Ansys.Mechanical.Embedding.Application` (#229)
-   fix documentation link (#234)
-   changed python doc url to fix doc pipeline error (#236)
-   Docker dependencies to support topo and smart tests (#237)

## [0.7.3](https://github.com/ansys/pymechanical/releases/tag/v0.7.3) - April 20 2023

### Changed

-   Reuse instance of embedded application when building example gallery (#221)

## [0.7.2](https://github.com/ansys/pymechanical/releases/tag/v0.7.2) - April 13 2023

### Changed

-   Bump plotly from 5.14.0 to 5.14.1 (#197)
-   Bump pytest from 7.2.2 to 7.3.0 (#196)
-   Bump peter-evans/create-or-update-comment from 2 to 3 (#195)
-   Bump ansys-sphinx-theme from 0.9.6 to 0.9.7 (#198)

### Fixed

-   Fixed documentation for updating global variables (#203)
-   Remove references to unsupported legacy jscript APIs (#205)
-   Clean up docker image (#206, #200)

## [0.7.1](https://github.com/ansys/pymechanical/releases/tag/v0.7.1) - April 10 2023

First public release of PyMechanical<|MERGE_RESOLUTION|>--- conflicted
+++ resolved
@@ -8,13 +8,12 @@
 ## [Unreleased][]
 
 ### Added
-<<<<<<< HEAD
+
 -   New features for ansys-mechanical console script (#343)
-=======
 
 ### Changed
 
-- Remove library-namespace from CI/CD (#342)
+-   Remove library-namespace from CI/CD (#342)
 
 ### Fixed
 
@@ -29,7 +28,6 @@
 
 ### Added
 
->>>>>>> 594e7550
 -   Added warning for ansys-mechanical when provided an input script (#319)
 -   Add changelog check to CI/CD (#322)
 -   Added version check for ansys-mechanical warning message (#323)
