# CHANGELOG

All notable changes to Python.NET will be documented in this file. This
project adheres to [Semantic Versioning](https://semver.org/).

This document follows the conventions laid out in [Keep a CHANGELOG](https://keepachangelog.com/en/1.0.0).

## [Unreleased][]

### Added

<<<<<<< HEAD
-   Max parallel 2 for embedding tests - ci_cd.yml (#341)
=======
-   New features for ansys-mechanical console script (#343)
>>>>>>> b6e60c74

### Changed

-   Remove library-namespace from CI/CD (#342)

### Fixed

## [0.10.1](https://github.com/ansys/pymechanical/releases/tag/v0.10.1) - August 8 2023

### Changed

-   Bump ansys-sphinx-theme from 0.10.0 to 0.10.2 (#337)
-   Update clr-loader dependency (#339)

## [0.10.0](https://github.com/ansys/pymechanical/releases/tag/v0.10.0) - August 7 2023

### Added

-   Added warning for ansys-mechanical when provided an input script (#319)
-   Add changelog check to CI/CD (#322)
-   Added version check for ansys-mechanical warning message (#323)
-   Added TempPathFactory to test_app_save_open (#332)

### Changed

-   Update python minimum requirement from 3.7 to 3.8 (#333)
-   Minor private appdata updates (#335)

### Fixed

-   Broken links (#316)
-   Remove project lock file on close (#320)
-   Fixed warning message for ansys-mechanical (#326)

## [0.9.3](https://github.com/ansys/pymechanical/releases/tag/v0.9.3) - July 27 2023

### Added

-   Add ansys-mechanical console script (#297)
-   addin configuration and tests (#308)

### Changed

-   Bump matplotlib from 3.7.1 to 3.7.2 (#294)
-   Bump pyvista from 0.40.0 to 0.40.1 (#293)
-   Bump sphinx-autodoc-typehints from 1.23.0 to 1.23.3 (#284)
-   Bump patch version (#292)
-   Remove pkg-resources and importlib_metadata (#300)
-   Bump grpcio from 1.56.0 to 1.56.2 (#305)
-   Bump pyvista from 0.40.1 to 0.41.1 (#306)

### Fixed

-   Update code snippet for accessing project directory. (#295)
-   Added import logging to doc file (#299)
-   Fix version variable issue running "ansys-mechanical -r {revn} -g" (#302)
-   Update wording in running_mechanical.rst (#303)

## [0.9.2](https://github.com/ansys/pymechanical/releases/tag/v0.9.1) - July 7 2023

### Added

-   Added private AppData functionality to embedding (#285)

### Fixed

-   Updated pythonnet warning message (#286)

### Changed

-   Bump pytest from 7.3.2 to 7.4.0 (#282)
-   Bump grpcio from 1.54.2 to 1.56.0 (#283)

## [0.9.1](https://github.com/ansys/pymechanical/releases/tag/v0.9.1) - June 21 2023

### Added

-   Add version configuration for embedding tests (#270)

### Changed

-   Bump pytest-print from 0.3.1 to 0.3.2 (#273)

### Fixed

-   FIX: Use updated ansys-tools-path to resolve - missing 1 required positional argument: 'exe_loc' issue (#280)

## [0.9.0](https://github.com/ansys/pymechanical/releases/tag/v0.9.0) - June 13 2023

### Added

-   link to pymechanical remote sessions examples (#252)
-   add doc to run script without embedding (#262)
-   pre-commit autoupdate (#269)

### Changed

-   Bump ansys-sphinx-theme from 0.9.8 to 0.9.9 (#248)
-   Bump grpcio from 1.54.0 to 1.54.2 (#249)
-   Bump sphinx from 6.2.0 to 6.2.1 (#250)
-   change image tag in ci/cd (#254)
-   Bump pyvista from 0.39.0 to 0.39.1 (#256)
-   Standardizing data paths (#257)
-   Bump imageio from 2.28.1 to 2.30.0 (#258)
-   Bump pytest-cov from 4.0.0 to 4.1.0 (#259)
-   Bump imageio from 2.30.0 to 2.31.0 (#264)
-   Bump pytest from 7.3.1 to 7.3.2 (#267)
-   Bump plotly from 5.14.1 to 5.15.0 (#268)

### Fixed

-   FIX: GitHub organization rename to Ansys (#251)
-   fix examples links (#253)
-   fix windows pythonnet warning unit tests (#260)

## [0.8.0](https://github.com/ansys/pymechanical/releases/tag/v0.8.0) - May 12 2023

### Added

-   changelog (#222)
-   add link to embedding examples (#228)
-   Add `close()` method to `Ansys.Mechanical.Embedding.Application`. See (#229)
-   Add check if pythonnet exists in the user environment (#235)

### Changed

-   cleanup docker ignore file (#206)
-   Update contributing.rst (#213)
-   Bump sphinx-autodoc-typehints from 1.22 to 1.23.0 (#215)
-   Bump pytest from 7.3.0 to 7.3.1 (#216)
-   Bump sphinx-gallery from 0.12.2 to 0.13.0 (#217)
-   Bump sphinx-copybutton from 0.5.1 to 0.5.2 (#218)
-   Bump sphinx-design from 0.3.0 to 0.4.1 (#219)
-   Remove python 3.7 (#230)
-   Use ansys-tools-path (#231)
-   Bump sphinx from 6.2.0 to 7.0.0 (#232)
-   Bump imageio from 2.28.0 to 2.28.1 (#233)
-   ignore generated *.ipynb, *.py, *.rst, *.md5, *.png and *.pickle files (#239)
-   Bump pyvista from 0.38.5 to 0.39.0 (#245)

### Fixed

-   FIX: not necessary anymore to update apt-get (#220)
-   Include amd folder for mapdl solver in the docker image. (#200)
-   Remove jscript references from tests/ folder (#205)
-   Fixes the windows executable path for standalone mechanical (#214)
-   FIX: run_python_script* return empty string for objects that cannot be returned as string (#224)
-   call `new()` in the BUILDING_GALLERY constructor of `Ansys.Mechanical.Embedding.Application` (#229)
-   fix documentation link (#234)
-   changed python doc url to fix doc pipeline error (#236)
-   Docker dependencies to support topo and smart tests (#237)

## [0.7.3](https://github.com/ansys/pymechanical/releases/tag/v0.7.3) - April 20 2023

### Changed

-   Reuse instance of embedded application when building example gallery (#221)

## [0.7.2](https://github.com/ansys/pymechanical/releases/tag/v0.7.2) - April 13 2023

### Changed

-   Bump plotly from 5.14.0 to 5.14.1 (#197)
-   Bump pytest from 7.2.2 to 7.3.0 (#196)
-   Bump peter-evans/create-or-update-comment from 2 to 3 (#195)
-   Bump ansys-sphinx-theme from 0.9.6 to 0.9.7 (#198)

### Fixed

-   Fixed documentation for updating global variables (#203)
-   Remove references to unsupported legacy jscript APIs (#205)
-   Clean up docker image (#206, #200)

## [0.7.1](https://github.com/ansys/pymechanical/releases/tag/v0.7.1) - April 10 2023

First public release of PyMechanical<|MERGE_RESOLUTION|>--- conflicted
+++ resolved
@@ -9,11 +9,8 @@
 
 ### Added
 
-<<<<<<< HEAD
 -   Max parallel 2 for embedding tests - ci_cd.yml (#341)
-=======
 -   New features for ansys-mechanical console script (#343)
->>>>>>> b6e60c74
 
 ### Changed
 
