# CHANGELOG

All notable changes to Python.NET will be documented in this file. This
project adheres to [Semantic Versioning](https://semver.org/).

This document follows the conventions laid out in [Keep a CHANGELOG](https://keepachangelog.com/en/1.0.0).

## [Unreleased][]

### Added

-   Add a "Documentation and issues" section to README and doc landing page (#347)

### Added

-   Max parallel 2 for embedding tests - ci_cd.yml (#341)
-   New features for ansys-mechanical console script (#343)

### Changed

-   Remove library-namespace from CI/CD (#342)
<<<<<<< HEAD
-   Bump plotly from 5.15.0 to 5.16.0 (#348)
=======
-   Bump ansys-sphinx-theme from 0.10.2 to 0.10.3 (#351)
>>>>>>> e1195670

### Fixed

-   Fix private appdata issue (#344)
-   Fix issues with PyPIM object.inv location (#345)

## [0.10.1](https://github.com/ansys/pymechanical/releases/tag/v0.10.1) - August 8 2023

### Changed

-   Bump ansys-sphinx-theme from 0.10.0 to 0.10.2 (#337)
-   Update clr-loader dependency (#339)

## [0.10.0](https://github.com/ansys/pymechanical/releases/tag/v0.10.0) - August 7 2023

### Added

-   Added warning for ansys-mechanical when provided an input script (#319)
-   Add changelog check to CI/CD (#322)
-   Added version check for ansys-mechanical warning message (#323)
-   Added TempPathFactory to test_app_save_open (#332)

### Changed

-   Update python minimum requirement from 3.7 to 3.8 (#333)
-   Minor private appdata updates (#335)

### Fixed

-   Broken links (#316)
-   Remove project lock file on close (#320)
-   Fixed warning message for ansys-mechanical (#326)

## [0.9.3](https://github.com/ansys/pymechanical/releases/tag/v0.9.3) - July 27 2023

### Added

-   Add ansys-mechanical console script (#297)
-   addin configuration and tests (#308)

### Changed

-   Bump matplotlib from 3.7.1 to 3.7.2 (#294)
-   Bump pyvista from 0.40.0 to 0.40.1 (#293)
-   Bump sphinx-autodoc-typehints from 1.23.0 to 1.23.3 (#284)
-   Bump patch version (#292)
-   Remove pkg-resources and importlib_metadata (#300)
-   Bump grpcio from 1.56.0 to 1.56.2 (#305)
-   Bump pyvista from 0.40.1 to 0.41.1 (#306)

### Fixed

-   Update code snippet for accessing project directory. (#295)
-   Added import logging to doc file (#299)
-   Fix version variable issue running "ansys-mechanical -r {revn} -g" (#302)
-   Update wording in running_mechanical.rst (#303)

## [0.9.2](https://github.com/ansys/pymechanical/releases/tag/v0.9.1) - July 7 2023

### Added

-   Added private AppData functionality to embedding (#285)

### Fixed

-   Updated pythonnet warning message (#286)

### Changed

-   Bump pytest from 7.3.2 to 7.4.0 (#282)
-   Bump grpcio from 1.54.2 to 1.56.0 (#283)

## [0.9.1](https://github.com/ansys/pymechanical/releases/tag/v0.9.1) - June 21 2023

### Added

-   Add version configuration for embedding tests (#270)

### Changed

-   Bump pytest-print from 0.3.1 to 0.3.2 (#273)

### Fixed

-   FIX: Use updated ansys-tools-path to resolve - missing 1 required positional argument: 'exe_loc' issue (#280)

## [0.9.0](https://github.com/ansys/pymechanical/releases/tag/v0.9.0) - June 13 2023

### Added

-   link to pymechanical remote sessions examples (#252)
-   add doc to run script without embedding (#262)
-   pre-commit autoupdate (#269)

### Changed

-   Bump ansys-sphinx-theme from 0.9.8 to 0.9.9 (#248)
-   Bump grpcio from 1.54.0 to 1.54.2 (#249)
-   Bump sphinx from 6.2.0 to 6.2.1 (#250)
-   change image tag in ci/cd (#254)
-   Bump pyvista from 0.39.0 to 0.39.1 (#256)
-   Standardizing data paths (#257)
-   Bump imageio from 2.28.1 to 2.30.0 (#258)
-   Bump pytest-cov from 4.0.0 to 4.1.0 (#259)
-   Bump imageio from 2.30.0 to 2.31.0 (#264)
-   Bump pytest from 7.3.1 to 7.3.2 (#267)
-   Bump plotly from 5.14.1 to 5.15.0 (#268)

### Fixed

-   FIX: GitHub organization rename to Ansys (#251)
-   fix examples links (#253)
-   fix windows pythonnet warning unit tests (#260)

## [0.8.0](https://github.com/ansys/pymechanical/releases/tag/v0.8.0) - May 12 2023

### Added

-   changelog (#222)
-   add link to embedding examples (#228)
-   Add `close()` method to `Ansys.Mechanical.Embedding.Application`. See (#229)
-   Add check if pythonnet exists in the user environment (#235)

### Changed

-   cleanup docker ignore file (#206)
-   Update contributing.rst (#213)
-   Bump sphinx-autodoc-typehints from 1.22 to 1.23.0 (#215)
-   Bump pytest from 7.3.0 to 7.3.1 (#216)
-   Bump sphinx-gallery from 0.12.2 to 0.13.0 (#217)
-   Bump sphinx-copybutton from 0.5.1 to 0.5.2 (#218)
-   Bump sphinx-design from 0.3.0 to 0.4.1 (#219)
-   Remove python 3.7 (#230)
-   Use ansys-tools-path (#231)
-   Bump sphinx from 6.2.0 to 7.0.0 (#232)
-   Bump imageio from 2.28.0 to 2.28.1 (#233)
-   ignore generated *.ipynb, *.py, *.rst, *.md5, *.png and *.pickle files (#239)
-   Bump pyvista from 0.38.5 to 0.39.0 (#245)

### Fixed

-   FIX: not necessary anymore to update apt-get (#220)
-   Include amd folder for mapdl solver in the docker image. (#200)
-   Remove jscript references from tests/ folder (#205)
-   Fixes the windows executable path for standalone mechanical (#214)
-   FIX: run_python_script* return empty string for objects that cannot be returned as string (#224)
-   call `new()` in the BUILDING_GALLERY constructor of `Ansys.Mechanical.Embedding.Application` (#229)
-   fix documentation link (#234)
-   changed python doc url to fix doc pipeline error (#236)
-   Docker dependencies to support topo and smart tests (#237)

## [0.7.3](https://github.com/ansys/pymechanical/releases/tag/v0.7.3) - April 20 2023

### Changed

-   Reuse instance of embedded application when building example gallery (#221)

## [0.7.2](https://github.com/ansys/pymechanical/releases/tag/v0.7.2) - April 13 2023

### Changed

-   Bump plotly from 5.14.0 to 5.14.1 (#197)
-   Bump pytest from 7.2.2 to 7.3.0 (#196)
-   Bump peter-evans/create-or-update-comment from 2 to 3 (#195)
-   Bump ansys-sphinx-theme from 0.9.6 to 0.9.7 (#198)

### Fixed

-   Fixed documentation for updating global variables (#203)
-   Remove references to unsupported legacy jscript APIs (#205)
-   Clean up docker image (#206, #200)

## [0.7.1](https://github.com/ansys/pymechanical/releases/tag/v0.7.1) - April 10 2023

First public release of PyMechanical<|MERGE_RESOLUTION|>--- conflicted
+++ resolved
@@ -19,11 +19,8 @@
 ### Changed
 
 -   Remove library-namespace from CI/CD (#342)
-<<<<<<< HEAD
 -   Bump plotly from 5.15.0 to 5.16.0 (#348)
-=======
 -   Bump ansys-sphinx-theme from 0.10.2 to 0.10.3 (#351)
->>>>>>> e1195670
 
 ### Fixed
 
