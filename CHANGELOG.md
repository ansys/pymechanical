# CHANGELOG

All notable changes to Python.NET will be documented in this file. This
project adheres to [Semantic Versioning](https://semver.org/).

This document follows the conventions laid out in [Keep a CHANGELOG](https://keepachangelog.com/en/1.0.0).

## [Unreleased][]

### Added

-   Add a "Documentation and issues" section to README and doc landing page (#347)

### Added

-   Max parallel 2 for embedding tests - ci_cd.yml (#341)
-   New features for ansys-mechanical console script (#343)

### Changed

-   Remove library-namespace from CI/CD (#342)
<<<<<<< HEAD
-   Bump sphinxcontrib-websupport from 1.2.4 to 1.2.6 (#350)
=======
-   Bump ansys-sphinx-theme from 0.10.2 to 0.10.3 (#351)
>>>>>>> e1195670

### Fixed

-   Fix private appdata issue (#344)
-   Fix issues with PyPIM object.inv location (#345)

## [0.10.1](https://github.com/ansys/pymechanical/releases/tag/v0.10.1) - August 8 2023

### Changed

-   Bump ansys-sphinx-theme from 0.10.0 to 0.10.2 (#337)
-   Update clr-loader dependency (#339)

## [0.10.0](https://github.com/ansys/pymechanical/releases/tag/v0.10.0) - August 7 2023

### Added

-   Added warning for ansys-mechanical when provided an input script (#319)
-   Add changelog check to CI/CD (#322)
-   Added version check for ansys-mechanical warning message (#323)
-   Added TempPathFactory to test_app_save_open (#332)

### Changed

-   Update python minimum requirement from 3.7 to 3.8 (#333)
-   Minor private appdata updates (#335)

### Fixed

-   Broken links (#316)
-   Remove project lock file on close (#320)
-   Fixed warning message for ansys-mechanical (#326)

## [0.9.3](https://github.com/ansys/pymechanical/releases/tag/v0.9.3) - July 27 2023

### Added

-   Add ansys-mechanical console script (#297)
-   addin configuration and tests (#308)

### Changed

-   Bump matplotlib from 3.7.1 to 3.7.2 (#294)
-   Bump pyvista from 0.40.0 to 0.40.1 (#293)
-   Bump sphinx-autodoc-typehints from 1.23.0 to 1.23.3 (#284)
-   Bump patch version (#292)
-   Remove pkg-resources and importlib_metadata (#300)
-   Bump grpcio from 1.56.0 to 1.56.2 (#305)
-   Bump pyvista from 0.40.1 to 0.41.1 (#306)

### Fixed

-   Update code snippet for accessing project directory. (#295)
-   Added import logging to doc file (#299)
-   Fix version variable issue running "ansys-mechanical -r {revn} -g" (#302)
-   Update wording in running_mechanical.rst (#303)

## [0.9.2](https://github.com/ansys/pymechanical/releases/tag/v0.9.1) - July 7 2023

### Added

-   Added private AppData functionality to embedding (#285)

### Fixed

-   Updated pythonnet warning message (#286)

### Changed

-   Bump pytest from 7.3.2 to 7.4.0 (#282)
-   Bump grpcio from 1.54.2 to 1.56.0 (#283)

## [0.9.1](https://github.com/ansys/pymechanical/releases/tag/v0.9.1) - June 21 2023

### Added

-   Add version configuration for embedding tests (#270)

### Changed

-   Bump pytest-print from 0.3.1 to 0.3.2 (#273)

### Fixed

-   FIX: Use updated ansys-tools-path to resolve - missing 1 required positional argument: 'exe_loc' issue (#280)

## [0.9.0](https://github.com/ansys/pymechanical/releases/tag/v0.9.0) - June 13 2023

### Added

-   link to pymechanical remote sessions examples (#252)
-   add doc to run script without embedding (#262)
-   pre-commit autoupdate (#269)

### Changed

-   Bump ansys-sphinx-theme from 0.9.8 to 0.9.9 (#248)
-   Bump grpcio from 1.54.0 to 1.54.2 (#249)
-   Bump sphinx from 6.2.0 to 6.2.1 (#250)
-   change image tag in ci/cd (#254)
-   Bump pyvista from 0.39.0 to 0.39.1 (#256)
-   Standardizing data paths (#257)
-   Bump imageio from 2.28.1 to 2.30.0 (#258)
-   Bump pytest-cov from 4.0.0 to 4.1.0 (#259)
-   Bump imageio from 2.30.0 to 2.31.0 (#264)
-   Bump pytest from 7.3.1 to 7.3.2 (#267)
-   Bump plotly from 5.14.1 to 5.15.0 (#268)

### Fixed

-   FIX: GitHub organization rename to Ansys (#251)
-   fix examples links (#253)
-   fix windows pythonnet warning unit tests (#260)

## [0.8.0](https://github.com/ansys/pymechanical/releases/tag/v0.8.0) - May 12 2023

### Added

-   changelog (#222)
-   add link to embedding examples (#228)
-   Add `close()` method to `Ansys.Mechanical.Embedding.Application`. See (#229)
-   Add check if pythonnet exists in the user environment (#235)

### Changed

-   cleanup docker ignore file (#206)
-   Update contributing.rst (#213)
-   Bump sphinx-autodoc-typehints from 1.22 to 1.23.0 (#215)
-   Bump pytest from 7.3.0 to 7.3.1 (#216)
-   Bump sphinx-gallery from 0.12.2 to 0.13.0 (#217)
-   Bump sphinx-copybutton from 0.5.1 to 0.5.2 (#218)
-   Bump sphinx-design from 0.3.0 to 0.4.1 (#219)
-   Remove python 3.7 (#230)
-   Use ansys-tools-path (#231)
-   Bump sphinx from 6.2.0 to 7.0.0 (#232)
-   Bump imageio from 2.28.0 to 2.28.1 (#233)
-   ignore generated *.ipynb, *.py, *.rst, *.md5, *.png and *.pickle files (#239)
-   Bump pyvista from 0.38.5 to 0.39.0 (#245)

### Fixed

-   FIX: not necessary anymore to update apt-get (#220)
-   Include amd folder for mapdl solver in the docker image. (#200)
-   Remove jscript references from tests/ folder (#205)
-   Fixes the windows executable path for standalone mechanical (#214)
-   FIX: run_python_script* return empty string for objects that cannot be returned as string (#224)
-   call `new()` in the BUILDING_GALLERY constructor of `Ansys.Mechanical.Embedding.Application` (#229)
-   fix documentation link (#234)
-   changed python doc url to fix doc pipeline error (#236)
-   Docker dependencies to support topo and smart tests (#237)

## [0.7.3](https://github.com/ansys/pymechanical/releases/tag/v0.7.3) - April 20 2023

### Changed

-   Reuse instance of embedded application when building example gallery (#221)

## [0.7.2](https://github.com/ansys/pymechanical/releases/tag/v0.7.2) - April 13 2023

### Changed

-   Bump plotly from 5.14.0 to 5.14.1 (#197)
-   Bump pytest from 7.2.2 to 7.3.0 (#196)
-   Bump peter-evans/create-or-update-comment from 2 to 3 (#195)
-   Bump ansys-sphinx-theme from 0.9.6 to 0.9.7 (#198)

### Fixed

-   Fixed documentation for updating global variables (#203)
-   Remove references to unsupported legacy jscript APIs (#205)
-   Clean up docker image (#206, #200)

## [0.7.1](https://github.com/ansys/pymechanical/releases/tag/v0.7.1) - April 10 2023

First public release of PyMechanical<|MERGE_RESOLUTION|>--- conflicted
+++ resolved
@@ -19,11 +19,8 @@
 ### Changed
 
 -   Remove library-namespace from CI/CD (#342)
-<<<<<<< HEAD
 -   Bump sphinxcontrib-websupport from 1.2.4 to 1.2.6 (#350)
-=======
 -   Bump ansys-sphinx-theme from 0.10.2 to 0.10.3 (#351)
->>>>>>> e1195670
 
 ### Fixed
 
