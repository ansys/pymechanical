# CHANGELOG

All notable changes to PyMechanical will be documented in this file. This
project adheres to [Semantic Versioning](https://semver.org/).

This document follows the conventions laid out in [Keep a CHANGELOG](https://keepachangelog.com/en/1.0.0).

## [Unreleased]()

### Added
- Add usage of cli under embedding ([#650](https://github.com/ansys/pymechanical/pull/650))
- Block 32 bit python for embedding ([#647](https://github.com/ansys/pymechanical/pull/647))

### Fixed
- Fixed make pdf action in doc build ([#652](https://github.com/ansys/pymechanical/pull/652))
<<<<<<< HEAD
- Fix pdf generation #661
=======
- Use _run for better i/o in tests ([#655](https://github.com/ansys/pymechanical/pull/655))
>>>>>>> 9ac9da61

### Changed

### Dependencies
- Bump `ansys-mechanical-env` from 0.1.4 to 0.1.5 ([#658](https://github.com/ansys/pymechanical/pull/658))
- Bump `pytest-cov` from 4.1.0 to 5.0.0 ([#657](https://github.com/ansys/pymechanical/pull/657))


## [0.10.8](https://github.com/ansys/pymechanical/releases/tag/v0.10.8) - March 18 2024

### Added
- Add poster ([#642](https://github.com/ansys/pymechanical/pull/642))
- Add LS Dyna unit test ([#584](https://github.com/ansys/pymechanical/pull/584))

### Fixed
- Add logo for dark theme ([#601](https://github.com/ansys/pymechanical/pull/601))
- Architecture doc ([#612](https://github.com/ansys/pymechanical/pull/612))
- Put remote example before embedding example ([#621](https://github.com/ansys/pymechanical/pull/621))
- Minor updates to Architecture doc ([#618](https://github.com/ansys/pymechanical/pull/618))
- Add MechanicalEnums ([#626](https://github.com/ansys/pymechanical/pull/626))
- Update Release action to use Stable version of Mechanical ([#628](https://github.com/ansys/pymechanical/pull/628))
- Update nightly run image version ([#636](https://github.com/ansys/pymechanical/pull/636))
- Update logo without slash ([#640](https://github.com/ansys/pymechanical/pull/640))

### Changed
- Update ``pre-commit`` ([#610](https://github.com/ansys/pymechanical/pull/610))
- Update vale version to 3.1.0 ([#613](https://github.com/ansys/pymechanical/pull/613))
- Update timeout for actions ([#631](https://github.com/ansys/pymechanical/pull/631))
- Update cheat sheet with ansys-sphinx-theme ([#638](https://github.com/ansys/pymechanical/pull/638))

### Dependencies
- Bump `ansys-sphinx-theme` from 0.13.4 to 0.14.0 ([#608](https://github.com/ansys/pymechanical/pull/608))
- Bump `plotly` from 5.18.0 to 5.20.0 ([#605](https://github.com/ansys/pymechanical/pull/605), [#644](https://github.com/ansys/pymechanical/pull/644))
- Bump `pypandoc` from 1.12 to 1.13 ([#609](https://github.com/ansys/pymechanical/pull/609))
- Bump `pytest` from 8.0.0 to 8.1.1 ([#606](https://github.com/ansys/pymechanical/pull/606), [#623](https://github.com/ansys/pymechanical/pull/623), [#634](https://github.com/ansys/pymechanical/pull/634))
- Bump `grpcio` from 1.60.1 to 1.62.1 ([#620](https://github.com/ansys/pymechanical/pull/620), [#635](https://github.com/ansys/pymechanical/pull/635))
- Bump `pandas` from 2.2.0 to 2.2.1 ([#619](https://github.com/ansys/pymechanical/pull/619))
- Bump `matplotlib` from 3.8.2 to 3.8.3 ([#607](https://github.com/ansys/pymechanical/pull/607))
- Bump `ansys-mechanical-env` from 0.1.3 to 0.1.4 ([#624](https://github.com/ansys/pymechanical/pull/624))
- Bump `pyvista` from 0.43.3 to 0.43.4 ([#643](https://github.com/ansys/pymechanical/pull/643))

## [0.10.7](https://github.com/ansys/pymechanical/releases/tag/v0.10.7) - February 13 2024

### Added
- Upload 241 docker files ([#567](https://github.com/ansys/pymechanical/pull/567))
- Add pre-commit hooks ([#575](https://github.com/ansys/pymechanical/pull/575))
- Add Automatic version update for Mechanical scripting external links ([#585](https://github.com/ansys/pymechanical/pull/585))
- Add PyMechanical logo ([#592](https://github.com/ansys/pymechanical/pull/592))

### Changed
- Update getting started page ([#561](https://github.com/ansys/pymechanical/pull/561))
- Update 232 to 241 in docs, docstrings, examples, and tests ([#566](https://github.com/ansys/pymechanical/pull/566))
- Update workflow versions to run 241 and 242 ([#590](https://github.com/ansys/pymechanical/pull/590))

### Dependencies
- Bump `pyvista` from 0.43.1 to 0.43.3 ([#564](https://github.com/ansys/pymechanical/pull/564), [#598](https://github.com/ansys/pymechanical/pull/598))
- Bump `sphinxcontrib-websupport` from 1.2.6 to 1.2.7 ([#562](https://github.com/ansys/pymechanical/pull/562))
- Bump `ansys-sphinx-theme` from 0.13.0 to 0.13.4 ([#563](https://github.com/ansys/pymechanical/pull/563), [#586](https://github.com/ansys/pymechanical/pull/586), [#596](https://github.com/ansys/pymechanical/pull/596))
- Bump `pandas` from 2.1.4 to 2.2.0 ([#571](https://github.com/ansys/pymechanical/pull/571))
- Bump `sphinxemoji` from 0.2.0 to 0.3.1 ([#569](https://github.com/ansys/pymechanical/pull/569))
- Bump `tj-actions/changed-files` from 41 to 42 ([#572](https://github.com/ansys/pymechanical/pull/572))
- Bump `panel` from 1.3.6 to 1.3.8 ([#570](https://github.com/ansys/pymechanical/pull/570), [#579](https://github.com/ansys/pymechanical/pull/579))
- Bump `peter-evans/create-or-update-comment` from 3 to 4 ([#576](https://github.com/ansys/pymechanical/pull/576))
- Bump `pytest` from 7.4.4 to 8.0.0 ([#577](https://github.com/ansys/pymechanical/pull/577))
- Bump `sphinx-autodoc-typehints` from 1.25.2 to 2.0.0 ([#578](https://github.com/ansys/pymechanical/pull/578), [#597](https://github.com/ansys/pymechanical/pull/597))
- Update ``pre-commit`` ([#580](https://github.com/ansys/pymechanical/pull/580), [#599](https://github.com/ansys/pymechanical/pull/599))
- Bump ``ansys.mechanical.env`` from 0.1.2 to 0.1.3 ([#583](https://github.com/ansys/pymechanical/pull/583))
- Bump `sphinx-autobuild` from 2021.3.14 to 2024.2.4 ([#588](https://github.com/ansys/pymechanical/pull/588))
- Bump `pytest-sphinx` from 0.5.0 to 0.6.0 ([#587](https://github.com/ansys/pymechanical/pull/587))
- Bump `grpcio` from 1.60.0 to 1.60.1 ([#589](https://github.com/ansys/pymechanical/pull/589))
- Bump `numpy` from 1.26.3 to 1.26.4 ([#595](https://github.com/ansys/pymechanical/pull/595))
- Bump `imageio` from 2.33.1 to 2.34.0 ([#594](https://github.com/ansys/pymechanical/pull/594))
- Bump `mikepenz/action-junit-report` from 3 to 4 ([#593](https://github.com/ansys/pymechanical/pull/593))

## [0.10.6](https://github.com/ansys/pymechanical/releases/tag/v0.10.6) - January 11 2024

### Added

- Add release note configuration ([#512](https://github.com/ansys/pymechanical/pull/512))
- Add 242 to scheduled nightly run ([#519](https://github.com/ansys/pymechanical/pull/519))
- Add transaction for embedding ([#542](https://github.com/ansys/pymechanical/pull/542))

### Fixed

- Fix pymeilisearch name typo and favicon ([#538](https://github.com/ansys/pymechanical/pull/538))
- Update the gif to reduce the whitespace ([#540](https://github.com/ansys/pymechanical/pull/540))
- Update ansys/actions to v5 ([#541](https://github.com/ansys/pymechanical/pull/541))
- Fix cli find mechanical ([#550](https://github.com/ansys/pymechanical/pull/550))

### Changed

- Update LICENSE ([#548](https://github.com/ansys/pymechanical/pull/548))
- Update license headers and package versions ([#556](https://github.com/ansys/pymechanical/pull/556))

### Dependencies

- Bump `github/codeql-action` from 2 to 3 ([#532](https://github.com/ansys/pymechanical/pull/532))
- Update ``pre-commit`` ([#537](https://github.com/ansys/pymechanical/pull/537), [#545](https://github.com/ansys/pymechanical/pull/545), [#553](https://github.com/ansys/pymechanical/pull/553))
- Bump `pyvista` from 0.43.0 to 0.43.1 ([#536](https://github.com/ansys/pymechanical/pull/536))
- Bump `panel` from 1.3.4 to 1.3.6 ([#535](https://github.com/ansys/pymechanical/pull/535), [#543](https://github.com/ansys/pymechanical/pull/543))
- Bump `actions/upload-artifact` and `actions/dwonload-artifact`from 3 to 4 ([#533](https://github.com/ansys/pymechanical/pull/533))
- Bump `jupyter-sphinx` from 0.4.0 to 0.5.3 ([#547](https://github.com/ansys/pymechanical/pull/547))
- Bump `tj-actions/changed-files` from 40 to 41 ([#544](https://github.com/ansys/pymechanical/pull/544))
- Bump `pytest` from 7.4.3 to 7.4.4 ([#546](https://github.com/ansys/pymechanical/pull/546))
- Bump `add-license-headers` from 0.2.2 to 0.2.4 ([#549](https://github.com/ansys/pymechanical/pull/549))
- Bump `numpy` from 1.26.2 to 1.26.3 ([#551](https://github.com/ansys/pymechanical/pull/551))

## [0.10.5](https://github.com/ansys/pymechanical/releases/tag/v0.10.5) - December 15, 2023

### Added

- Add codeql.yml for security checks ([#423](https://github.com/ansys/pymechanical/pull/423))
- add readonly flag and assertion ([#441](https://github.com/ansys/pymechanical/pull/441))
- Add PyMeilisearch in documentation ([#508](https://github.com/ansys/pymechanical/pull/508))
- Add cheetsheat and improve example visibility ([#506](https://github.com/ansys/pymechanical/pull/506))
- Add mechanical-env to workflow ([#521](https://github.com/ansys/pymechanical/pull/521))
- Add doc pdf build to workflow ([#529](https://github.com/ansys/pymechanical/pull/529))

### Fixed

 - Fix enum printout ([#421](https://github.com/ansys/pymechanical/pull/421))
 - fix appdata tests ([#425](https://github.com/ansys/pymechanical/pull/425))
 - Run all embedding tests & fix appdata tests ([#433](https://github.com/ansys/pymechanical/pull/433))
 - unset all logging environment variables ([#434](https://github.com/ansys/pymechanical/pull/434))
 - pytest --ansys-version dependent on existing install ([#439](https://github.com/ansys/pymechanical/pull/439))
 - Fix app.save method for saving already saved project in current session ([#453](https://github.com/ansys/pymechanical/pull/453))
 - Flexible version for embedding & remote example ([#459](https://github.com/ansys/pymechanical/pull/459))
 - Fix obsolete API call in embedding test ([#456](https://github.com/ansys/pymechanical/pull/456))
 - Fix ignored env passing to cli ([#465](https://github.com/ansys/pymechanical/pull/465)
 - Fix private appdata environment variables and folder layout ([#474](https://github.com/ansys/pymechanical/pull/474))
 - Fix hanging embedding tests ([#498](https://github.com/ansys/pymechanical/pull/498))
 - Fix ansys-mechanical finding path ([#516](https://github.com/ansys/pymechanical/pull/516))

### Changed
 - Update ``pre-commit`` ([#528](https://github.com/ansys/pymechanical/pull/528))
 - Update python minimum requirement from 3.8 to 3.9 ([#484](https://github.com/ansys/pymechanical/pull/484))
 - remove version limit for protobuf ([#432](https://github.com/ansys/pymechanical/pull/432))
 - remove legacy configuration test ([#436](https://github.com/ansys/pymechanical/pull/436))
 - Update examples page ([#450](https://github.com/ansys/pymechanical/pull/450))
 - remove unneeded try/except ([#457](https://github.com/ansys/pymechanical/pull/457))
 - Updated wording for revn-variations section ([#458](https://github.com/ansys/pymechanical/pull/458))
 - Update temporary file creation in test_app ([#466](https://github.com/ansys/pymechanical/pull/466))
 - Remove .reuse and LICENSES directories & bump add-license-header version ([#496](https://github.com/ansys/pymechanical/pull/496))
 - Replace workbench_lite with mechanical-env in the docs ([#522](https://github.com/ansys/pymechanical/pull/522))

### Dependencies
- Update ``pre-commit`` ([#431](https://github.com/ansys/pymechanical/pull/431), [#471](https://github.com/ansys/pymechanical/pull/471), [#489](https://github.com/ansys/pymechanical/pull/489))
- Bump `numpydoc` from 1.5.0 to 1.6.0 ([#428](https://github.com/ansys/pymechanical/pull/428))
- Bump `ansys-sphinx-theme` from 0.11.2 to 0.12.5 ([#427](https://github.com/ansys/pymechanical/pull/427), [#463](https://github.com/ansys/pymechanical/pull/463), [#480](https://github.com/ansys/pymechanical/pull/480), [#493](https://github.com/ansys/pymechanical/pull/493))
- Bump `grpcio` from 1.58.0 to 1.60.0 ([#429](https://github.com/ansys/pymechanical/pull/429), [#485](https://github.com/ansys/pymechanical/pull/485), [#504](https://github.com/ansys/pymechanical/pull/504), [#527](https://github.com/ansys/pymechanical/pull/527))
- Bump `actions/checkout` from 3 to 4 ([#426](https://github.com/ansys/pymechanical/pull/426))
- Bump `pyvista` from 0.42.2 to 0.43.0 ([#446](https://github.com/ansys/pymechanical/pull/446), [#526](https://github.com/ansys/pymechanical/pull/526))
- Bump `ansys-sphinx-theme` from 0.12.1 to 0.12.2 ([#447](https://github.com/ansys/pymechanical/pull/447))
- Bump `stefanzweifel/git-auto-commit-action` from 4 to 5 ([#448](https://github.com/ansys/pymechanical/pull/448))
- Bump `numpy` from 1.26.0 to 1.26.2 ([#464](https://github.com/ansys/pymechanical/pull/464), [#495](https://github.com/ansys/pymechanical/pull/495))
- Bump `pypandoc` from 1.11 to 1.12 ([#470](https://github.com/ansys/pymechanical/pull/470))
- Bump `imageio` from 2.31.5 to 2.33.1 ([#469](https://github.com/ansys/pymechanical/pull/469), [#487](https://github.com/ansys/pymechanical/pull/487), [#503](https://github.com/ansys/pymechanical/pull/503), [#524](https://github.com/ansys/pymechanical/pull/524))
- Bump `add-license-headers` from v0.1.3 to v0.2.0 ([#472](https://github.com/ansys/pymechanical/pull/472))
- Bump `panel` from 1.2.3 to 1.3.4 ([#479](https://github.com/ansys/pymechanical/pull/479), [#486](https://github.com/ansys/pymechanical/pull/486), [#510](https://github.com/ansys/pymechanical/pull/510), [#518](https://github.com/ansys/pymechanical/pull/518))
- Bump `pytest` from 7.4.2 to 7.4.3 ([#482](https://github.com/ansys/pymechanical/pull/482))
- Bump `tj-actions/changed-files` from 39 to 40 ([#477](https://github.com/ansys/pymechanical/pull/477))
- Bump `plotly` from 5.17.0 to 5.18.0 ([#478](https://github.com/ansys/pymechanical/pull/478))
- Bump `pandas` from 2.1.1 to 2.1.4 ([#481](https://github.com/ansys/pymechanical/pull/481), [#494](https://github.com/ansys/pymechanical/pull/494), [#525](https://github.com/ansys/pymechanical/pull/525))
- Bump `matplotlib` from 3.8.0 to 3.8.2 ([#488](https://github.com/ansys/pymechanical/pull/488), [#502](https://github.com/ansys/pymechanical/pull/502))
- Bump `sphinx-gallery` from 0.14.0 to 0.15.0 ([#509](https://github.com/ansys/pymechanical/pull/509))
- Bump `actions/labeler` from 4 to 5 ([#517](https://github.com/ansys/pymechanical/pull/517))
- Bump `actions/setup-python` from 4 to 5 ([#523](https://github.com/ansys/pymechanical/pull/523))

## [0.10.4](https://github.com/ansys/pymechanical/releases/tag/v0.10.4) - October 6 2023

### Dependencies

- Update `ansys_mechanical_api` from 0.1.0 to 0.1.1 ([#444](https://github.com/ansys/pymechanical/pull/444))

## [0.10.3](https://github.com/ansys/pymechanical/releases/tag/v0.10.3) - September 26 2023

### Added

-   Set up daily run for 241 testing and added manual inputs for workflow dispatch (#385)
-   add option to include enums in global variables (#394)
-   add experimental libraries method (#395)
-   add nonblocking sleep (#399)
-   Add test case for exporting off screen image([#400](https://github.com/ansys/pymechanical/pull/400))
-   Warn for obsolete apis (#409)

### Fixed

-   Fix embedded testing for all python version in CI/CD ([#393](https://github.com/ansys/pymechanical/pull/393))
-   fix broken link (#397)
-   use Application.Exit() in 241+ (#396)
-   Fix stale globals by wrapping them (#398)
-   Fix API documentation (#411)
-   doc fix (#412)

### Dependencies

- Bump `sphinx` from 7.2.5 to 7.2.6 ([#403](https://github.com/ansys/pymechanical/pull/403))
- Bump `matplotlib` from 3.7.2 to 3.8.0 ([#404](https://github.com/ansys/pymechanical/pull/404)
- Bump `imageio-ffmpeg` from 0.4.8 to 0.4.9 ([#405](https://github.com/ansys/pymechanical/pull/405)
- Bump `ansys-sphinx-theme` from 0.11.1 to 0.11.2 ([#406](https://github.com/ansys/pymechanical/pull/406))
- Bump `plotly` from 5.16.1 to 5.17.0 ([#407](https://github.com/ansys/pymechanical/pull/407))
- Bump `docker/login-action` from 2 to 3 ([#408](https://github.com/ansys/pymechanical/pull/408))
- Bump `pyvista` from 0.42.1 to 0.42.2 ([#414](https://github.com/ansys/pymechanical/pull/414))

## [0.10.2](https://github.com/ansys/pymechanical/releases/tag/v0.10.2) - September 8 2023

### Added

-   Max parallel 2 for embedding tests - ci_cd.yml (#341)
-   New features for ansys-mechanical console script (#343)
-   Add a "Documentation and issues" section to README and doc landing page (#347)
-   Dependabot changelog automation (#354)
-   Follow up of dependabot automated changelog (#359)
-   Add license headers to files in src (#373)

### Changed

-   Remove library-namespace from CI/CD (#342)
-   Bump grpcio from 1.56.2 to 1.57.0 (#349)
-   Bump plotly from 5.15.0 to 5.16.0 (#348)
-   Bump sphinxcontrib-websupport from 1.2.4 to 1.2.6 (#350)
-   Bump ansys-sphinx-theme from 0.10.2 to 0.10.3 (#351)
-   pre-commit autoupdate ([#362](https://github.com/ansys/pymechanical/pull/362)), ([#380](https://github.com/ansys/pymechanical/pull/380)), ([#391](https://github.com/ansys/pymechanical/pull/391))

### Fixed

-   Fix private appdata issue (#344)
-   Fix issues with PyPIM object.inv location (#345)

### Dependencies
- Bump `plotly` from 5.16.0 to 5.16.1 ([#357](https://github.com/ansys/pymechanical/pull/357))
- Bump `sphinx` from 7.1.2 to 7.2.5 ([#358](https://github.com/ansys/pymechanical/pull/358), [#378](https://github.com/ansys/pymechanical/pull/378))
- Bump `sphinx-gallery` from 0.13.0 to 0.14.0 ([#361](https://github.com/ansys/pymechanical/pull/361))
- Bump `ansys-sphinx-theme` from 0.10.3 to 0.11.1 ([#360](https://github.com/ansys/pymechanical/pull/360), [#387](https://github.com/ansys/pymechanical/pull/387))
- Bump `pytest-print` from 0.3.3 to 1.0.0 ([#369](https://github.com/ansys/pymechanical/pull/369))
- Bump `tj-actions/changed-files` from 37 to 39 ([#367](https://github.com/ansys/pymechanical/pull/367), [#386](https://github.com/ansys/pymechanical/pull/386))
- Bump `imageio` from 2.31.1 to 2.31.2 ([#370](https://github.com/ansys/pymechanical/pull/370))
- Bump `pytest` from 7.4.0 to 7.4.2 ([#375](https://github.com/ansys/pymechanical/pull/375), [#389](https://github.com/ansys/pymechanical/pull/389))
- Bump `actions/checkout` from 3 to 4 ([#379](https://github.com/ansys/pymechanical/pull/379))
- Bump `imageio` from 2.31.2 to 2.31.3 ([#376](https://github.com/ansys/pymechanical/pull/376))
- Bump `sphinx-notfound-page` from 1.0.0rc1 to 1.0.0 ([#374](https://github.com/ansys/pymechanical/pull/374))
- Bump `pyvista` from 0.42.0 to 0.42.1 ([#388](https://github.com/ansys/pymechanical/pull/388))

## [0.10.1](https://github.com/ansys/pymechanical/releases/tag/v0.10.1) - August 8 2023

### Changed

-   Bump ansys-sphinx-theme from 0.10.0 to 0.10.2 (#337)
-   Update clr-loader dependency (#339)

## [0.10.0](https://github.com/ansys/pymechanical/releases/tag/v0.10.0) - August 7 2023

### Added

-   Added warning for ansys-mechanical when provided an input script (#319)
-   Add changelog check to CI/CD (#322)
-   Added version check for ansys-mechanical warning message (#323)
-   Added TempPathFactory to test_app_save_open (#332)

### Changed

-   Update python minimum requirement from 3.7 to 3.8 (#333)
-   Minor private appdata updates (#335)

### Fixed

-   Broken links (#316)
-   Remove project lock file on close (#320)
-   Fixed warning message for ansys-mechanical (#326)

## [0.9.3](https://github.com/ansys/pymechanical/releases/tag/v0.9.3) - July 27 2023

### Added

-   Add ansys-mechanical console script (#297)
-   addin configuration and tests (#308)

### Changed

-   Bump matplotlib from 3.7.1 to 3.7.2 (#294)
-   Bump pyvista from 0.40.0 to 0.40.1 (#293)
-   Bump sphinx-autodoc-typehints from 1.23.0 to 1.23.3 (#284)
-   Bump patch version (#292)
-   Remove pkg-resources and importlib_metadata (#300)
-   Bump grpcio from 1.56.0 to 1.56.2 (#305)
-   Bump pyvista from 0.40.1 to 0.41.1 (#306)

### Fixed

-   Update code snippet for accessing project directory. (#295)
-   Added import logging to doc file (#299)
-   Fix version variable issue running "ansys-mechanical -r {revn} -g" (#302)
-   Update wording in running_mechanical.rst (#303)

## [0.9.2](https://github.com/ansys/pymechanical/releases/tag/v0.9.1) - July 7 2023

### Added

-   Added private AppData functionality to embedding (#285)

### Fixed

-   Updated pythonnet warning message (#286)

### Changed

-   Bump pytest from 7.3.2 to 7.4.0 (#282)
-   Bump grpcio from 1.54.2 to 1.56.0 (#283)

## [0.9.1](https://github.com/ansys/pymechanical/releases/tag/v0.9.1) - June 21 2023

### Added

-   Add version configuration for embedding tests (#270)

### Changed

-   Bump pytest-print from 0.3.1 to 0.3.2 (#273)

### Fixed

-   FIX: Use updated ansys-tools-path to resolve - missing 1 required positional argument: 'exe_loc' issue (#280)

## [0.9.0](https://github.com/ansys/pymechanical/releases/tag/v0.9.0) - June 13 2023

### Added

-   link to pymechanical remote sessions examples (#252)
-   add doc to run script without embedding (#262)
-   pre-commit autoupdate (#269)

### Changed

-   Bump ansys-sphinx-theme from 0.9.8 to 0.9.9 (#248)
-   Bump grpcio from 1.54.0 to 1.54.2 (#249)
-   Bump sphinx from 6.2.0 to 6.2.1 (#250)
-   change image tag in ci/cd (#254)
-   Bump pyvista from 0.39.0 to 0.39.1 (#256)
-   Standardizing data paths (#257)
-   Bump imageio from 2.28.1 to 2.30.0 (#258)
-   Bump pytest-cov from 4.0.0 to 4.1.0 (#259)
-   Bump imageio from 2.30.0 to 2.31.0 (#264)
-   Bump pytest from 7.3.1 to 7.3.2 (#267)
-   Bump plotly from 5.14.1 to 5.15.0 (#268)

### Fixed

-   FIX: GitHub organization rename to Ansys (#251)
-   fix examples links (#253)
-   fix windows pythonnet warning unit tests (#260)

## [0.8.0](https://github.com/ansys/pymechanical/releases/tag/v0.8.0) - May 12 2023

### Added

-   changelog (#222)
-   add link to embedding examples (#228)
-   Add `close()` method to `Ansys.Mechanical.Embedding.Application`. See (#229)
-   Add check if pythonnet exists in the user environment (#235)

### Changed

-   cleanup docker ignore file (#206)
-   Update contributing.rst (#213)
-   Bump sphinx-autodoc-typehints from 1.22 to 1.23.0 (#215)
-   Bump pytest from 7.3.0 to 7.3.1 (#216)
-   Bump sphinx-gallery from 0.12.2 to 0.13.0 (#217)
-   Bump sphinx-copybutton from 0.5.1 to 0.5.2 (#218)
-   Bump sphinx-design from 0.3.0 to 0.4.1 (#219)
-   Remove python 3.7 (#230)
-   Use ansys-tools-path (#231)
-   Bump sphinx from 6.2.0 to 7.0.0 (#232)
-   Bump imageio from 2.28.0 to 2.28.1 (#233)
-   ignore generated *.ipynb, *.py, *.rst, *.md5, *.png and *.pickle files (#239)
-   Bump pyvista from 0.38.5 to 0.39.0 (#245)

### Fixed

-   FIX: not necessary anymore to update apt-get (#220)
-   Include amd folder for mapdl solver in the docker image. (#200)
-   Remove jscript references from tests/ folder (#205)
-   Fixes the windows executable path for standalone mechanical (#214)
-   FIX: run_python_script* return empty string for objects that cannot be returned as string (#224)
-   call `new()` in the BUILDING_GALLERY constructor of `Ansys.Mechanical.Embedding.Application` (#229)
-   fix documentation link (#234)
-   changed python doc url to fix doc pipeline error (#236)
-   Docker dependencies to support topo and smart tests (#237)

## [0.7.3](https://github.com/ansys/pymechanical/releases/tag/v0.7.3) - April 20 2023

### Changed

-   Reuse instance of embedded application when building example gallery (#221)

## [0.7.2](https://github.com/ansys/pymechanical/releases/tag/v0.7.2) - April 13 2023

### Changed

-   Bump plotly from 5.14.0 to 5.14.1 (#197)
-   Bump pytest from 7.2.2 to 7.3.0 (#196)
-   Bump peter-evans/create-or-update-comment from 2 to 3 (#195)
-   Bump ansys-sphinx-theme from 0.9.6 to 0.9.7 (#198)

### Fixed

-   Fixed documentation for updating global variables (#203)
-   Remove references to unsupported legacy jscript APIs (#205)
-   Clean up docker image (#206, #200)

## [0.7.1](https://github.com/ansys/pymechanical/releases/tag/v0.7.1) - April 10 2023

First public release of PyMechanical<|MERGE_RESOLUTION|>--- conflicted
+++ resolved
@@ -13,11 +13,8 @@
 
 ### Fixed
 - Fixed make pdf action in doc build ([#652](https://github.com/ansys/pymechanical/pull/652))
-<<<<<<< HEAD
 - Fix pdf generation #661
-=======
 - Use _run for better i/o in tests ([#655](https://github.com/ansys/pymechanical/pull/655))
->>>>>>> 9ac9da61
 
 ### Changed
 
