--- conflicted
+++ resolved
@@ -8,11 +8,8 @@
 ## [Unreleased]()
 
 ### Added
-<<<<<<< HEAD
+- Add usage of cli under embedding ([#650](https://github.com/ansys/pymechanical/pull/650))
 - Block 32 bit python for embedding ([#647](https://github.com/ansys/pymechanical/pull/647))
-=======
-- Add usage of cli under embedding ([#650](https://github.com/ansys/pymechanical/pull/650))
->>>>>>> 562fc73a
 
 ### Fixed
 - Fixed make pdf action in doc build ([#652](https://github.com/ansys/pymechanical/pull/652))
