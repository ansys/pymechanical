# CHANGELOG

All notable changes to Python.NET will be documented in this file. This
project adheres to [Semantic Versioning](https://semver.org/).

This document follows the conventions laid out in [Keep a CHANGELOG](https://keepachangelog.com/en/1.0.0).

## [Unreleased][]

### Added

-   Add a "Documentation and issues" section to README and doc landing page (#347)

### Added

-   Max parallel 2 for embedding tests - ci_cd.yml (#341)
-   New features for ansys-mechanical console script (#343)

### Changed

-   Remove library-namespace from CI/CD (#342)
<<<<<<< HEAD
-   Bump grpcio from 1.56.2 to 1.57.0 (#349)
=======
-   Bump sphinxcontrib-websupport from 1.2.4 to 1.2.6 (#350)
>>>>>>> a2e01487
-   Bump ansys-sphinx-theme from 0.10.2 to 0.10.3 (#351)

### Fixed

-   Fix private appdata issue (#344)
-   Fix issues with PyPIM object.inv location (#345)

## [0.10.1](https://github.com/ansys/pymechanical/releases/tag/v0.10.1) - August 8 2023

### Changed

-   Bump ansys-sphinx-theme from 0.10.0 to 0.10.2 (#337)
-   Update clr-loader dependency (#339)

## [0.10.0](https://github.com/ansys/pymechanical/releases/tag/v0.10.0) - August 7 2023

### Added

-   Added warning for ansys-mechanical when provided an input script (#319)
-   Add changelog check to CI/CD (#322)
-   Added version check for ansys-mechanical warning message (#323)
-   Added TempPathFactory to test_app_save_open (#332)

### Changed

-   Update python minimum requirement from 3.7 to 3.8 (#333)
-   Minor private appdata updates (#335)

### Fixed

-   Broken links (#316)
-   Remove project lock file on close (#320)
-   Fixed warning message for ansys-mechanical (#326)

## [0.9.3](https://github.com/ansys/pymechanical/releases/tag/v0.9.3) - July 27 2023

### Added

-   Add ansys-mechanical console script (#297)
-   addin configuration and tests (#308)

### Changed

-   Bump matplotlib from 3.7.1 to 3.7.2 (#294)
-   Bump pyvista from 0.40.0 to 0.40.1 (#293)
-   Bump sphinx-autodoc-typehints from 1.23.0 to 1.23.3 (#284)
-   Bump patch version (#292)
-   Remove pkg-resources and importlib_metadata (#300)
-   Bump grpcio from 1.56.0 to 1.56.2 (#305)
-   Bump pyvista from 0.40.1 to 0.41.1 (#306)

### Fixed

-   Update code snippet for accessing project directory. (#295)
-   Added import logging to doc file (#299)
-   Fix version variable issue running "ansys-mechanical -r {revn} -g" (#302)
-   Update wording in running_mechanical.rst (#303)

## [0.9.2](https://github.com/ansys/pymechanical/releases/tag/v0.9.1) - July 7 2023

### Added

-   Added private AppData functionality to embedding (#285)

### Fixed

-   Updated pythonnet warning message (#286)

### Changed

-   Bump pytest from 7.3.2 to 7.4.0 (#282)
-   Bump grpcio from 1.54.2 to 1.56.0 (#283)

## [0.9.1](https://github.com/ansys/pymechanical/releases/tag/v0.9.1) - June 21 2023

### Added

-   Add version configuration for embedding tests (#270)

### Changed

-   Bump pytest-print from 0.3.1 to 0.3.2 (#273)

### Fixed

-   FIX: Use updated ansys-tools-path to resolve - missing 1 required positional argument: 'exe_loc' issue (#280)

## [0.9.0](https://github.com/ansys/pymechanical/releases/tag/v0.9.0) - June 13 2023

### Added

-   link to pymechanical remote sessions examples (#252)
-   add doc to run script without embedding (#262)
-   pre-commit autoupdate (#269)

### Changed

-   Bump ansys-sphinx-theme from 0.9.8 to 0.9.9 (#248)
-   Bump grpcio from 1.54.0 to 1.54.2 (#249)
-   Bump sphinx from 6.2.0 to 6.2.1 (#250)
-   change image tag in ci/cd (#254)
-   Bump pyvista from 0.39.0 to 0.39.1 (#256)
-   Standardizing data paths (#257)
-   Bump imageio from 2.28.1 to 2.30.0 (#258)
-   Bump pytest-cov from 4.0.0 to 4.1.0 (#259)
-   Bump imageio from 2.30.0 to 2.31.0 (#264)
-   Bump pytest from 7.3.1 to 7.3.2 (#267)
-   Bump plotly from 5.14.1 to 5.15.0 (#268)

### Fixed

-   FIX: GitHub organization rename to Ansys (#251)
-   fix examples links (#253)
-   fix windows pythonnet warning unit tests (#260)

## [0.8.0](https://github.com/ansys/pymechanical/releases/tag/v0.8.0) - May 12 2023

### Added

-   changelog (#222)
-   add link to embedding examples (#228)
-   Add `close()` method to `Ansys.Mechanical.Embedding.Application`. See (#229)
-   Add check if pythonnet exists in the user environment (#235)

### Changed

-   cleanup docker ignore file (#206)
-   Update contributing.rst (#213)
-   Bump sphinx-autodoc-typehints from 1.22 to 1.23.0 (#215)
-   Bump pytest from 7.3.0 to 7.3.1 (#216)
-   Bump sphinx-gallery from 0.12.2 to 0.13.0 (#217)
-   Bump sphinx-copybutton from 0.5.1 to 0.5.2 (#218)
-   Bump sphinx-design from 0.3.0 to 0.4.1 (#219)
-   Remove python 3.7 (#230)
-   Use ansys-tools-path (#231)
-   Bump sphinx from 6.2.0 to 7.0.0 (#232)
-   Bump imageio from 2.28.0 to 2.28.1 (#233)
-   ignore generated *.ipynb, *.py, *.rst, *.md5, *.png and *.pickle files (#239)
-   Bump pyvista from 0.38.5 to 0.39.0 (#245)

### Fixed

-   FIX: not necessary anymore to update apt-get (#220)
-   Include amd folder for mapdl solver in the docker image. (#200)
-   Remove jscript references from tests/ folder (#205)
-   Fixes the windows executable path for standalone mechanical (#214)
-   FIX: run_python_script* return empty string for objects that cannot be returned as string (#224)
-   call `new()` in the BUILDING_GALLERY constructor of `Ansys.Mechanical.Embedding.Application` (#229)
-   fix documentation link (#234)
-   changed python doc url to fix doc pipeline error (#236)
-   Docker dependencies to support topo and smart tests (#237)

## [0.7.3](https://github.com/ansys/pymechanical/releases/tag/v0.7.3) - April 20 2023

### Changed

-   Reuse instance of embedded application when building example gallery (#221)

## [0.7.2](https://github.com/ansys/pymechanical/releases/tag/v0.7.2) - April 13 2023

### Changed

-   Bump plotly from 5.14.0 to 5.14.1 (#197)
-   Bump pytest from 7.2.2 to 7.3.0 (#196)
-   Bump peter-evans/create-or-update-comment from 2 to 3 (#195)
-   Bump ansys-sphinx-theme from 0.9.6 to 0.9.7 (#198)

### Fixed

-   Fixed documentation for updating global variables (#203)
-   Remove references to unsupported legacy jscript APIs (#205)
-   Clean up docker image (#206, #200)

## [0.7.1](https://github.com/ansys/pymechanical/releases/tag/v0.7.1) - April 10 2023

First public release of PyMechanical<|MERGE_RESOLUTION|>--- conflicted
+++ resolved
@@ -19,11 +19,8 @@
 ### Changed
 
 -   Remove library-namespace from CI/CD (#342)
-<<<<<<< HEAD
 -   Bump grpcio from 1.56.2 to 1.57.0 (#349)
-=======
 -   Bump sphinxcontrib-websupport from 1.2.4 to 1.2.6 (#350)
->>>>>>> a2e01487
 -   Bump ansys-sphinx-theme from 0.10.2 to 0.10.3 (#351)
 
 ### Fixed
