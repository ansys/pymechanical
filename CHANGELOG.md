# CHANGELOG

All notable changes to Python.NET will be documented in this file. This
project adheres to [Semantic Versioning](https://semver.org/).

This document follows the conventions laid out in [Keep a CHANGELOG](https://keepachangelog.com/en/1.0.0).

## [Unreleased][]

### Added

-   Max parallel 2 for embedding tests - ci_cd.yml (#341)
-   New features for ansys-mechanical console script (#343)

### Changed

-   Remove library-namespace from CI/CD (#342)

### Fixed

<<<<<<< HEAD
-   Fix private appdata issue (#344)
=======
-   Fix issues with PyPIM object.inv location (#345)
>>>>>>> 7116df22

## [0.10.1](https://github.com/ansys/pymechanical/releases/tag/v0.10.1) - August 8 2023

### Changed

-   Bump ansys-sphinx-theme from 0.10.0 to 0.10.2 (#337)
-   Update clr-loader dependency (#339)

## [0.10.0](https://github.com/ansys/pymechanical/releases/tag/v0.10.0) - August 7 2023

### Added

-   Added warning for ansys-mechanical when provided an input script (#319)
-   Add changelog check to CI/CD (#322)
-   Added version check for ansys-mechanical warning message (#323)
-   Added TempPathFactory to test_app_save_open (#332)

### Changed

-   Update python minimum requirement from 3.7 to 3.8 (#333)
-   Minor private appdata updates (#335)

### Fixed

-   Broken links (#316)
-   Remove project lock file on close (#320)
-   Fixed warning message for ansys-mechanical (#326)

## [0.9.3](https://github.com/ansys/pymechanical/releases/tag/v0.9.3) - July 27 2023

### Added

-   Add ansys-mechanical console script (#297)
-   addin configuration and tests (#308)

### Changed

-   Bump matplotlib from 3.7.1 to 3.7.2 (#294)
-   Bump pyvista from 0.40.0 to 0.40.1 (#293)
-   Bump sphinx-autodoc-typehints from 1.23.0 to 1.23.3 (#284)
-   Bump patch version (#292)
-   Remove pkg-resources and importlib_metadata (#300)
-   Bump grpcio from 1.56.0 to 1.56.2 (#305)
-   Bump pyvista from 0.40.1 to 0.41.1 (#306)

### Fixed

-   Update code snippet for accessing project directory. (#295)
-   Added import logging to doc file (#299)
-   Fix version variable issue running "ansys-mechanical -r {revn} -g" (#302)
-   Update wording in running_mechanical.rst (#303)

## [0.9.2](https://github.com/ansys/pymechanical/releases/tag/v0.9.1) - July 7 2023

### Added

-   Added private AppData functionality to embedding (#285)

### Fixed

-   Updated pythonnet warning message (#286)

### Changed

-   Bump pytest from 7.3.2 to 7.4.0 (#282)
-   Bump grpcio from 1.54.2 to 1.56.0 (#283)

## [0.9.1](https://github.com/ansys/pymechanical/releases/tag/v0.9.1) - June 21 2023

### Added

-   Add version configuration for embedding tests (#270)

### Changed

-   Bump pytest-print from 0.3.1 to 0.3.2 (#273)

### Fixed

-   FIX: Use updated ansys-tools-path to resolve - missing 1 required positional argument: 'exe_loc' issue (#280)

## [0.9.0](https://github.com/ansys/pymechanical/releases/tag/v0.9.0) - June 13 2023

### Added

-   link to pymechanical remote sessions examples (#252)
-   add doc to run script without embedding (#262)
-   pre-commit autoupdate (#269)

### Changed

-   Bump ansys-sphinx-theme from 0.9.8 to 0.9.9 (#248)
-   Bump grpcio from 1.54.0 to 1.54.2 (#249)
-   Bump sphinx from 6.2.0 to 6.2.1 (#250)
-   change image tag in ci/cd (#254)
-   Bump pyvista from 0.39.0 to 0.39.1 (#256)
-   Standardizing data paths (#257)
-   Bump imageio from 2.28.1 to 2.30.0 (#258)
-   Bump pytest-cov from 4.0.0 to 4.1.0 (#259)
-   Bump imageio from 2.30.0 to 2.31.0 (#264)
-   Bump pytest from 7.3.1 to 7.3.2 (#267)
-   Bump plotly from 5.14.1 to 5.15.0 (#268)

### Fixed

-   FIX: GitHub organization rename to Ansys (#251)
-   fix examples links (#253)
-   fix windows pythonnet warning unit tests (#260)

## [0.8.0](https://github.com/ansys/pymechanical/releases/tag/v0.8.0) - May 12 2023

### Added

-   changelog (#222)
-   add link to embedding examples (#228)
-   Add `close()` method to `Ansys.Mechanical.Embedding.Application`. See (#229)
-   Add check if pythonnet exists in the user environment (#235)

### Changed

-   cleanup docker ignore file (#206)
-   Update contributing.rst (#213)
-   Bump sphinx-autodoc-typehints from 1.22 to 1.23.0 (#215)
-   Bump pytest from 7.3.0 to 7.3.1 (#216)
-   Bump sphinx-gallery from 0.12.2 to 0.13.0 (#217)
-   Bump sphinx-copybutton from 0.5.1 to 0.5.2 (#218)
-   Bump sphinx-design from 0.3.0 to 0.4.1 (#219)
-   Remove python 3.7 (#230)
-   Use ansys-tools-path (#231)
-   Bump sphinx from 6.2.0 to 7.0.0 (#232)
-   Bump imageio from 2.28.0 to 2.28.1 (#233)
-   ignore generated *.ipynb, *.py, *.rst, *.md5, *.png and *.pickle files (#239)
-   Bump pyvista from 0.38.5 to 0.39.0 (#245)

### Fixed

-   FIX: not necessary anymore to update apt-get (#220)
-   Include amd folder for mapdl solver in the docker image. (#200)
-   Remove jscript references from tests/ folder (#205)
-   Fixes the windows executable path for standalone mechanical (#214)
-   FIX: run_python_script* return empty string for objects that cannot be returned as string (#224)
-   call `new()` in the BUILDING_GALLERY constructor of `Ansys.Mechanical.Embedding.Application` (#229)
-   fix documentation link (#234)
-   changed python doc url to fix doc pipeline error (#236)
-   Docker dependencies to support topo and smart tests (#237)

## [0.7.3](https://github.com/ansys/pymechanical/releases/tag/v0.7.3) - April 20 2023

### Changed

-   Reuse instance of embedded application when building example gallery (#221)

## [0.7.2](https://github.com/ansys/pymechanical/releases/tag/v0.7.2) - April 13 2023

### Changed

-   Bump plotly from 5.14.0 to 5.14.1 (#197)
-   Bump pytest from 7.2.2 to 7.3.0 (#196)
-   Bump peter-evans/create-or-update-comment from 2 to 3 (#195)
-   Bump ansys-sphinx-theme from 0.9.6 to 0.9.7 (#198)

### Fixed

-   Fixed documentation for updating global variables (#203)
-   Remove references to unsupported legacy jscript APIs (#205)
-   Clean up docker image (#206, #200)

## [0.7.1](https://github.com/ansys/pymechanical/releases/tag/v0.7.1) - April 10 2023

First public release of PyMechanical<|MERGE_RESOLUTION|>--- conflicted
+++ resolved
@@ -18,11 +18,8 @@
 
 ### Fixed
 
-<<<<<<< HEAD
 -   Fix private appdata issue (#344)
-=======
 -   Fix issues with PyPIM object.inv location (#345)
->>>>>>> 7116df22
 
 ## [0.10.1](https://github.com/ansys/pymechanical/releases/tag/v0.10.1) - August 8 2023
 
