--- conflicted
+++ resolved
@@ -18,11 +18,8 @@
 ### Fixed
 
 -   Broken links (#316)
-<<<<<<< HEAD
 -   Remove project lock file on close (#320)
-=======
 -   Fixed warning message for ansys-mechanical (#326)
->>>>>>> 841ee0e7
 
 ## [0.9.3](https://github.com/ansys/pymechanical/releases/tag/v0.9.3) - July 27 2023
 
