# CHANGELOG

All notable changes to Python.NET will be documented in this file. This
project adheres to [Semantic Versioning](https://semver.org/).

This document follows the conventions laid out in [Keep a CHANGELOG](https://keepachangelog.com/en/1.0.0).

## [Unreleased][]

### Added

-   Set up daily run for 241 testing and added manual inputs for workflow dispatch (#385)
<<<<<<< HEAD
-   add experimental libraries method (#395)
=======
-   add option to include enums in global variables (#394)
>>>>>>> 2fb41e3e

### Fixed

-   Fix embedded testing for all python version in CI/CD ([#393](https://github.com/ansys/pymechanical/pull/393))
-   fix broken link (#397)
-   use Application.Exit() in 241+ (#396)

## [0.10.2](https://github.com/ansys/pymechanical/releases/tag/v0.10.2) - September 8, 2023

### Added

-   Max parallel 2 for embedding tests - ci_cd.yml (#341)
-   New features for ansys-mechanical console script (#343)
-   Add a "Documentation and issues" section to README and doc landing page (#347)
-   Dependabot changelog automation (#354)
-   Follow up of dependabot automated changelog (#359)
-   Add license headers to files in src (#373)

### Changed

-   Remove library-namespace from CI/CD (#342)
-   Bump grpcio from 1.56.2 to 1.57.0 (#349)
-   Bump plotly from 5.15.0 to 5.16.0 (#348)
-   Bump sphinxcontrib-websupport from 1.2.4 to 1.2.6 (#350)
-   Bump ansys-sphinx-theme from 0.10.2 to 0.10.3 (#351)
-   pre-commit autoupdate ([#362](https://github.com/ansys/pymechanical/pull/362)), ([#380](https://github.com/ansys/pymechanical/pull/380)), ([#391](https://github.com/ansys/pymechanical/pull/391))

### Fixed

-   Fix private appdata issue (#344)
-   Fix issues with PyPIM object.inv location (#345)

### Dependencies
- Bump `plotly` from 5.16.0 to 5.16.1 ([#357](https://github.com/ansys/pymechanical/pull/357))
- Bump `sphinx` from 7.1.2 to 7.2.5 ([#358](https://github.com/ansys/pymechanical/pull/358), [#378](https://github.com/ansys/pymechanical/pull/378))
- Bump `sphinx-gallery` from 0.13.0 to 0.14.0 ([#361](https://github.com/ansys/pymechanical/pull/361))
- Bump `ansys-sphinx-theme` from 0.10.3 to 0.11.1 ([#360](https://github.com/ansys/pymechanical/pull/360), [#387](https://github.com/ansys/pymechanical/pull/387))
- Bump `pytest-print` from 0.3.3 to 1.0.0 ([#369](https://github.com/ansys/pymechanical/pull/369))
- Bump `tj-actions/changed-files` from 37 to 39 ([#367](https://github.com/ansys/pymechanical/pull/367), [#386](https://github.com/ansys/pymechanical/pull/386))
- Bump `imageio` from 2.31.1 to 2.31.2 ([#370](https://github.com/ansys/pymechanical/pull/370))
- Bump `pytest` from 7.4.0 to 7.4.2 ([#375](https://github.com/ansys/pymechanical/pull/375), [#389](https://github.com/ansys/pymechanical/pull/389))
- Bump `actions/checkout` from 3 to 4 ([#379](https://github.com/ansys/pymechanical/pull/379))
- Bump `imageio` from 2.31.2 to 2.31.3 ([#376](https://github.com/ansys/pymechanical/pull/376))
- Bump `sphinx-notfound-page` from 1.0.0rc1 to 1.0.0 ([#374](https://github.com/ansys/pymechanical/pull/374))
- Bump `pyvista` from 0.42.0 to 0.42.1 ([#388](https://github.com/ansys/pymechanical/pull/388))

## [0.10.1](https://github.com/ansys/pymechanical/releases/tag/v0.10.1) - August 8 2023

### Changed

-   Bump ansys-sphinx-theme from 0.10.0 to 0.10.2 (#337)
-   Update clr-loader dependency (#339)

## [0.10.0](https://github.com/ansys/pymechanical/releases/tag/v0.10.0) - August 7 2023

### Added

-   Added warning for ansys-mechanical when provided an input script (#319)
-   Add changelog check to CI/CD (#322)
-   Added version check for ansys-mechanical warning message (#323)
-   Added TempPathFactory to test_app_save_open (#332)

### Changed

-   Update python minimum requirement from 3.7 to 3.8 (#333)
-   Minor private appdata updates (#335)

### Fixed

-   Broken links (#316)
-   Remove project lock file on close (#320)
-   Fixed warning message for ansys-mechanical (#326)

## [0.9.3](https://github.com/ansys/pymechanical/releases/tag/v0.9.3) - July 27 2023

### Added

-   Add ansys-mechanical console script (#297)
-   addin configuration and tests (#308)

### Changed

-   Bump matplotlib from 3.7.1 to 3.7.2 (#294)
-   Bump pyvista from 0.40.0 to 0.40.1 (#293)
-   Bump sphinx-autodoc-typehints from 1.23.0 to 1.23.3 (#284)
-   Bump patch version (#292)
-   Remove pkg-resources and importlib_metadata (#300)
-   Bump grpcio from 1.56.0 to 1.56.2 (#305)
-   Bump pyvista from 0.40.1 to 0.41.1 (#306)

### Fixed

-   Update code snippet for accessing project directory. (#295)
-   Added import logging to doc file (#299)
-   Fix version variable issue running "ansys-mechanical -r {revn} -g" (#302)
-   Update wording in running_mechanical.rst (#303)

## [0.9.2](https://github.com/ansys/pymechanical/releases/tag/v0.9.1) - July 7 2023

### Added

-   Added private AppData functionality to embedding (#285)

### Fixed

-   Updated pythonnet warning message (#286)

### Changed

-   Bump pytest from 7.3.2 to 7.4.0 (#282)
-   Bump grpcio from 1.54.2 to 1.56.0 (#283)

## [0.9.1](https://github.com/ansys/pymechanical/releases/tag/v0.9.1) - June 21 2023

### Added

-   Add version configuration for embedding tests (#270)

### Changed

-   Bump pytest-print from 0.3.1 to 0.3.2 (#273)

### Fixed

-   FIX: Use updated ansys-tools-path to resolve - missing 1 required positional argument: 'exe_loc' issue (#280)

## [0.9.0](https://github.com/ansys/pymechanical/releases/tag/v0.9.0) - June 13 2023

### Added

-   link to pymechanical remote sessions examples (#252)
-   add doc to run script without embedding (#262)
-   pre-commit autoupdate (#269)

### Changed

-   Bump ansys-sphinx-theme from 0.9.8 to 0.9.9 (#248)
-   Bump grpcio from 1.54.0 to 1.54.2 (#249)
-   Bump sphinx from 6.2.0 to 6.2.1 (#250)
-   change image tag in ci/cd (#254)
-   Bump pyvista from 0.39.0 to 0.39.1 (#256)
-   Standardizing data paths (#257)
-   Bump imageio from 2.28.1 to 2.30.0 (#258)
-   Bump pytest-cov from 4.0.0 to 4.1.0 (#259)
-   Bump imageio from 2.30.0 to 2.31.0 (#264)
-   Bump pytest from 7.3.1 to 7.3.2 (#267)
-   Bump plotly from 5.14.1 to 5.15.0 (#268)

### Fixed

-   FIX: GitHub organization rename to Ansys (#251)
-   fix examples links (#253)
-   fix windows pythonnet warning unit tests (#260)

## [0.8.0](https://github.com/ansys/pymechanical/releases/tag/v0.8.0) - May 12 2023

### Added

-   changelog (#222)
-   add link to embedding examples (#228)
-   Add `close()` method to `Ansys.Mechanical.Embedding.Application`. See (#229)
-   Add check if pythonnet exists in the user environment (#235)

### Changed

-   cleanup docker ignore file (#206)
-   Update contributing.rst (#213)
-   Bump sphinx-autodoc-typehints from 1.22 to 1.23.0 (#215)
-   Bump pytest from 7.3.0 to 7.3.1 (#216)
-   Bump sphinx-gallery from 0.12.2 to 0.13.0 (#217)
-   Bump sphinx-copybutton from 0.5.1 to 0.5.2 (#218)
-   Bump sphinx-design from 0.3.0 to 0.4.1 (#219)
-   Remove python 3.7 (#230)
-   Use ansys-tools-path (#231)
-   Bump sphinx from 6.2.0 to 7.0.0 (#232)
-   Bump imageio from 2.28.0 to 2.28.1 (#233)
-   ignore generated *.ipynb, *.py, *.rst, *.md5, *.png and *.pickle files (#239)
-   Bump pyvista from 0.38.5 to 0.39.0 (#245)

### Fixed

-   FIX: not necessary anymore to update apt-get (#220)
-   Include amd folder for mapdl solver in the docker image. (#200)
-   Remove jscript references from tests/ folder (#205)
-   Fixes the windows executable path for standalone mechanical (#214)
-   FIX: run_python_script* return empty string for objects that cannot be returned as string (#224)
-   call `new()` in the BUILDING_GALLERY constructor of `Ansys.Mechanical.Embedding.Application` (#229)
-   fix documentation link (#234)
-   changed python doc url to fix doc pipeline error (#236)
-   Docker dependencies to support topo and smart tests (#237)

## [0.7.3](https://github.com/ansys/pymechanical/releases/tag/v0.7.3) - April 20 2023

### Changed

-   Reuse instance of embedded application when building example gallery (#221)

## [0.7.2](https://github.com/ansys/pymechanical/releases/tag/v0.7.2) - April 13 2023

### Changed

-   Bump plotly from 5.14.0 to 5.14.1 (#197)
-   Bump pytest from 7.2.2 to 7.3.0 (#196)
-   Bump peter-evans/create-or-update-comment from 2 to 3 (#195)
-   Bump ansys-sphinx-theme from 0.9.6 to 0.9.7 (#198)

### Fixed

-   Fixed documentation for updating global variables (#203)
-   Remove references to unsupported legacy jscript APIs (#205)
-   Clean up docker image (#206, #200)

## [0.7.1](https://github.com/ansys/pymechanical/releases/tag/v0.7.1) - April 10 2023

First public release of PyMechanical<|MERGE_RESOLUTION|>--- conflicted
+++ resolved
@@ -10,11 +10,8 @@
 ### Added
 
 -   Set up daily run for 241 testing and added manual inputs for workflow dispatch (#385)
-<<<<<<< HEAD
+-   add option to include enums in global variables (#394)
 -   add experimental libraries method (#395)
-=======
--   add option to include enums in global variables (#394)
->>>>>>> 2fb41e3e
 
 ### Fixed
 
