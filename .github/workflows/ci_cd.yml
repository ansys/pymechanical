name: GitHub CI

on:
  pull_request:
  # schedule:
    # - cron: '00 22 * * *'  # UTC time, may start 5-15 mins later than scheduled time
  registry_package:
    # Run workflow when package is published or updated
    types: [published]
  push:
    tags:
      - "*"
    branches:
      - main
      - release/*

env:
  PYMECHANICAL_PORT: 10000  # default won't work on GitHub runners
  PYMECHANICAL_START_INSTANCE: FALSE
  DOCKER_PACKAGE: ghcr.io/ansys/mechanical
  DOCKER_MECH_CONTAINER_NAME: mechanical
  PACKAGE_NAME: ansys-mechanical-core
  DOCUMENTATION_CNAME: mechanical.docs.pyansys.com
  MAIN_PYTHON_VERSION: '3.10'
  # embedding-tests and launch-tests steps use the DEV_REVN & DEV_DOCKER_IMAGE_VERSION
  LATEST_STABLE_REVN: '232'
  LATEST_STABLE_DOCKER_IMAGE_VERSION: '23.2.0'
  DEV_REVN: '241'
<<<<<<< HEAD
  DEV_DOCKER_IMAGE_VERSION: '24.1.0'
=======
  MEILISEARCH_API_KEY: ${{ secrets.MEILISEARCH_API_KEY }}
  MEILISEARCH_HOST_URL: ${{ vars.MEILISEARCH_HOST_URL }}
  MEILISEARCH_PUBLIC_API_KEY: ${{ secrets.MEILISEARCH_PUBLIC_API_KEY }}
>>>>>>> e6f09aa5

concurrency:
  group: ${{ github.workflow }}-${{ github.ref }}
  cancel-in-progress: true

jobs:
  update_dev_revn:
    name: Update DEV_REVN if registry package run
    runs-on: ubuntu-latest
    if: ${{ github.event.registry_package.package_version.container_metadata.tag.name == 'mechanical:24.2.0' }}
    steps:
    - name: Update DEV_REVN variables
      run: |
        echo "DEV_REVN='242'" >> $GITHUB_ENV
        echo "DEV_DOCKER_IMAGE_VERSION='24.2.0'" >> $GITHUB_ENV
  
  revn-variations:
    name: Save variations of revn
    runs-on: ubuntu-latest
    outputs:
      # 23.2.0
      stable_version: '${{ env.LATEST_STABLE_DOCKER_IMAGE_VERSION }}'
      # ghcr.io/ansys/mechanical:23.2.0
      stable_container: '${{ env.DOCKER_PACKAGE }}:${{ env.LATEST_STABLE_DOCKER_IMAGE_VERSION }}'
      # ghcr.io/ansys/mechanical:24.1.0
      dev_container: '${{ env.DOCKER_PACKAGE }}:${{ env.DEV_DOCKER_IMAGE_VERSION }}'
      # 24.1.0
      DEV_DOCKER_IMAGE_VERSION: '${{ env.DEV_DOCKER_IMAGE_VERSION }}'
    steps:
      - run: echo "Setting stable_container, dev_container, and DEV_DOCKER_IMAGE_VERSION values."

  style:
    name: Code style
    runs-on: ubuntu-latest
    steps:
      - name: PyAnsys code style checks
        uses: ansys/actions/code-style@v4
        with:
          python-version: ${{ env.MAIN_PYTHON_VERSION }}

  doc-style:
    name: Documentation Style Check
    runs-on: ubuntu-latest
    steps:
      - name: PyAnsys documentation style checks
        uses: ansys/actions/doc-style@v4
        with:
          token: ${{ secrets.GITHUB_TOKEN }}

  smoke-tests:
    name: Build and Smoke tests
    runs-on: ${{ matrix.os }}
    needs: [style]
    strategy:
      fail-fast: false
      matrix:
        os: [ubuntu-latest, windows-latest, macos-latest]
        python-version: ['3.9', '3.10', '3.11', '3.12']
        should-release:
          - ${{ github.event_name == 'push' && contains(github.ref, 'refs/tags') }}
        exclude:
          - should-release: false 
            os: macos-latest
    steps:
      - name: Build wheelhouse and perform smoke test
        uses: ansys/actions/build-wheelhouse@v4
        with:
          library-name: ${{ env.PACKAGE_NAME }}
          operating-system: ${{ matrix.os }}
          python-version: ${{ matrix.python-version }}
          # use-python-cache: false

  changelog-check:
    name: Changelog Update Check
    if: github.event_name == 'pull_request'
    runs-on: ubuntu-latest
    steps:
      - uses: actions/checkout@v4
        with:
          token: ${{ secrets.CHANGELOG_TOKEN }}

      - uses: dangoslen/dependabot-changelog-helper@v3
        if: ${{ github.actor == 'dependabot[bot]' }}
        with:
          activationLabel: 'dependabot'
          changelogPath: './CHANGELOG.md'

      - uses: stefanzweifel/git-auto-commit-action@v5
        if: ${{ github.actor == 'dependabot[bot]' }}
        with:
          commit_message: "Updated Changelog"

      - name: Get all doc files that have changed
        id: changed-files-yaml
        uses: tj-actions/changed-files@v40
        with:
          files_yaml: |
            doc:
              - 'CHANGELOG.md'

      - name: Check Changelog Edited
        run: |
          if [[ "${{ steps.changed-files-yaml.outputs.doc_all_changed_files }}" == "CHANGELOG.md" ]]; then
              echo "CHANGELOG.md was updated."
          elif [[ "${{ github.actor }}" == "dependabot[bot]" ]]; then
              echo "CHANGELOG.md was autoupdated... Workflow will trigger."
          else
              echo "Please update CHANGELOG.md before merging the pull request."
              exit 1
          fi

  tests:
    name: Testing and coverage - Mechanical ${{ matrix.mechanical-version }}
    runs-on: public-ubuntu-latest-8-cores
    needs: [smoke-tests, revn-variations]
    continue-on-error: ${{ matrix.experimental }}
    strategy:
      fail-fast: false
      matrix:
        mechanical-version: ['23.1.0', '23.2.0', '${{ needs.revn-variations.outputs.stable_version }}']
        experimental: [false]
        # The DEV_REVN is allowed to fail
        include:
          - mechanical-version: ${{ needs.revn-variations.outputs.DEV_DOCKER_IMAGE_VERSION }}
            experimental: true
    steps:
      - name: Login in Github Container registry
        uses: docker/login-action@v3
        with:
          registry: ghcr.io
          username: ${{ github.actor }}
          password: ${{ secrets.GITHUB_TOKEN }}

      - name: Pull, launch, and validate Mechanical service
        env:
          LICENSE_SERVER: ${{ secrets.LICENSE_SERVER }}
          MECHANICAL_IMAGE: ${{ env.DOCKER_PACKAGE }}:${{ matrix.mechanical-version }}
        run: |
          docker pull ${{ env.MECHANICAL_IMAGE }}
          docker run --restart always --name ${{ env.DOCKER_MECH_CONTAINER_NAME }} -e ANSYSLMD_LICENSE_FILE=1055@${{ env.LICENSE_SERVER }} -p ${{ env.PYMECHANICAL_PORT }}:10000 ${{ env.MECHANICAL_IMAGE }} > log.txt &
          grep -q 'WB Initialize Done' <(timeout 60 tail -f log.txt)

      - name: Testing
        uses: ansys/actions/tests-pytest@v4
        with:
          python-version: ${{ env.MAIN_PYTHON_VERSION }}

      # - name: Upload coverage to Codecov
      #   uses: codecov/codecov-action@v3

      - name: Upload coverage results
        uses: actions/upload-artifact@v3
        if: matrix.mechanical-version == env.LATEST_STABLE_DOCKER_IMAGE_VERSION
        with:
          name: coverage-tests
          path: .cov
          retention-days: 7

      - name: Upload coverage results (as .coverage)
        uses: actions/upload-artifact@v3
        if: matrix.mechanical-version == env.LATEST_STABLE_DOCKER_IMAGE_VERSION
        with:
          name: coverage-file-tests
          path: .coverage
          retention-days: 7

      - name: Get Mechanical container logs
        if: always()
        run: |
          docker logs ${{ env.DOCKER_MECH_CONTAINER_NAME }} > mechanical_tests_log-${{ matrix.mechanical-version }}.txt 2>&1
          echo CONTAINER LOGS OUTPUT
          cat mechanical_tests_log-${{ matrix.mechanical-version }}.txt
          echo CPU info
          lscpu

      - name: Upload container logs
        uses: actions/upload-artifact@v3
        with:
          name: mechanical_tests_log-${{ matrix.mechanical-version }}
          path: mechanical_tests_log-${{ matrix.mechanical-version }}.txt
          retention-days: 7

  embedding-tests:
    name: Embedding testing and coverage
    runs-on: ubuntu-latest
    timeout-minutes: 15
    needs: [style, revn-variations]
    container:
      image: ${{ needs.revn-variations.outputs.dev_container }}
      options: --entrypoint /bin/bash
    strategy:
      fail-fast: false
      max-parallel: 2
      matrix:
        python-version: ['3.9', '3.10', '3.11', '3.12']

    steps:
      - uses: actions/checkout@v4
      - name: Set up python and pip
        run: |
          apt update
          apt install software-properties-common -y
          add-apt-repository ppa:deadsnakes/ppa -y
          apt install python${{ matrix.python-version }} -y
          ln -s /usr/bin/python${{ matrix.python-version }} /usr/bin/python
          apt install python${{ matrix.python-version }}-venv -y
          python -m ensurepip --default-pip
          pip3 install --upgrade pip
          python --version
          pip3 --version

      - name: Install dependencies
        run: |
          apt install -y lsb-release xvfb
          pip3 install --trusted-host pypi.org --trusted-host pypi.python.org --trusted-host files.pythonhosted.org pip setuptools
          pip3 install --upgrade pip flit

      - name: Install packages for testing
        run: |
          pip install .[tests]

      - name: Set environment variable
        run: echo "ANSYSCL${{ env.DEV_REVN }}_DIR=/install/ansys_inc/v${{ env.DEV_REVN }}/licensingclient" >> $GITHUB_ENV

      - name: Unit Testing and coverage
        env:
          LICENSE_SERVER: ${{ secrets.LICENSE_SERVER }}
          ANSYSLMD_LICENSE_FILE: 1055@${{ secrets.LICENSE_SERVER }}
          ANSYS_WORKBENCH_LOGGING_CONSOLE: 0
          ANSYS_WORKBENCH_LOGGING: 0
          ANSYS_WORKBENCH_LOGGING_FILTER_LEVEL: 2
          NUM_CORES: 1
        run: |
          xvfb-run /install/ansys_inc/v${{ env.DEV_REVN }}/aisol/.workbench_lite pytest -m embedding > pytest_output.txt || true
          cat pytest_output.txt
          #
          # Check if failure occurred
          #
          output=$(grep -c "FAILURES" pytest_output.txt || true)
          if [ $output -eq 0 ]; then
            echo "Pytest execution succeeded"
            exit 0
          else
            echo "Pytest execution failed"
            exit 1
          fi

      - name: Upload coverage results
        uses: actions/upload-artifact@v3
        if: env.MAIN_PYTHON_VERSION == matrix.python-version
        with:
          name: coverage-tests-embedding
          path: .cov
          retention-days: 7

      - name: Upload coverage results (as .coverage)
        uses: actions/upload-artifact@v3
        if: env.MAIN_PYTHON_VERSION == matrix.python-version
        with:
          name: coverage-file-tests-embedding
          path: .coverage
          retention-days: 7

  launch-tests:
    name: Launch testing and coverage
    runs-on: public-ubuntu-latest-8-cores
    container:
      image: ${{ needs.revn-variations.outputs.dev_container }}
      options: --entrypoint /bin/bash
    needs: [ smoke-tests, revn-variations]
    strategy:
      fail-fast: false
      matrix:
        python-version: ['3.9', '3.10', '3.11', '3.12']

    steps:
      - uses: actions/checkout@v4
      - name: Set up python and pip
        run: |
          apt update
          apt install software-properties-common -y
          add-apt-repository ppa:deadsnakes/ppa -y
          apt install python${{ matrix.python-version }} -y
          ln -s /usr/bin/python${{ matrix.python-version }} /usr/bin/python
          apt install python${{ matrix.python-version }}-venv -y
          python -m ensurepip --default-pip
          pip3 install --upgrade pip
          python --version
          pip3 --version

      - name: Install dependencies
        run: |
          apt install -y lsb-release
          pip3 install --trusted-host pypi.org --trusted-host pypi.python.org --trusted-host files.pythonhosted.org pip setuptools
          pip3 install --upgrade pip flit

      - name: Install packages for testing
        run: |
          pip install .[tests]

      - name: Set environment variable
        run: echo "ANSYSCL${{ env.DEV_REVN }}_DIR=/install/ansys_inc/v${{ env.DEV_REVN }}/licensingclient" >> $GITHUB_ENV

      - name: Unit Testing and coverage
        env:
          LICENSE_SERVER: ${{ secrets.LICENSE_SERVER }}
          ANSYSLMD_LICENSE_FILE: 1055@${{ secrets.LICENSE_SERVER }}
          ANSYS_WORKBENCH_LOGGING_CONSOLE: 0
        run: |
          unset PYMECHANICAL_PORT
          unset PYMECHANICAL_START_INSTANCE
          pytest -m remote_session_launch > pytest_output.txt || true
          cat pytest_output.txt
          #
          # Check if failure occurred
          #
          output=$(grep -c "FAILURES" pytest_output.txt || true)
          if [ $output -eq 0 ]; then
            echo "Pytest execution succeeded"
            exit 0
          else
            echo "Pytest execution failed"
            exit 1
          fi

      - name: Upload coverage results
        uses: actions/upload-artifact@v3
        if: env.MAIN_PYTHON_VERSION == matrix.python-version
        with:
          name: coverage-tests-remote-session-launch
          path: .cov
          retention-days: 7

      - name: Upload coverage results (as .coverage)
        uses: actions/upload-artifact@v3
        if: env.MAIN_PYTHON_VERSION == matrix.python-version
        with:
          name: coverage-file-tests-remote-session-launch
          path: .coverage
          retention-days: 7

  doc-build:
    name: Documentation
    runs-on: ubuntu-latest
    container:
      image: ${{ needs.revn-variations.outputs.stable_container }}
      options: --entrypoint /bin/bash
    needs: [style, doc-style, revn-variations]

    steps:

      - name: Install Git and checkout project
        uses: actions/checkout@v4

      - name: Set up Python
        run: |
          apt update
          apt install software-properties-common -y
          add-apt-repository ppa:deadsnakes/ppa -y
          apt install -y python${{ env.MAIN_PYTHON_VERSION }}
          ln -s /usr/bin/python${{ env.MAIN_PYTHON_VERSION }} /usr/bin/python
          apt install python${{ env.MAIN_PYTHON_VERSION }}-venv -y
          python -m ensurepip --default-pip
          python --version
          pip3 --version

      - name: Install system dependencies
        run: |
          apt update
          apt install -y sudo curl lsb-release
          apt install -y zip pandoc libgl1-mesa-glx mesa-utils xvfb texlive-latex-extra latexmk nodejs npm graphviz
          apt install -y tini
          npm install -g @mermaid-js/mermaid-cli

      - name: Install Python requirements
        run: |
          pip3 install -e .[doc]

      - name: Set environment variable
        run: echo "ANSYSCL${{ env.LATEST_STABLE_REVN }}_DIR=/install/ansys_inc/v${{ env.LATEST_STABLE_REVN }}/licensingclient" >> $GITHUB_ENV

      - name: Build docs
        env:
          SPHINXOPTS: '-j auto'
          LICENSE_SERVER: ${{ secrets.LICENSE_SERVER }}
          ANSYSLMD_LICENSE_FILE: 1055@${{ secrets.LICENSE_SERVER }}
          ANSYS_WORKBENCH_LOGGING_FILTER_LEVEL: 0
        run: |
          # Need to unset PYMECHANICAL_PORT and PYMECHANICAL_START_INSTANCE when running code containing remote sessions
          unset PYMECHANICAL_PORT
          unset PYMECHANICAL_START_INSTANCE
          
          xvfb-run /install/ansys_inc/v${{ env.LATEST_STABLE_REVN }}/aisol/.workbench_lite make -C doc html > doc_build_output.txt 2>&1 || true
          cat doc_build_output.txt
          #
          # Check if "build succeeded" string is present in doc_build_output.txt
          #
          if grep -q "build succeeded" doc_build_output.txt; then
            echo "Documentation building succeeded"
            exit 0
          else
            echo "Documentation building failed"
            exit 1
          fi

      - name: Upload HTML Documentation
        uses: actions/upload-artifact@v3
        with:
          name: documentation-html
          path: doc/_build/html
          retention-days: 7

  coverage:
    name: Merging coverage
    needs: [tests, embedding-tests, launch-tests]
    runs-on: ubuntu-latest
    steps:
      - name: Checkout repository
        uses: actions/checkout@v4

      - name: Set up Python
        uses: actions/setup-python@v4
        with:
          python-version: ${{ env.MAIN_PYTHON_VERSION }}

      - name: Install coverage
        run: |
          python -m pip install -U pip
          pip install coverage
          pip install -e .

      - name: Create common coverage directory
        run: mkdir cov-dir

      - uses: actions/download-artifact@v3
        with:
          name: coverage-file-tests-embedding
          path: cov-dir/embedding

      - uses: actions/download-artifact@v3
        with:
          name: coverage-file-tests-remote-session-launch
          path: cov-dir/launch

      - uses: actions/download-artifact@v3
        with:
          name: coverage-file-tests
          path: cov-dir/normal

      - name: Display structure of downloaded files
        run: ls -Ra

      - name: Move files to common location
        run: |
          mv cov-dir/embedding/.coverage .coverage.Embedding
          mv cov-dir/launch/.coverage .coverage.Launch
          mv cov-dir/normal/.coverage .coverage.Normal
          rm -rf cov-dir

      - name: Generate .coveragerc file
        run: |
          cat > .coveragerc << 'EOF'

          # .coveragerc to control coverage.py
          [run]
          relative_files = True

          [paths]
          source =
              src/ansys/mechanical
              /opt/hostedtoolcache/**/ansys/mechanical
              /usr/local/lib/**/ansys/mechanical

          EOF

      - name: Run coverage merge and show results
        run: |
          coverage combine --keep --debug=pathmap --rcfile=.coveragerc
          coverage report
          coverage html -d .coverage-combined/html
          coverage xml -o .coverage-combined/xml

      - name: Upload combined coverage results
        uses: actions/upload-artifact@v3
        with:
          name: combined-coverage-results
          path: .coverage-combined
          retention-days: 7

  package:
    name: Package library
    needs: [tests, embedding-tests, doc-build]
    runs-on: ubuntu-latest
    steps:
      - name: Build library source and wheel artifacts
        uses: ansys/actions/build-library@v4
        with:
          library-name: ${{ env.PACKAGE_NAME }}
          python-version: ${{ env.MAIN_PYTHON_VERSION }}

  release:
    name: Release project
    if: github.event_name == 'push' && contains(github.ref, 'refs/tags')
    needs: [package]
    runs-on: ubuntu-latest
    steps:
      - name: Release to the public PyPI repository
        uses: ansys/actions/release-pypi-public@v4
        with:
          library-name: ${{ env.PACKAGE_NAME }}
          twine-username: "__token__"
          twine-token: ${{ secrets.PYPI_TOKEN }}

      - name: Release to GitHub
        uses: ansys/actions/release-github@v4
        with:
          library-name: ${{ env.PACKAGE_NAME }}

  upload_dev_docs:
    name: Upload dev documentation
    if: github.ref == 'refs/heads/main'
    runs-on: ubuntu-latest
    needs: [package]
    steps:
      - name: Deploy the latest documentation
        uses: ansys/actions/doc-deploy-dev@v4
        with:
          cname: ${{ env.DOCUMENTATION_CNAME }}
          token: ${{ secrets.GITHUB_TOKEN }}

  doc-index-dev:
    name: "Deploy dev index docs"
    if: github.ref == 'refs/heads/main'
    runs-on: ubuntu-latest
    needs: upload_dev_docs
    steps:
      - name: "Deploy the latest documentation index"
        uses: ansys/actions/doc-deploy-index@v4
        with:
          cname: ${{ env.DOCUMENTATION_CNAME }}/version/dev
          index-name: pymechanical-vdev
          host-url: ${{ env.MEILISEARCH_HOST_URL }}
          api-key: ${{ env.MEILISEARCH_API_KEY }}
          python-version: ${{ env.MAIN_PYTHON_VERSION }}

  upload_docs_release:
    name: Upload release documentation
    if: github.event_name == 'push' && contains(github.ref, 'refs/tags')
    runs-on: ubuntu-latest
    needs: [release]
    steps:
      - name: Deploy the stable documentation
        uses: ansys/actions/doc-deploy-stable@v4
        with:
          cname: ${{ env.DOCUMENTATION_CNAME }}
          token: ${{ secrets.GITHUB_TOKEN }}

  doc-index-stable:
    name: "Deploy stable docs index"
    runs-on: ubuntu-latest
    needs: upload_docs_release
    steps:
      - name: "Install Git and clone project"
        uses: actions/checkout@v4

      - name: "Install the package requirements"
        run: pip install -e .

      - name: "Get the version to PyMeilisearch"
        run: |
          VERSION=$(python -c "from ansys.mechanical.core import __version__; print('.'.join(__version__.split('.')[:2]))")
          VERSION_MEILI=$(python -c "from ansys.mechanical.core import __version__; print('-'.join(__version__.split('.')[:2]))")
          echo "Calculated VERSION: $VERSION"
          echo "Calculated VERSION_MEILI: $VERSION_MEILI"
          echo "VERSION=$VERSION" >> $GITHUB_ENV
          echo "VERSION_MEILI=$VERSION_MEILI" >> $GITHUB_ENV

      - name: "Deploy the latest documentation index"
        uses: ansys/actions/doc-deploy-index@v4
        with:
          cname: ${{ env.DOCUMENTATION_CNAME }}/version/${{ env.VERSION }}
          index-name: pymechanical-v${{ env.VERSION_MEILI }}
          host-url: ${{ env.MEILISEARCH_HOST_URL }}
          api-key: ${{ env.MEILISEARCH_API_KEY }}
          python-version: ${{ env.MAIN_PYTHON_VERSION }}<|MERGE_RESOLUTION|>--- conflicted
+++ resolved
@@ -26,13 +26,10 @@
   LATEST_STABLE_REVN: '232'
   LATEST_STABLE_DOCKER_IMAGE_VERSION: '23.2.0'
   DEV_REVN: '241'
-<<<<<<< HEAD
   DEV_DOCKER_IMAGE_VERSION: '24.1.0'
-=======
   MEILISEARCH_API_KEY: ${{ secrets.MEILISEARCH_API_KEY }}
   MEILISEARCH_HOST_URL: ${{ vars.MEILISEARCH_HOST_URL }}
   MEILISEARCH_PUBLIC_API_KEY: ${{ secrets.MEILISEARCH_PUBLIC_API_KEY }}
->>>>>>> e6f09aa5
 
 concurrency:
   group: ${{ github.workflow }}-${{ github.ref }}
