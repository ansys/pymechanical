--- conflicted
+++ resolved
@@ -348,11 +348,7 @@
 
   embedding-tests:
     name: Embedding testing and coverage
-<<<<<<< HEAD
-    runs-on: public-ubuntu-latest-8-cores
-=======
     runs-on: public-ubuntu-latest-16-cores
->>>>>>> 827ed4fb
     timeout-minutes: 30
     needs: [revn-variations, test-container-info, container-stability-check, smoke-tests]
     container:
@@ -426,11 +422,7 @@
 
   embedding-scripts-tests:
     name: Embedding scripts testing and coverage
-<<<<<<< HEAD
-    runs-on: public-ubuntu-latest-8-cores
-=======
     runs-on: public-ubuntu-latest-16-cores
->>>>>>> 827ed4fb
     timeout-minutes: 30
     needs: [smoke-tests, revn-variations, test-container-info]
     container:
