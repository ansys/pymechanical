--- conflicted
+++ resolved
@@ -80,48 +80,6 @@
           python-version: ${{ matrix.python-version }}
           # use-python-cache: false
 
-<<<<<<< HEAD
-  changelog-check:
-    name: Changelog Update Check
-    if: github.event_name == 'pull_request'
-    runs-on: ubuntu-latest
-    steps:
-      - uses: actions/checkout@v4
-        with:
-          token: ${{ secrets.CHANGELOG_TOKEN }}
-
-      - uses: dangoslen/dependabot-changelog-helper@v3
-        if: ${{ github.actor == 'dependabot[bot]' }}
-        with:
-          activationLabel: 'dependabot'
-          changelogPath: './CHANGELOG.md'
-
-      - uses: stefanzweifel/git-auto-commit-action@v5
-        if: ${{ github.actor == 'dependabot[bot]' }}
-        with:
-          commit_message: "Updated Changelog"
-
-      - name: Get all doc files that have changed
-        id: changed-files-yaml
-        uses: tj-actions/changed-files@v43
-        with:
-          files_yaml: |
-            doc:
-              - 'CHANGELOG.md'
-
-      - name: Check Changelog Edited
-        run: |
-          if [[ "${{ steps.changed-files-yaml.outputs.doc_all_changed_files }}" == "CHANGELOG.md" ]]; then
-              echo "CHANGELOG.md was updated."
-          elif [[ "${{ github.actor }}" == "dependabot[bot]" ]]; then
-              echo "CHANGELOG.md was autoupdated... Workflow will trigger."
-          else
-              echo "Please update CHANGELOG.md before merging the pull request."
-              exit 1
-          fi
-
-=======
->>>>>>> 9ebbbc32
   revn-variations:
     name: Save variations of revn
     runs-on: ubuntu-latest
