--- conflicted
+++ resolved
@@ -399,11 +399,7 @@
   doc-build:
     name: Documentation
     runs-on: public-ubuntu-latest-8-cores
-<<<<<<< HEAD
-    timeout-minutes: 10
-=======
     timeout-minutes: 15
->>>>>>> 6398b2bb
     container:
       image: ${{ needs.revn-variations.outputs.stable_container }}
       options: --entrypoint /bin/bash
