--- conflicted
+++ resolved
@@ -175,309 +175,6 @@
             echo "matrix={\"mechanical-version\":['${{ needs.revn-variations.outputs.test_docker_image_version }}'],\"experimental\":[false]}" >> $GITHUB_OUTPUT
           fi
 
-<<<<<<< HEAD
-  remote-connect:
-    name: Remote connect testing and coverage - Mechanical ${{ matrix.mechanical-version }}
-    runs-on: public-ubuntu-latest-8-cores
-    needs: [style, revn-variations, config-matrix]
-    continue-on-error: ${{ matrix.experimental }}
-    strategy:
-      fail-fast: false
-      matrix: ${{ fromJSON(needs.config-matrix.outputs.matrix) }}
-    steps:
-      - name: Login in Github Container registry
-        uses: docker/login-action@v3
-        with:
-          registry: ghcr.io
-          username: ${{ github.actor }}
-          password: ${{ secrets.GITHUB_TOKEN }}
-
-      - name: Pull, launch, and validate Mechanical service
-        env:
-          MECHANICAL_IMAGE: ${{ env.DOCKER_PACKAGE }}:${{ matrix.mechanical-version }}
-        run: |
-          docker pull ${{ env.MECHANICAL_IMAGE }}
-          docker run --restart always --name ${{ env.DOCKER_MECH_CONTAINER_NAME }} -e ANSYSLMD_LICENSE_FILE=1055@${{ env.LICENSE_SERVER }} -p ${{ env.PYMECHANICAL_PORT }}:10000 ${{ env.MECHANICAL_IMAGE }} > log.txt &
-          grep -q 'WB Initialize Done' <(timeout 60 tail -f log.txt)
-
-      - name: Display info
-        if: github.event_name == 'schedule'
-        id: capture_info
-        run: |
-          IMAGE_NAME=${{ env.DOCKER_PACKAGE }}:${{ matrix.mechanical-version }}
-          BUILD_DATE=$(docker run --rm --entrypoint head $IMAGE_NAME -n 1 /install/ansys_inc/v${{ needs.revn-variations.outputs.test_revn }}/aisol/CommonFiles/builddate.txt)
-          PUSHED_AT=$(docker inspect --format='{{.Created}}' $IMAGE_NAME)
-          echo "docker_info=$IMAGE_NAME was pushed at: $PUSHED_AT" >> $GITHUB_OUTPUT
-          echo "::group::Docker Info"
-          echo "docker_info=$PUSHED_AT" >> $GITHUB_OUTPUT
-          echo "build_info=$BUILD_DATE" >> $GITHUB_OUTPUT
-          echo "$IMAGE_NAME pushed at $PUSHED_AT"
-          echo "Build date : $BUILD_DATE"
-          echo "::endgroup::"
-
-      - name: Testing
-        uses: ansys/actions/tests-pytest@v8
-        with:
-          python-version: ${{ env.MAIN_PYTHON_VERSION }}
-          pytest-markers: '-m remote_session_connect'
-          pytest-extra-args: '-s --junitxml remote_results${{ env.MAIN_PYTHON_VERSION}}.xml'
-
-      - name: Publish Test Report
-        uses: mikepenz/action-junit-report@v4
-        if: always()
-        with:
-          report_paths: '**/remote_results*.xml'
-          check_name: Remote Connect Test Report ${{ env.MAIN_PYTHON_VERSION}}
-          detailed_summary: true
-          include_passed: true
-          fail_on_failure: true
-
-      - name: Upload coverage results
-        uses: actions/upload-artifact@v4
-        if: matrix.mechanical-version == needs.revn-variations.outputs.test_docker_image_version
-        with:
-          include-hidden-files: true
-          name: coverage-tests
-          path: .cov
-          retention-days: 7
-
-      - name: Upload coverage results (as .coverage)
-        uses: actions/upload-artifact@v4
-        if: matrix.mechanical-version == needs.revn-variations.outputs.test_docker_image_version
-        with:
-          include-hidden-files: true
-          name: coverage-file-tests
-          path: .coverage
-          retention-days: 7
-
-      - name: Get Mechanical container logs
-        if: always()
-        run: |
-          docker logs ${{ env.DOCKER_MECH_CONTAINER_NAME }} > mechanical_tests_log-${{ matrix.mechanical-version }}.txt 2>&1
-          echo CONTAINER LOGS OUTPUT
-          cat mechanical_tests_log-${{ matrix.mechanical-version }}.txt
-          echo CPU info
-          lscpu
-
-      - name: Upload container logs
-        uses: actions/upload-artifact@v4
-        with:
-          name: mechanical_tests_log-${{ matrix.mechanical-version }}
-          path: mechanical_tests_log-${{ matrix.mechanical-version }}.txt
-          retention-days: 7
-
-  embedding-tests:
-    name: Embedding testing and coverage
-    runs-on: ubuntu-latest
-    timeout-minutes: 10
-    needs: [smoke-tests, revn-variations]
-    container:
-      image: ${{ needs.revn-variations.outputs.test_container }}
-      options: --entrypoint /bin/bash
-    strategy:
-      fail-fast: false
-      matrix:
-        python-version: ['3.10', '3.11', '3.12']
-
-    steps:
-      - uses: actions/checkout@v4
-      - name: Set up python and pip
-        run: |
-          apt update
-          apt install --reinstall ca-certificates
-          apt install lsb-release xvfb software-properties-common -y
-          add-apt-repository ppa:deadsnakes/ppa -y
-          apt install -y python${{ matrix.python-version }} python${{ matrix.python-version }}-venv
-          python${{ matrix.python-version }} -m venv /env
-
-      - name: Install packages for testing
-        run: |
-          . /env/bin/activate
-          pip install --upgrade pip
-          pip install -e .[tests]
-
-      - name: Unit Testing and coverage
-        env:
-          ANSYS_WORKBENCH_LOGGING_CONSOLE: 0
-          ANSYS_WORKBENCH_LOGGING: 0
-          ANSYS_WORKBENCH_LOGGING_FILTER_LEVEL: 2
-          NUM_CORES: 1
-          PYTHONUNBUFFERED: 1
-        run: |
-          . /env/bin/activate
-          xvfb-run mechanical-env pytest -m embedding -s --junitxml test_results${{ matrix.python-version }}.xml || true
-
-      - name: Upload coverage results
-        uses: actions/upload-artifact@v4
-        if: env.MAIN_PYTHON_VERSION == matrix.python-version
-        with:
-          include-hidden-files: true
-          name: coverage-tests-embedding
-          path: .cov
-          retention-days: 7
-
-      - name: Upload coverage results (as .coverage)
-        uses: actions/upload-artifact@v4
-        if: env.MAIN_PYTHON_VERSION == matrix.python-version
-        with:
-          include-hidden-files: true
-          name: coverage-file-tests-embedding
-          path: .coverage
-          retention-days: 7
-
-      - name: Publish Test Report
-        uses: mikepenz/action-junit-report@v4
-        if: always()
-        with:
-          report_paths: '**/test_results*.xml'
-          check_name: Test Report ${{ matrix.python-version }}
-          detailed_summary: true
-          include_passed: true
-          fail_on_failure: true
-
-  embedding-scripts-tests:
-    name: Embedding scripts testing and coverage
-    runs-on: ubuntu-latest
-    timeout-minutes: 10
-    needs: [smoke-tests, revn-variations]
-    container:
-      image: ${{ needs.revn-variations.outputs.test_container }}
-      options: --entrypoint /bin/bash
-    strategy:
-      fail-fast: false
-      matrix:
-        python-version: ['3.10', '3.11', '3.12']
-
-    steps:
-      - uses: actions/checkout@v4
-      - name: Set up python and pip
-        run: |
-          apt update
-          apt install --reinstall ca-certificates
-          apt install lsb-release xvfb software-properties-common -y
-          add-apt-repository ppa:deadsnakes/ppa -y
-          apt install -y python${{ matrix.python-version }} python${{ matrix.python-version }}-venv
-          python${{ matrix.python-version }} -m venv /env
-
-      - name: Install packages for testing
-        run: |
-          . /env/bin/activate
-          pip install --upgrade pip
-          pip install -e .[tests]
-
-      - name: Embedding scripts unit testing and coverage
-        env:
-          ANSYS_WORKBENCH_LOGGING_CONSOLE: 0
-          ANSYS_WORKBENCH_LOGGING: 0
-          ANSYS_WORKBENCH_LOGGING_FILTER_LEVEL: 2
-          NUM_CORES: 1
-          PYTHONUNBUFFERED: 1
-        run: |
-          . /env/bin/activate
-          mechanical-env pytest -m embedding_scripts -s --junitxml test_results_embedding_scripts${{ matrix.python-version }}.xml
-          pytest -m cli -s --junitxml test_results_cli_scripts${{ matrix.python-version }}.xml
-
-      - name: Upload coverage results
-        uses: actions/upload-artifact@v4
-        if: env.MAIN_PYTHON_VERSION == matrix.python-version
-        with:
-          include-hidden-files: true
-          name: coverage-tests-embedding-scripts
-          path: .cov
-          retention-days: 7
-
-      - name: Upload coverage results (as .coverage)
-        uses: actions/upload-artifact@v4
-        if: env.MAIN_PYTHON_VERSION == matrix.python-version
-        with:
-          include-hidden-files: true
-          name: coverage-file-tests-embedding-scripts
-          path: .coverage
-          retention-days: 7
-
-      - name: Publish Test Report
-        uses: mikepenz/action-junit-report@v4
-        if: always()
-        with:
-          report_paths: '**/test_results*.xml'
-          check_name: Test Report ${{ matrix.python-version }}
-          detailed_summary: true
-          include_passed: true
-          fail_on_failure: true
-
-  launch-tests:
-    name: Launch testing and coverage
-    runs-on: public-ubuntu-latest-8-cores
-    timeout-minutes: 15
-    container:
-      image: ${{ needs.revn-variations.outputs.test_container }}
-      options: --entrypoint /bin/bash
-    needs: [ style, revn-variations]
-    strategy:
-      fail-fast: false
-      matrix:
-        python-version: ['3.10', '3.11', '3.12']
-
-    steps:
-      - uses: actions/checkout@v4
-      - name: Set up python and pip
-        run: |
-          apt update
-          apt install --reinstall ca-certificates
-          apt install software-properties-common -y
-          add-apt-repository ppa:deadsnakes/ppa -y
-          apt install -y python${{ env.MAIN_PYTHON_VERSION }} python${{ env.MAIN_PYTHON_VERSION }}-venv
-          python${{ env.MAIN_PYTHON_VERSION }} -m venv /env
-
-      - name: Install dependencies
-        run: |
-          apt install -y lsb-release
-
-      - name: Install packages for testing
-        run: |
-          . /env/bin/activate
-          pip install .[tests]
-
-      - name: Set environment variable
-        run: echo "ANSYSCL${{ needs.revn-variations.outputs.test_revn }}_DIR=/install/ansys_inc/v${{ needs.revn-variations.outputs.test_revn }}/licensingclient" >> $GITHUB_ENV
-
-      - name: Unit Testing and coverage
-        env:
-          ANSYS_WORKBENCH_LOGGING_CONSOLE: 0
-        run: |
-          unset PYMECHANICAL_PORT
-          unset PYMECHANICAL_START_INSTANCE
-          . /env/bin/activate
-          pytest -m remote_session_launch -s --junitxml launch_test_results${{ matrix.python-version }}.xml || true
-
-      - name: Publish Launch Test Report
-        uses: mikepenz/action-junit-report@v4
-        if: always()
-        with:
-          report_paths: '**/launch_test_results*.xml'
-          check_name: Launch Test Report ${{ matrix.python-version }}
-          detailed_summary: true
-          include_passed: true
-          fail_on_failure: true
-
-      - name: Upload coverage results
-        uses: actions/upload-artifact@v4
-        if: env.MAIN_PYTHON_VERSION == matrix.python-version
-        with:
-          include-hidden-files: true
-          name: coverage-tests-remote-session-launch
-          path: .cov
-          retention-days: 7
-
-      - name: Upload coverage results (as .coverage)
-        uses: actions/upload-artifact@v4
-        if: env.MAIN_PYTHON_VERSION == matrix.python-version
-        with:
-          include-hidden-files: true
-          name: coverage-file-tests-remote-session-launch
-          path: .coverage
-          retention-days: 7
-=======
   # tests:
   #   name: Testing and coverage - Mechanical ${{ matrix.mechanical-version }}
   #   runs-on: public-ubuntu-latest-8-cores
@@ -696,7 +393,6 @@
   #         name: coverage-file-tests-remote-session-launch
   #         path: .coverage
   #         retention-days: 7
->>>>>>> 903282ce
 
   doc-build:
     name: Documentation
@@ -794,13 +490,8 @@
           # Make the pdf doc & validate results
           make_doc pdf
 
-<<<<<<< HEAD
-          # Make the pdf doc & validate results
-          make_doc linkcheck
-=======
           # Make simple pdf
           make_doc simplepdf
->>>>>>> 903282ce
 
       - name: Upload HTML Documentation
         uses: actions/upload-artifact@v4
@@ -821,159 +512,6 @@
           path: doc/_build/latex/*.pdf
           retention-days: 7
 
-<<<<<<< HEAD
-  coverage:
-    name: Merging coverage
-    needs: [remote-connect, embedding-tests, embedding-scripts-tests, launch-tests]
-    runs-on: ubuntu-latest
-    steps:
-      - name: Checkout repository
-        uses: actions/checkout@v4
-
-      - name: Set up Python
-        uses: actions/setup-python@v5
-        with:
-          python-version: ${{ env.MAIN_PYTHON_VERSION }}
-
-      - name: Install coverage
-        run: |
-          rm -rf env
-          python -m pip install -U pip
-          pip install coverage
-          pip install -e .
-
-      - name: Create common coverage directory
-        run: mkdir cov-dir
-
-      - uses: actions/download-artifact@v4
-        with:
-          name: coverage-file-tests-embedding
-          path: cov-dir/embedding
-
-      - uses: actions/download-artifact@v4
-        with:
-          name: coverage-file-tests-embedding-scripts
-          path: cov-dir/embedding-scripts
-
-      - uses: actions/download-artifact@v4
-        with:
-          name: coverage-file-tests-remote-session-launch
-          path: cov-dir/launch
-
-      - uses: actions/download-artifact@v4
-        with:
-          name: coverage-file-tests
-          path: cov-dir/normal
-
-      - name: Display structure of downloaded files
-        run: ls -Ra
-
-      - name: Move files to common location
-        run: |
-          mv cov-dir/embedding/.coverage .coverage.Embedding
-          mv cov-dir/embedding-scripts/.coverage .coverage.EmbeddingScripts
-          mv cov-dir/launch/.coverage .coverage.Launch
-          mv cov-dir/normal/.coverage .coverage.Normal
-          rm -rf cov-dir
-
-      - name: Generate .coveragerc file
-        run: |
-          cat > .coveragerc << 'EOF'
-
-          # .coveragerc to control coverage.py
-          [run]
-          relative_files = True
-
-          [paths]
-          source =
-              src/ansys/mechanical
-              /opt/hostedtoolcache/**/ansys/mechanical
-              /usr/local/lib/**/ansys/mechanical
-              .venv/lib/**/ansys/mechanical
-              /env/lib/**/ansys/mechanical
-
-          EOF
-
-      - name: Run coverage merge and show results
-        run: |
-          coverage combine --keep --debug=pathmap --rcfile=.coveragerc
-          coverage report
-          coverage html -d .coverage-combined/html
-          coverage xml -o .coverage-combined/xml
-
-      - name: Upload combined coverage results
-        uses: actions/upload-artifact@v4
-        with:
-          include-hidden-files: true
-          name: combined-coverage-results
-          path: .coverage-combined
-          retention-days: 7
-
-      - name: Upload coverage to Codecov
-        uses: codecov/codecov-action@v4
-        env:
-          CODECOV_TOKEN: ${{ secrets.CODECOV_TOKEN }}
-        with:
-          files: .coverage-combined/xml
-
-
-  package:
-    name: Package library
-    needs: [smoke-tests, remote-connect, embedding-tests, embedding-scripts-tests, doc-build]
-    runs-on: ubuntu-latest
-    steps:
-      - name: Build library source and wheel artifacts
-        uses: ansys/actions/build-library@v8
-        with:
-          library-name: ${{ env.PACKAGE_NAME }}
-          python-version: ${{ env.MAIN_PYTHON_VERSION }}
-
-  release:
-    name: Release project
-    if: github.event_name == 'push' && contains(github.ref, 'refs/tags')
-    needs: [package, update-changelog]
-    runs-on: ubuntu-latest
-    steps:
-      - name: Release to the public PyPI repository
-        uses: ansys/actions/release-pypi-public@v8
-        with:
-          library-name: ${{ env.PACKAGE_NAME }}
-          twine-username: "__token__"
-          twine-token: ${{ secrets.PYPI_TOKEN }}
-
-      - name: Release to GitHub
-        uses: ansys/actions/release-github@v8
-        with:
-          library-name: ${{ env.PACKAGE_NAME }}
-
-  upload_dev_docs:
-    name: Upload dev documentation
-    if: github.ref == 'refs/heads/main'
-    runs-on: ubuntu-latest
-    needs: [package]
-    steps:
-      - name: Deploy the latest documentation
-        uses: ansys/actions/doc-deploy-dev@v8
-        with:
-          cname: ${{ env.DOCUMENTATION_CNAME }}
-          token: ${{ secrets.GITHUB_TOKEN }}
-          bot-user: ${{ secrets.PYANSYS_CI_BOT_USERNAME }}
-          bot-email: ${{ secrets.PYANSYS_CI_BOT_EMAIL }}
-
-  upload_docs_release:
-    name: Upload release documentation
-    if: github.event_name == 'push' && contains(github.ref, 'refs/tags')
-    runs-on: ubuntu-latest
-    needs: [release]
-    steps:
-      - name: Deploy the stable documentation
-        uses: ansys/actions/doc-deploy-stable@v8
-        with:
-          cname: ${{ env.DOCUMENTATION_CNAME }}
-          token: ${{ secrets.GITHUB_TOKEN }}
-          bot-user: ${{ secrets.PYANSYS_CI_BOT_USERNAME }}
-          bot-email: ${{ secrets.PYANSYS_CI_BOT_EMAIL }}
-=======
       - name: Upload simple PDF Documentation
         uses: actions/upload-artifact@v4
         with:
@@ -1153,5 +691,4 @@
   #         index-name: pymechanical-v${{ env.VERSION_MEILI }}
   #         host-url: ${{ env.MEILISEARCH_HOST_URL }}
   #         api-key: ${{ env.MEILISEARCH_API_KEY }}
-  #         python-version: ${{ env.MAIN_PYTHON_VERSION }}
->>>>>>> 903282ce
+  #         python-version: ${{ env.MAIN_PYTHON_VERSION }}