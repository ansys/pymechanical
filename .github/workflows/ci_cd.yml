--- conflicted
+++ resolved
@@ -319,9 +319,6 @@
         run: |
           unset PYMECHANICAL_PORT
           unset PYMECHANICAL_START_INSTANCE
-<<<<<<< HEAD
-          pytest -m remote_session_launch -s --junitxml launch_results${{ matrix.python-version }}.xml || true
-=======
           pytest -m remote_session_launch -s --junitxml launch_test_results${{ matrix.python-version }}.xml || true
 
       - name: Publish Launch Test Report
@@ -333,7 +330,6 @@
           detailed_summary: true
           include_passed: true
           fail_on_failure: true
->>>>>>> 75433c22
 
       - name: Upload coverage results
         uses: actions/upload-artifact@v4
@@ -350,17 +346,6 @@
           name: coverage-file-tests-remote-session-launch
           path: .coverage
           retention-days: 7
-
-      - name: Publish Test Report
-        uses: mikepenz/action-junit-report@v4
-        if: always()
-        with:
-          report_paths: '**/launch_results*.xml'
-          check_name: Launch Report ${{ matrix.python-version }}
-          detailed_summary: true
-          include_passed: true
-          fail_on_failure: true
-
   # doc-build:
   #   name: Documentation
   #   runs-on: ubuntu-latest
