name: GitHub CI

on:
  pull_request:
  workflow_dispatch:
    inputs:
      revn:
        type: choice
        options:
        - '251'
        - '242'
        - '241'
        description: 'The Mechanical revision number to run tests on.'
        default: '242' #stable version is 242, must match $stable_container
  schedule:
    - cron: '00 22 * * *'  # UTC time, may start 5-15 mins later than scheduled time
  # registry_package:
    # Run workflow when package is published or updated
    # types: [published]
  push:
    tags:
      - "*"
    branches:
      - main
      - release/*



env:
  PYMECHANICAL_PORT: 10000  # default won't work on GitHub runners
  PYMECHANICAL_START_INSTANCE: false
  DOCKER_PACKAGE: ghcr.io/ansys/mechanical
  DOCKER_MECH_CONTAINER_NAME: mechanical
  PACKAGE_NAME: ansys-mechanical-core
  DOCUMENTATION_CNAME: mechanical.docs.pyansys.com
  MAIN_PYTHON_VERSION: '3.10'
  # DEV_REVN & its Docker image are used in scheduled or registry package runs
  DEV_REVN: '251'
  DEV_DOCKER_IMAGE_VERSION: '25.1_candidate'
  MEILISEARCH_API_KEY: ${{ secrets.MEILISEARCH_API_KEY }}
  MEILISEARCH_HOST_URL: ${{ vars.MEILISEARCH_HOST_URL }}
  MEILISEARCH_PUBLIC_API_KEY: ${{ secrets.MEILISEARCH_PUBLIC_API_KEY }}
  LICENSE_SERVER: ${{ secrets.LICENSE_SERVER }}
  ANSYSLMD_LICENSE_FILE: 1055@${{ secrets.LICENSE_SERVER }}

concurrency:
  group: ${{ github.workflow }}-${{ github.ref }}
  cancel-in-progress: true

jobs:
  update-changelog:
    name: "Update CHANGELOG for new tag"
    if: github.event_name == 'push' && contains(github.ref, 'refs/tags')
    runs-on: ubuntu-latest
    permissions:
      contents: write
      pull-requests: write
    steps:
      - uses: ansys/actions/doc-deploy-changelog@v7
        with:
          token: ${{ secrets.PYANSYS_CI_BOT_TOKEN }}

  style:
    name: Code style
    runs-on: ubuntu-latest
    steps:
      - name: PyAnsys code style checks
        uses: ansys/actions/code-style@v7
        with:
          python-version: ${{ env.MAIN_PYTHON_VERSION }}

  doc-style:
    name: Documentation Style Check
    runs-on: ubuntu-latest
    steps:
      - name: PyAnsys documentation style checks
        uses: ansys/actions/doc-style@v7
        with:
          token: ${{ secrets.GITHUB_TOKEN }}
          vale-version: "3.3.0"

  smoke-tests:
    name: Build and Smoke tests
    runs-on: ${{ matrix.os }}
    needs: [style]
    strategy:
      fail-fast: false
      matrix:
        os: [ubuntu-latest, windows-latest, macos-latest]
        python-version: ['3.9', '3.10', '3.11', '3.12']
        should-release:
          - ${{ github.event_name == 'push' && contains(github.ref, 'refs/tags') }}
        exclude:
          - should-release: false
            os: macos-latest
    steps:
      - name: Build wheelhouse and perform smoke test
        uses: ansys/actions/build-wheelhouse@v7
        with:
          library-name: ${{ env.PACKAGE_NAME }}
          operating-system: ${{ matrix.os }}
          python-version: ${{ matrix.python-version }}
          # use-python-cache: false

  revn-variations:
    name: Save variations of revn
    runs-on: ubuntu-latest
    outputs:
      # ghcr.io/ansys/mechanical:24.2.0
      stable_container: ${{ steps.save-versions.outputs.stable_container }}
      # '242' or '251'
      test_revn: '${{ steps.save-versions.outputs.test_revn }}'
      # ghcr.io/ansys/mechanical:24.2.0 or ghcr.io/ansys/mechanical:25.1.0
      test_container: ${{ steps.save-versions.outputs.test_container }}
      # '24.2.0' or '25.1.0'
      test_docker_image_version: '${{ steps.save-versions.outputs.test_docker_image_version }}'
    steps:
      - id: save-versions
        run: |
          if ${{ github.event_name == 'schedule' }}; then
            # 251
            echo "test_revn=${{ env.DEV_REVN}}" >> $GITHUB_OUTPUT
            # ghcr.io/ansys/mechanical:24.2_candidate
            echo "test_container=${{ env.DOCKER_PACKAGE }}:${{ env.DEV_DOCKER_IMAGE_VERSION }}" >> $GITHUB_OUTPUT
            # 25.1_candidate
            echo "test_docker_image_version=${{ env.DEV_DOCKER_IMAGE_VERSION }}" >> $GITHUB_OUTPUT
          else
            if [[ -z "${{inputs.revn}}" ]]; then
              export mech_revn=242
            else
              export mech_revn=${{inputs.revn}}
            fi
            export mech_image_version=${mech_revn:0:2}.${mech_revn:2}.0
            echo "test_revn=$mech_revn" >> $GITHUB_OUTPUT
            # ghcr.io/ansys/mechanical:24.2.0
            echo "test_container=${{ env.DOCKER_PACKAGE }}:$mech_image_version" >> $GITHUB_OUTPUT
            # 24.2.0
            echo "test_docker_image_version=$mech_image_version" >> $GITHUB_OUTPUT
          fi

          echo "stable_container=${{ env.DOCKER_PACKAGE }}:24.2.0" >> $GITHUB_OUTPUT

  config-matrix:
    runs-on: ubuntu-latest
    needs: [revn-variations]
    outputs:
      matrix: ${{ steps.set-matrix.outputs.matrix }}
    steps:
      - id: set-matrix
        run: |
          # Run all stable mechanical versions release tags
          # For nightly scheduled runs use pre-release (25.1_candidate)
          # For pull requests and merges use latest stable version (242)
          if ${{ github.event_name == 'push' }} && ${{ contains(github.ref, 'refs/tags') }}; then
            echo "matrix={\"mechanical-version\":['23.2.0', '24.1.0', '24.2.0'],\"experimental\":[false]}" >> $GITHUB_OUTPUT
          else
            echo "matrix={\"mechanical-version\":['${{ needs.revn-variations.outputs.test_docker_image_version }}'],\"experimental\":[false]}" >> $GITHUB_OUTPUT
          fi

  remote-connect:
    name: Remote connect testing and coverage - Mechanical ${{ matrix.mechanical-version }}
    runs-on: public-ubuntu-latest-8-cores
    needs: [style, revn-variations, config-matrix]
    continue-on-error: ${{ matrix.experimental }}
    strategy:
      fail-fast: false
      matrix: ${{ fromJSON(needs.config-matrix.outputs.matrix) }}
    steps:
      - name: Login in Github Container registry
        uses: docker/login-action@v3
        with:
          registry: ghcr.io
          username: ${{ github.actor }}
          password: ${{ secrets.GITHUB_TOKEN }}

      - name: Pull, launch, and validate Mechanical service
        env:
          MECHANICAL_IMAGE: ${{ env.DOCKER_PACKAGE }}:${{ matrix.mechanical-version }}
        run: |
          docker pull ${{ env.MECHANICAL_IMAGE }}
          docker run --restart always --name ${{ env.DOCKER_MECH_CONTAINER_NAME }} -e ANSYSLMD_LICENSE_FILE=1055@${{ env.LICENSE_SERVER }} -p ${{ env.PYMECHANICAL_PORT }}:10000 ${{ env.MECHANICAL_IMAGE }} > log.txt &
          grep -q 'WB Initialize Done' <(timeout 60 tail -f log.txt)

      - name: Display info
        if: github.event_name == 'schedule'
        id: capture_info
        run: |
          IMAGE_NAME=${{ env.DOCKER_PACKAGE }}:${{ matrix.mechanical-version }}
          BUILD_DATE=$(docker run --rm --entrypoint head $IMAGE_NAME -n 1 /install/ansys_inc/v${{ needs.revn-variations.outputs.test_revn }}/aisol/CommonFiles/builddate.txt)
          PUSHED_AT=$(docker inspect --format='{{.Created}}' $IMAGE_NAME)
          echo "docker_info=$IMAGE_NAME was pushed at: $PUSHED_AT" >> $GITHUB_OUTPUT
          echo "::group::Docker Info"
          echo "docker_info=$PUSHED_AT" >> $GITHUB_OUTPUT
          echo "build_info=$BUILD_DATE" >> $GITHUB_OUTPUT
          echo "$IMAGE_NAME pushed at $PUSHED_AT"
          echo "Build date : $BUILD_DATE"
          echo "::endgroup::"

      - name: Testing
        uses: ansys/actions/tests-pytest@v7
        with:
          python-version: ${{ env.MAIN_PYTHON_VERSION }}
          pytest-markers: '-m remote_session_connect'
          pytest-extra-args: '-s --junitxml remote_results${{ env.MAIN_PYTHON_VERSION}}.xml'

      - name: Publish Test Report
        uses: mikepenz/action-junit-report@v4
        if: always()
        with:
          report_paths: '**/remote_results*.xml'
          check_name: Remote Connect Test Report ${{ env.MAIN_PYTHON_VERSION}}
          detailed_summary: true
          include_passed: true
          fail_on_failure: true

      - name: Upload coverage results
        uses: actions/upload-artifact@v4
        if: matrix.mechanical-version == needs.revn-variations.outputs.test_docker_image_version
        with:
          name: coverage-tests
          path: .cov
          retention-days: 7

      - name: Upload coverage results (as .coverage)
        uses: actions/upload-artifact@v4
        if: matrix.mechanical-version == needs.revn-variations.outputs.test_docker_image_version
        with:
          name: coverage-file-tests
          path: .coverage
          retention-days: 7

      - name: Get Mechanical container logs
        if: always()
        run: |
          docker logs ${{ env.DOCKER_MECH_CONTAINER_NAME }} > mechanical_tests_log-${{ matrix.mechanical-version }}.txt 2>&1
          echo CONTAINER LOGS OUTPUT
          cat mechanical_tests_log-${{ matrix.mechanical-version }}.txt
          echo CPU info
          lscpu

      - name: Upload container logs
        uses: actions/upload-artifact@v4
        with:
          name: mechanical_tests_log-${{ matrix.mechanical-version }}
          path: mechanical_tests_log-${{ matrix.mechanical-version }}.txt
          retention-days: 7

  embedding-tests:
    name: Embedding testing and coverage
    runs-on: ubuntu-latest
    timeout-minutes: 10
    needs: [smoke-tests, revn-variations]
    container:
      image: ${{ needs.revn-variations.outputs.test_container }}
      options: --entrypoint /bin/bash
    strategy:
      fail-fast: false
      matrix:
        python-version: ['3.9', '3.10', '3.11', '3.12']

    steps:
      - uses: actions/checkout@v4
      - name: Set up python and pip
        run: |
          apt update
          apt install --reinstall ca-certificates
          apt install lsb-release xvfb software-properties-common -y
          add-apt-repository ppa:deadsnakes/ppa -y
          apt install -y python${{ matrix.python-version }} python${{ matrix.python-version }}-venv
          python${{ matrix.python-version }} -m venv /env

      - name: Install dependencies
        run: |
          . /env/bin/activate
          pip install --trusted-host pypi.org --trusted-host pypi.python.org --trusted-host files.pythonhosted.org pip setuptools
          pip install --upgrade pip flit

      - name: Install packages for testing
        run: |
          . /env/bin/activate
          pip install -e .[tests]

      - name: Unit Testing and coverage
        env:
          ANSYS_WORKBENCH_LOGGING_CONSOLE: 0
          ANSYS_WORKBENCH_LOGGING: 0
          ANSYS_WORKBENCH_LOGGING_FILTER_LEVEL: 2
          NUM_CORES: 1
          PYTHONUNBUFFERED: 1
        run: |
          . /env/bin/activate
          xvfb-run mechanical-env pytest -m embedding -s --junitxml test_results${{ matrix.python-version }}.xml || true

      - name: Upload coverage results
        uses: actions/upload-artifact@v4
        if: env.MAIN_PYTHON_VERSION == matrix.python-version
        with:
          name: coverage-tests-embedding
          path: .cov
          retention-days: 7

      - name: Upload coverage results (as .coverage)
        uses: actions/upload-artifact@v4
        if: env.MAIN_PYTHON_VERSION == matrix.python-version
        with:
          name: coverage-file-tests-embedding
          path: .coverage
          retention-days: 7

      - name: Publish Test Report
        uses: mikepenz/action-junit-report@v4
        if: always()
        with:
          report_paths: '**/test_results*.xml'
          check_name: Test Report ${{ matrix.python-version }}
          detailed_summary: true
          include_passed: true
          fail_on_failure: true

  embedding-scripts-tests:
    name: Embedding scripts testing and coverage
    runs-on: ubuntu-latest
    timeout-minutes: 10
    needs: [smoke-tests, revn-variations]
    container:
      image: ${{ needs.revn-variations.outputs.test_container }}
      options: --entrypoint /bin/bash
    strategy:
      fail-fast: false
      matrix:
        python-version: ['3.9', '3.10', '3.11', '3.12']

    steps:
      - uses: actions/checkout@v4
      - name: Set up python and pip
        run: |
          apt update
          apt install --reinstall ca-certificates
          apt install lsb-release xvfb software-properties-common -y
          add-apt-repository ppa:deadsnakes/ppa -y
          apt install -y python${{ matrix.python-version }} python${{ matrix.python-version }}-venv
          python${{ matrix.python-version }} -m venv /env

      - name: Install dependencies
        run: |
          . /env/bin/activate
          pip install --trusted-host pypi.org --trusted-host pypi.python.org --trusted-host files.pythonhosted.org pip setuptools
          pip install --upgrade pip flit

      - name: Install packages for testing
        run: |
          . /env/bin/activate
          pip install -e .[tests]

      - name: Embedding scripts unit testing and coverage
        env:
          ANSYS_WORKBENCH_LOGGING_CONSOLE: 0
          ANSYS_WORKBENCH_LOGGING: 0
          ANSYS_WORKBENCH_LOGGING_FILTER_LEVEL: 2
          NUM_CORES: 1
          PYTHONUNBUFFERED: 1
        run: |
          . /env/bin/activate
          mechanical-env pytest -m embedding_scripts -s --junitxml test_results_embedding_scripts${{ matrix.python-version }}.xml
          pytest -m cli -s --junitxml test_results_cli_scripts${{ matrix.python-version }}.xml

      - name: Upload coverage results
        uses: actions/upload-artifact@v4
        if: env.MAIN_PYTHON_VERSION == matrix.python-version
        with:
          name: coverage-tests-embedding-scripts
          path: .cov
          retention-days: 7

      - name: Upload coverage results (as .coverage)
        uses: actions/upload-artifact@v4
        if: env.MAIN_PYTHON_VERSION == matrix.python-version
        with:
          name: coverage-file-tests-embedding-scripts
          path: .coverage
          retention-days: 7

      - name: Publish Test Report
        uses: mikepenz/action-junit-report@v4
        if: always()
        with:
          report_paths: '**/test_results*.xml'
          check_name: Test Report ${{ matrix.python-version }}
          detailed_summary: true
          include_passed: true
          fail_on_failure: true

  launch-tests:
    name: Launch testing and coverage
    runs-on: public-ubuntu-latest-8-cores
    timeout-minutes: 15
    container:
      image: ${{ needs.revn-variations.outputs.test_container }}
      options: --entrypoint /bin/bash
    needs: [ style, revn-variations]
    strategy:
      fail-fast: false
      matrix:
        python-version: ['3.9', '3.10', '3.11', '3.12']

    steps:
      - uses: actions/checkout@v4
      - name: Set up python and pip
        run: |
          apt update
          apt install --reinstall ca-certificates
          apt install software-properties-common -y
          add-apt-repository ppa:deadsnakes/ppa -y
          apt install python${{ matrix.python-version }} -y
          ln -s /usr/bin/python${{ matrix.python-version }} /usr/bin/python
          apt install python${{ matrix.python-version }}-venv -y
          python -m ensurepip --default-pip
          pip3 install --upgrade pip
          python --version
          pip3 --version

      - name: Install dependencies
        run: |
          apt install -y lsb-release
          pip3 install --trusted-host pypi.org --trusted-host pypi.python.org --trusted-host files.pythonhosted.org pip setuptools
          pip3 install --upgrade pip flit

      - name: Install packages for testing
        run: |
          pip install .[tests]

      - name: Set environment variable
        run: echo "ANSYSCL${{ needs.revn-variations.outputs.test_revn }}_DIR=/install/ansys_inc/v${{ needs.revn-variations.outputs.test_revn }}/licensingclient" >> $GITHUB_ENV

      - name: Unit Testing and coverage
        env:
          ANSYS_WORKBENCH_LOGGING_CONSOLE: 0
        run: |
          unset PYMECHANICAL_PORT
          unset PYMECHANICAL_START_INSTANCE
          pytest -m remote_session_launch -s --junitxml launch_test_results${{ matrix.python-version }}.xml || true

      - name: Publish Launch Test Report
        uses: mikepenz/action-junit-report@v4
        if: always()
        with:
          report_paths: '**/launch_test_results*.xml'
          check_name: Launch Test Report ${{ matrix.python-version }}
          detailed_summary: true
          include_passed: true
          fail_on_failure: true

      - name: Upload coverage results
        uses: actions/upload-artifact@v4
        if: env.MAIN_PYTHON_VERSION == matrix.python-version
        with:
          name: coverage-tests-remote-session-launch
          path: .cov
          retention-days: 7

      - name: Upload coverage results (as .coverage)
        uses: actions/upload-artifact@v4
        if: env.MAIN_PYTHON_VERSION == matrix.python-version
        with:
          name: coverage-file-tests-remote-session-launch
          path: .coverage
          retention-days: 7

  doc-build:
    name: Documentation
    runs-on: ubuntu-latest
    container:
      image: ${{ needs.revn-variations.outputs.stable_container }}
      options: --entrypoint /bin/bash
    needs: [style, doc-style, revn-variations]

    steps:

      - name: Install Git and checkout project
        uses: actions/checkout@v4

      - name: Set up Python
        run: |
          apt update
          apt install --reinstall ca-certificates
          apt install software-properties-common -y
          add-apt-repository ppa:deadsnakes/ppa -y
          apt install -y python${{ env.MAIN_PYTHON_VERSION }} python${{ env.MAIN_PYTHON_VERSION }}-venv
          python${{ env.MAIN_PYTHON_VERSION }} -m venv /env

      - name: Install system dependencies
        run: |
          apt update
          apt install -y sudo curl lsb-release
          apt install -y zip pandoc libgl1-mesa-glx mesa-utils xvfb texlive-latex-extra latexmk nodejs npm graphviz
          apt install -y tini
          apt install poppler-utils -y
          npm install -g @mermaid-js/mermaid-cli

      - name: Install gh cli
        run: |
          (type -p wget >/dev/null || (apt update && apt-get install wget -y)) \
          && mkdir -p -m 755 /etc/apt/keyrings \
          && wget -qO- https://cli.github.com/packages/githubcli-archive-keyring.gpg | tee /etc/apt/keyrings/githubcli-archive-keyring.gpg > /dev/null \
          && chmod go+r /etc/apt/keyrings/githubcli-archive-keyring.gpg \
          && echo "deb [arch=$(dpkg --print-architecture) signed-by=/etc/apt/keyrings/githubcli-archive-keyring.gpg] https://cli.github.com/packages stable main" | tee /etc/apt/sources.list.d/github-cli.list > /dev/null \
          && apt update \
          && apt install gh -y

      - name: Install quarto to build cheatsheet
        run: |
          echo ${{ secrets.GITHUB_TOKEN }} | gh auth login --with-token
          gh release download --repo github.com/quarto-dev/quarto-cli --pattern *linux-amd64.deb
          apt install ./quarto*linux-amd64.deb
          quarto install tool tinytex --log-level warning

<<<<<<< HEAD
      # - name: Install quarto to build cheatsheet
      #   uses: quarto-dev/quarto-actions/setup@v2
      #   with:
      #     tinytex: true

=======
>>>>>>> ee5c2533
      - name: Test quarto installation
        run: quarto --version

      - name: Install Python requirements
        run: |
          . /env/bin/activate
          pip install -e .[doc]

      - name: Build docs
        env:
          NUM_CORES: 1
          ANSYS_WORKBENCH_LOGGING_FILTER_LEVEL: 0
        run: |
          . /env/bin/activate
          # Make html or pdf doc
          make_doc() {
            # $1 is the type of file we are creating (html or pdf)

            # Need to unset PYMECHANICAL_PORT and PYMECHANICAL_START_INSTANCE when running code containing remote sessions
            unset PYMECHANICAL_PORT
            unset PYMECHANICAL_START_INSTANCE

            output_file=doc_$1_output.txt
            xvfb-run mechanical-env make -C doc $1 > $output_file 2>&1 || true
            cat $output_file
            echo done running make
            validate_output $output_file
          }

          # Validate that the html or pdf build succeeded
          validate_output() {
            echo "validating output of build"
            # $1 is the file we are checking
            # cat $1
            #
            # Check if "build succeeded" string is present in doc_build_output.txt
            #
            if grep -q "build succeeded" $1; then
              echo "Documentation building succeeded"
            else
              echo "Documentation building failed"
              exit 1
            fi
          }

          # Make the html doc & validate results
          make_doc html-noplot

          # Make the pdf doc & validate results
          make_doc pdf

          # Make the pdf doc & validate results
          make_doc linkcheck

      - name: Upload HTML Documentation
        uses: actions/upload-artifact@v4
        with:
          name: documentation-html
          path: doc/_build/html
          retention-days: 7

      - name: Upload PDF Documentation
        uses: actions/upload-artifact@v4
        with:
          name: documentation-pdf
          path: doc/_build/latex/*.pdf
          retention-days: 7

  coverage:
    name: Merging coverage
    needs: [remote-connect, embedding-tests, embedding-scripts-tests, launch-tests]
    runs-on: ubuntu-latest
    steps:
      - name: Checkout repository
        uses: actions/checkout@v4

      - name: Set up Python
        uses: actions/setup-python@v5
        with:
          python-version: ${{ env.MAIN_PYTHON_VERSION }}

      - name: Install coverage
        run: |
          python -m pip install -U pip
          pip install coverage
          pip install -e .

      - name: Create common coverage directory
        run: mkdir cov-dir

      - uses: actions/download-artifact@v4
        with:
          name: coverage-file-tests-embedding
          path: cov-dir/embedding

      - uses: actions/download-artifact@v4
        with:
          name: coverage-file-tests-embedding-scripts
          path: cov-dir/embedding-scripts

      - uses: actions/download-artifact@v4
        with:
          name: coverage-file-tests-remote-session-launch
          path: cov-dir/launch

      - uses: actions/download-artifact@v4
        with:
          name: coverage-file-tests
          path: cov-dir/normal

      - name: Display structure of downloaded files
        run: ls -Ra

      - name: Move files to common location
        run: |
          mv cov-dir/embedding/.coverage .coverage.Embedding
          mv cov-dir/embedding-scripts/.coverage .coverage.EmbeddingScripts
          mv cov-dir/launch/.coverage .coverage.Launch
          mv cov-dir/normal/.coverage .coverage.Normal
          rm -rf cov-dir

      - name: Generate .coveragerc file
        run: |
          cat > .coveragerc << 'EOF'

          # .coveragerc to control coverage.py
          [run]
          relative_files = True

          [paths]
          source =
              src/ansys/mechanical
              /opt/hostedtoolcache/**/ansys/mechanical
              /usr/local/lib/**/ansys/mechanical

          EOF

      - name: Run coverage merge and show results
        run: |
          coverage combine --keep --debug=pathmap --rcfile=.coveragerc
          coverage report
          coverage html -d .coverage-combined/html
          coverage xml -o .coverage-combined/xml

      - name: Upload combined coverage results
        uses: actions/upload-artifact@v4
        with:
          name: combined-coverage-results
          path: .coverage-combined
          retention-days: 7
      - name: Upload coverage to Codecov
        uses: codecov/codecov-action@v4
        env:
          CODECOV_TOKEN: ${{ secrets.CODECOV_TOKEN }}
        with:
          files: .coverage-combined/xml


  package:
    name: Package library
    needs: [smoke-tests, remote-connect, embedding-tests, embedding-scripts-tests, doc-build]
    runs-on: ubuntu-latest
    steps:
      - name: Build library source and wheel artifacts
        uses: ansys/actions/build-library@v7
        with:
          library-name: ${{ env.PACKAGE_NAME }}
          python-version: ${{ env.MAIN_PYTHON_VERSION }}

  release:
    name: Release project
    if: github.event_name == 'push' && contains(github.ref, 'refs/tags')
    needs: [package, update-changelog]
    runs-on: ubuntu-latest
    steps:
      - name: Release to the public PyPI repository
        uses: ansys/actions/release-pypi-public@v7
        with:
          library-name: ${{ env.PACKAGE_NAME }}
          twine-username: "__token__"
          twine-token: ${{ secrets.PYPI_TOKEN }}

      - name: Release to GitHub
        uses: ansys/actions/release-github@v7
        with:
          library-name: ${{ env.PACKAGE_NAME }}

  upload_dev_docs:
    name: Upload dev documentation
    if: github.ref == 'refs/heads/main'
    runs-on: ubuntu-latest
    needs: [package]
    steps:
      - name: Deploy the latest documentation
        uses: ansys/actions/doc-deploy-dev@v7
        with:
          cname: ${{ env.DOCUMENTATION_CNAME }}
          token: ${{ secrets.GITHUB_TOKEN }}

  doc-index-dev:
    name: "Deploy dev index docs"
    if: github.ref == 'refs/heads/main'
    runs-on: ubuntu-latest
    needs: upload_dev_docs
    steps:
      - name: "Deploy the latest documentation index"
        uses: ansys/actions/doc-deploy-index@v7
        with:
          cname: ${{ env.DOCUMENTATION_CNAME }}/version/dev
          index-name: pymechanical-vdev
          host-url: ${{ env.MEILISEARCH_HOST_URL }}
          api-key: ${{ env.MEILISEARCH_API_KEY }}
          python-version: ${{ env.MAIN_PYTHON_VERSION }}

  upload_docs_release:
    name: Upload release documentation
    if: github.event_name == 'push' && contains(github.ref, 'refs/tags')
    runs-on: ubuntu-latest
    needs: [release]
    steps:
      - name: Deploy the stable documentation
        uses: ansys/actions/doc-deploy-stable@v7
        with:
          cname: ${{ env.DOCUMENTATION_CNAME }}
          token: ${{ secrets.GITHUB_TOKEN }}

  doc-index-stable:
    name: "Deploy stable docs index"
    runs-on: ubuntu-latest
    needs: upload_docs_release
    steps:
      - name: "Install Git and clone project"
        uses: actions/checkout@v4

      - name: "Install the package requirements"
        run: pip install -e .

      - name: "Get the version to PyMeilisearch"
        run: |
          VERSION=$(python -c "from ansys.mechanical.core import __version__; print('.'.join(__version__.split('.')[:2]))")
          VERSION_MEILI=$(python -c "from ansys.mechanical.core import __version__; print('-'.join(__version__.split('.')[:2]))")
          echo "Calculated VERSION: $VERSION"
          echo "Calculated VERSION_MEILI: $VERSION_MEILI"
          echo "VERSION=$VERSION" >> $GITHUB_ENV
          echo "VERSION_MEILI=$VERSION_MEILI" >> $GITHUB_ENV

      - name: "Deploy the latest documentation index"
        uses: ansys/actions/doc-deploy-index@v7
        with:
          cname: ${{ env.DOCUMENTATION_CNAME }}/version/${{ env.VERSION }}
          index-name: pymechanical-v${{ env.VERSION_MEILI }}
          host-url: ${{ env.MEILISEARCH_HOST_URL }}
          api-key: ${{ env.MEILISEARCH_API_KEY }}
          python-version: ${{ env.MAIN_PYTHON_VERSION }}<|MERGE_RESOLUTION|>--- conflicted
+++ resolved
@@ -514,14 +514,6 @@
           apt install ./quarto*linux-amd64.deb
           quarto install tool tinytex --log-level warning
 
-<<<<<<< HEAD
-      # - name: Install quarto to build cheatsheet
-      #   uses: quarto-dev/quarto-actions/setup@v2
-      #   with:
-      #     tinytex: true
-
-=======
->>>>>>> ee5c2533
       - name: Test quarto installation
         run: quarto --version
 
@@ -568,7 +560,7 @@
           }
 
           # Make the html doc & validate results
-          make_doc html-noplot
+          make_doc html
 
           # Make the pdf doc & validate results
           make_doc pdf
