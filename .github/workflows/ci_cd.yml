--- conflicted
+++ resolved
@@ -832,10 +832,7 @@
 
   notify-on-failure:
     name: Notify on failure
-<<<<<<< HEAD
-=======
     needs: [get-date, embedding-tests, embedding-scripts-tests, launch-tests, remote-connect, doc-build]
->>>>>>> 97ca7f19
     if: github.event_name == 'schedule' && failure()
     runs-on: ubuntu-latest
     steps:
