--- conflicted
+++ resolved
@@ -235,12 +235,6 @@
           password: ${{ secrets.GITHUB_TOKEN }}
 
       - name: Pull, launch, and validate Mechanical service
-<<<<<<< HEAD
-        run: |
-          docker pull ${{ matrix.mechanical-image }}
-          docker run --restart always --name ${{ env.DOCKER_MECH_CONTAINER_NAME }} -e ANSYSLMD_LICENSE_FILE=1055@${{ env.LICENSE_SERVER }} -p ${{ env.PYMECHANICAL_PORT }}:10000 ${{ matrix.mechanical-image }} > log.txt &
-          grep -q 'WB Initialize Done' <(timeout 60 tail -f log.txt)
-=======
         env:
           MECHANICAL_IMAGE: ${{ env.DOCKER_PACKAGE }}:${{ matrix.mechanical-version }}
           # ANSYS_WORKBENCH_LOGGING_CONSOLE: 0
@@ -277,7 +271,6 @@
             tail -n 50 log.txt || echo "No log file found"
             exit 1
           fi
->>>>>>> ebb14b30
 
       - name: Display info
         if: github.event_name == 'schedule'
@@ -366,15 +359,6 @@
     steps:
       - uses: actions/checkout@08c6903cd8c0fde910a37f88322edcfb5dd907a8 # v5.0.0
 
-<<<<<<< HEAD
-      - name: "Set up Python and activate virtual environment"
-        uses: ./.github/workflows/setup-python/
-        with:
-          container-sha: ${{ needs.test-container-info.outputs.sha }}
-          python-version: ${{ matrix.python-version }}
-          is-dev-container: ${{ needs.run-type-container.outputs.is_dev_container }}
-
-=======
       - name: Set up Python
         shell: bash
         run: |
@@ -384,7 +368,6 @@
           export PATH="$HOME/.local/bin:$PATH"
           uv python install python${{ env.MAIN_PYTHON_VERSION }}
           uv venv /env
->>>>>>> ebb14b30
       - name: "Install packages for testing"
         run: |
           . /env/bin/activate
@@ -450,15 +433,6 @@
     steps:
       - uses: actions/checkout@08c6903cd8c0fde910a37f88322edcfb5dd907a8 # v5.0.0
 
-<<<<<<< HEAD
-      - name: "Set up Python and activate virtual environment"
-        uses: ./.github/workflows/setup-python/
-        with:
-          container-sha: ${{ needs.test-container-info.outputs.sha }}
-          python-version: ${{ matrix.python-version }}
-          is-dev-container: ${{ needs.run-type-container.outputs.is_dev_container }}
-
-=======
       - name: Set up Python
         shell: bash
         run: |
@@ -468,7 +442,6 @@
           export PATH="$HOME/.local/bin:$PATH"
           uv python install python${{ env.MAIN_PYTHON_VERSION }}
           uv venv /env
->>>>>>> ebb14b30
       - name: "Install packages for testing"
         run: |
           . /env/bin/activate
@@ -531,19 +504,8 @@
     steps:
       - uses: actions/checkout@08c6903cd8c0fde910a37f88322edcfb5dd907a8 # v5.0.0
 
-<<<<<<< HEAD
-      - name: "Set up Python and activate virtual environment"
-        uses: ./.github/workflows/setup-python/
-        with:
-          container-sha: ${{ needs.test-container-info.outputs.sha }}
-          python-version: ${{ matrix.python-version }}
-          is-dev-container: ${{ needs.run-type-container.outputs.is_dev_container }}
-
-      - name: Install dependencies
-=======
       - name: Set up Python
         shell: bash
->>>>>>> ebb14b30
         run: |
           apt update
           apt install lsb-release xvfb git curl make -y
@@ -616,14 +578,6 @@
       - name: Install Git and checkout project
         uses: actions/checkout@08c6903cd8c0fde910a37f88322edcfb5dd907a8 # v5.0.0
 
-<<<<<<< HEAD
-      - name: "Set up Python and activate virtual environment"
-        uses: ./.github/workflows/setup-python/
-        with:
-          container-sha: ${{ needs.test-container-info.outputs.sha }}
-          python-version: ${{ env.MAIN_PYTHON_VERSION }}
-          is-dev-container: ${{ needs.run-type-container.outputs.is_dev_container }}
-=======
       - name: Set up Python
         shell: bash
         run: |
@@ -633,7 +587,6 @@
           export PATH="$HOME/.local/bin:$PATH"
           uv python install python${{ env.MAIN_PYTHON_VERSION }}
           uv venv /env
->>>>>>> ebb14b30
 
       - name: Install system dependencies
         run: |
