name: GitHub CI

on:
  pull_request:
  workflow_dispatch:
    inputs:
      revn:
        type: choice
        options:
        - '261'
        - '252'
        - '251'
        - '242'
        - '241'
        description: 'The Mechanical revision number to run tests on.'
        default: '252' #stable version is 252, must match $stable_container
  schedule:
    - cron: '00 22 * * *'  # UTC time, may start 5-15 mins later than scheduled time
  # registry_package:
    # Run workflow when package is published or updated
    # types: [published]
  push:
    tags:
      - "*"
    branches:
      - main
      - release/*

env:
  PYMECHANICAL_PORT: 10000  # default won't work on GitHub runners
  PYMECHANICAL_START_INSTANCE: false
  DOCKER_PACKAGE: ghcr.io/ansys/mechanical
  DOCKER_MECH_CONTAINER_NAME: mechanical
  PACKAGE_NAME: ansys-mechanical-core
  DOCUMENTATION_CNAME: mechanical.docs.pyansys.com
  MAIN_PYTHON_VERSION: '3.12'
  # DEV_REVN & its Docker image are used in scheduled or registry package runs
  STABLE_REVN: '252'
  DEV_REVN: '261'
  LICENSE_SERVER: ${{ secrets.LICENSE_SERVER }}
  ANSYSLMD_LICENSE_FILE: 1055@${{ secrets.LICENSE_SERVER }}

concurrency:
  group: ${{ github.workflow }}-${{ github.ref }}
  cancel-in-progress: true

jobs:
  update-changelog:
    name: "Update CHANGELOG for new tag"
    if: github.event_name == 'push' && contains(github.ref, 'refs/tags')
    runs-on: ubuntu-latest
    permissions:
      contents: write
      pull-requests: write
    steps:
      - uses: ansys/actions/doc-deploy-changelog@33399106dc8b62d83c8aad1fb2c333c8055df180 # v10.0.20
        with:
          token: ${{ secrets.PYANSYS_CI_BOT_TOKEN }}
          bot-user: ${{ secrets.PYANSYS_CI_BOT_USERNAME }}
          bot-email: ${{ secrets.PYANSYS_CI_BOT_EMAIL }}

  style:
    name: Code style
    runs-on: ubuntu-latest
    steps:
      - name: PyAnsys code style checks
        uses: ansys/actions/code-style@33399106dc8b62d83c8aad1fb2c333c8055df180 # v10.0.20
        with:
          python-version: ${{ env.MAIN_PYTHON_VERSION }}

<<<<<<< HEAD
  # doc-style:
  #   name: Documentation Style Check
  #   runs-on: ubuntu-latest
  #   steps:
  #     - name: PyAnsys documentation style checks
  #       uses: ansys/actions/doc-style@v10
  #       with:
  #         token: ${{ secrets.GITHUB_TOKEN }}

  # vulnerabilities:
  #   name: Vulnerabilities
  #   runs-on: ubuntu-latest
  #   steps:
  #     - name: PyAnsys Vulnerability check (on main)
  #       if: github.ref == 'refs/heads/main'
  #       uses: ansys/actions/check-vulnerabilities@v10
  #       with:
  #         python-version: ${{ env.MAIN_PYTHON_VERSION }}
  #         python-package-name: ${{ env.PACKAGE_NAME }}
  #         token: ${{ secrets.PYANSYS_CI_BOT_TOKEN }}

  #     - name: PyAnsys Vulnerability check (on dev mode)
  #       if: github.ref != 'refs/heads/main'
  #       uses: ansys/actions/check-vulnerabilities@v10
  #       with:
  #         python-version: ${{ env.MAIN_PYTHON_VERSION }}
  #         python-package-name: ${{ env.PACKAGE_NAME }}
  #         token: ${{ secrets.PYANSYS_CI_BOT_TOKEN }}
  #         dev-mode: true
=======
  doc-style:
    name: Documentation Style Check
    runs-on: ubuntu-latest
    steps:
      - name: PyAnsys documentation style checks
        uses: ansys/actions/doc-style@33399106dc8b62d83c8aad1fb2c333c8055df180 # v10.0.20
        with:
          token: ${{ secrets.GITHUB_TOKEN }}

  vulnerabilities:
    name: Vulnerabilities
    runs-on: ubuntu-latest
    steps:
      - name: PyAnsys Vulnerability check (on main)
        if: github.ref == 'refs/heads/main'
        uses:  ansys/actions/check-vulnerabilities@33399106dc8b62d83c8aad1fb2c333c8055df180 # v10.0.20
        with:
          python-version: ${{ env.MAIN_PYTHON_VERSION }}
          python-package-name: ${{ env.PACKAGE_NAME }}
          token: ${{ secrets.PYANSYS_CI_BOT_TOKEN }}
      - name: PyAnsys Vulnerability check (on dev mode)
        if: github.ref != 'refs/heads/main'
        uses: ansys/actions/check-vulnerabilities@33399106dc8b62d83c8aad1fb2c333c8055df180 # v10.0.20
        with:
          python-version: ${{ env.MAIN_PYTHON_VERSION }}
          python-package-name: ${{ env.PACKAGE_NAME }}
          token: ${{ secrets.PYANSYS_CI_BOT_TOKEN }}
          dev-mode: true
>>>>>>> 85e9153c

  smoke-tests:
    name: Build and Smoke tests
    runs-on: ${{ matrix.os }}
    needs: [style]
    strategy:
      fail-fast: false
      matrix:
        os: [ubuntu-latest, windows-latest, macos-latest]
        python-version: ['3.10', '3.11', '3.12', '3.13']
        should-release:
          - ${{ github.event_name == 'push' && contains(github.ref, 'refs/tags') }}
        exclude:
          - should-release: false
            os: macos-latest
    steps:
      - name: Build wheelhouse and perform smoke test
        uses: ansys/actions/build-wheelhouse@33399106dc8b62d83c8aad1fb2c333c8055df180 # v10.0.20
        with:
          library-name: ${{ env.PACKAGE_NAME }}
          operating-system: ${{ matrix.os }}
          python-version: ${{ matrix.python-version }}

  revn-variations:
    name: Save variations of revn
    runs-on: ubuntu-latest
    outputs:
      stable_container: ${{ steps.save-versions.outputs.stable_container }}
      test_revn: '${{ steps.save-versions.outputs.test_revn }}'
      test_container: ${{ steps.save-versions.outputs.test_container }}
      test_docker_image_version: '${{ steps.save-versions.outputs.test_docker_image_version }}'
    steps:
      - id: save-versions
        run: |
          if ${{ github.event_name == 'schedule' }}; then
            echo "test_revn=${{ env.DEV_REVN}}" >> $GITHUB_OUTPUT
            test_mech_revn=${{ env.DEV_REVN}}
            test_mech_image_version=${test_mech_revn:0:2}.${test_mech_revn:2}_candidate
            echo "test_container=${{ env.DOCKER_PACKAGE }}:$test_mech_image_version" >> $GITHUB_OUTPUT
            echo "test_docker_image_version=$test_mech_image_version" >> $GITHUB_OUTPUT
          else
            if [[ -z "${{inputs.revn}}" ]]; then
              mech_revn=${{ env.STABLE_REVN }}
            else
              mech_revn=${{inputs.revn}}
            fi
            export mech_image_version=${mech_revn:0:2}.${mech_revn:2}.0
            echo "test_revn=$mech_revn" >> $GITHUB_OUTPUT
            echo "test_container=${{ env.DOCKER_PACKAGE }}:$mech_image_version" >> $GITHUB_OUTPUT
            echo "test_docker_image_version=$mech_image_version" >> $GITHUB_OUTPUT
          fi

          stable_mech_revn=${{ env.STABLE_REVN }}
          stable_mech_image_version=${mech_revn:0:2}.${mech_revn:2}.0
          echo "stable_container=${{ env.DOCKER_PACKAGE }}:$stable_mech_image_version" >> $GITHUB_OUTPUT

          echo $GITHUB_OUTPUT

          # --- Help ----
          # schedule nightly uses DEV_REVN candidate
          # PRs and merges use STABLE_REVN
          # Workflow dispatch can use any revision number

  config-matrix:
    runs-on: ubuntu-latest
    needs: [revn-variations]
    outputs:
      matrix: ${{ steps.set-matrix.outputs.matrix }}
    steps:
      - id: set-matrix
        run: |
          # if a tag(release) is pushed, test all versions
          if ${{ github.event_name == 'push' }} && ${{ contains(github.ref, 'refs/tags') }}; then
            echo "matrix={\"mechanical-version\":['24.1.0', '24.2.0', '25.1.0', '25.2.0'],\"experimental\":[false]}" >> $GITHUB_OUTPUT
          else
            echo "matrix={\"mechanical-version\":['${{ needs.revn-variations.outputs.test_docker_image_version }}'],\"experimental\":[false]}" >> $GITHUB_OUTPUT
          fi

  container-stability-check:
    runs-on: ubuntu-latest
    needs: [revn-variations]
    outputs:
      container_stable_exit: ${{ steps.check_stability.outputs.container_stable_exit }}
    steps:
      - id: check_stability
        run: |
          sudo apt update
          sudo apt install bc -y
          container_version=$(echo "${{ needs.revn-variations.outputs.test_docker_image_version }}" | grep -o -E '[0-9]+(\.[0-9]+)?' | head -n 1)
          if (( $(echo "$container_version > 24.2" | bc -l) )); then
            echo "container_stable_exit=true" >> $GITHUB_OUTPUT
          else
            echo "container_stable_exit=false" >> $GITHUB_OUTPUT
          fi

<<<<<<< HEAD
  # remote-connect:
  #   name: Remote connect testing and coverage - Mechanical ${{ matrix.mechanical-version }}
  #   runs-on: public-ubuntu-latest-8-cores
  #   needs: [style, revn-variations, config-matrix]
  #   continue-on-error: ${{ matrix.experimental }}
  #   strategy:
  #     fail-fast: false
  #     matrix: ${{ fromJSON(needs.config-matrix.outputs.matrix) }}
  #   steps:
  #     - name: Login in Github Container registry
  #       uses: docker/login-action@v3
  #       with:
  #         registry: ghcr.io
  #         username: ${{ github.actor }}
  #         password: ${{ secrets.GITHUB_TOKEN }}

  #     - name: Pull, launch, and validate Mechanical service
  #       env:
  #         MECHANICAL_IMAGE: ${{ env.DOCKER_PACKAGE }}:${{ matrix.mechanical-version }}
  #       run: |
  #         docker pull ${{ env.MECHANICAL_IMAGE }}
  #         docker run --restart always --name ${{ env.DOCKER_MECH_CONTAINER_NAME }} -e ANSYSLMD_LICENSE_FILE=1055@${{ env.LICENSE_SERVER }} -p ${{ env.PYMECHANICAL_PORT }}:10000 ${{ env.MECHANICAL_IMAGE }} > log.txt &
  #         grep -q 'WB Initialize Done' <(timeout 60 tail -f log.txt)

  #     - name: Display info
  #       if: github.event_name == 'schedule'
  #       id: capture_info
  #       run: |
  #         IMAGE_NAME=${{ env.DOCKER_PACKAGE }}:${{ matrix.mechanical-version }}
  #         BUILD_DATE=$(docker run --rm --entrypoint head $IMAGE_NAME -n 1 /install/ansys_inc/v${{ needs.revn-variations.outputs.test_revn }}/aisol/CommonFiles/builddate.txt)
  #         PUSHED_AT=$(docker inspect --format='{{.Created}}' $IMAGE_NAME)
  #         echo "docker_info=$IMAGE_NAME was pushed at: $PUSHED_AT" >> $GITHUB_OUTPUT
  #         echo "::group::Docker Info"
  #         echo "docker_info=$PUSHED_AT" >> $GITHUB_OUTPUT
  #         echo "build_info=$BUILD_DATE" >> $GITHUB_OUTPUT
  #         echo "$IMAGE_NAME pushed at $PUSHED_AT"
  #         echo "Build date : $BUILD_DATE"
  #         echo "::endgroup::"

  #     - name: Testing
  #       uses: ansys/actions/tests-pytest@v10
  #       with:
  #         python-version: ${{ env.MAIN_PYTHON_VERSION }}
  #         pytest-markers: '-m remote_session_connect'
  #         pytest-extra-args: '-s --junitxml remote_results${{ env.MAIN_PYTHON_VERSION}}.xml'

  #     - name: Publish Test Report
  #       uses: mikepenz/action-junit-report@v5
  #       if: always()
  #       with:
  #         report_paths: '**/remote_results*.xml'
  #         check_name: Remote Connect Test Report ${{ env.MAIN_PYTHON_VERSION}}
  #         detailed_summary: true
  #         include_passed: true
  #         fail_on_failure: true

  #     - name: Upload coverage results
  #       uses: actions/upload-artifact@v4
  #       if: matrix.mechanical-version == needs.revn-variations.outputs.test_docker_image_version
  #       with:
  #         include-hidden-files: true
  #         name: coverage-tests
  #         path: .cov
  #         retention-days: 7

  #     - name: Upload coverage results (as .coverage)
  #       uses: actions/upload-artifact@v4
  #       if: matrix.mechanical-version == needs.revn-variations.outputs.test_docker_image_version
  #       with:
  #         include-hidden-files: true
  #         name: coverage-file-tests
  #         path: .coverage
  #         retention-days: 7

  #     - name: Get Mechanical container logs
  #       if: always()
  #       run: |
  #         docker logs ${{ env.DOCKER_MECH_CONTAINER_NAME }} > mechanical_tests_log-${{ matrix.mechanical-version }}.txt 2>&1
  #         echo CONTAINER LOGS OUTPUT
  #         cat mechanical_tests_log-${{ matrix.mechanical-version }}.txt
  #         echo CPU info
  #         lscpu

  #     - name: Upload container logs
  #       uses: actions/upload-artifact@v4
  #       with:
  #         name: mechanical_tests_log-${{ matrix.mechanical-version }}
  #         path: mechanical_tests_log-${{ matrix.mechanical-version }}.txt
  #         retention-days: 7
=======
  remote-connect:
    name: Remote connect testing and coverage - Mechanical ${{ matrix.mechanical-version }}
    runs-on: public-ubuntu-latest-8-cores
    needs: [style, revn-variations, config-matrix]
    continue-on-error: ${{ matrix.experimental }}
    strategy:
      fail-fast: false
      matrix: ${{ fromJSON(needs.config-matrix.outputs.matrix) }}
    steps:
      - name: Login in Github Container registry
        uses: docker/login-action@184bdaa0721073962dff0199f1fb9940f07167d1 # v3.5.0
        with:
          registry: ghcr.io
          username: ${{ github.actor }}
          password: ${{ secrets.GITHUB_TOKEN }}

      - name: Pull, launch, and validate Mechanical service
        env:
          MECHANICAL_IMAGE: ${{ env.DOCKER_PACKAGE }}:${{ matrix.mechanical-version }}
        run: |
          docker pull ${{ env.MECHANICAL_IMAGE }}
          docker run --restart always --name ${{ env.DOCKER_MECH_CONTAINER_NAME }} -e ANSYSLMD_LICENSE_FILE=1055@${{ env.LICENSE_SERVER }} -p ${{ env.PYMECHANICAL_PORT }}:10000 ${{ env.MECHANICAL_IMAGE }} > log.txt &
          grep -q 'WB Initialize Done' <(timeout 60 tail -f log.txt)

      - name: Display info
        if: github.event_name == 'schedule'
        id: capture_info
        run: |
          IMAGE_NAME=${{ env.DOCKER_PACKAGE }}:${{ matrix.mechanical-version }}
          BUILD_DATE=$(docker run --rm --entrypoint head $IMAGE_NAME -n 1 /install/ansys_inc/v${{ needs.revn-variations.outputs.test_revn }}/aisol/CommonFiles/builddate.txt)
          PUSHED_AT=$(docker inspect --format='{{.Created}}' $IMAGE_NAME)
          echo "docker_info=$IMAGE_NAME was pushed at: $PUSHED_AT" >> $GITHUB_OUTPUT
          echo "::group::Docker Info"
          echo "docker_info=$PUSHED_AT" >> $GITHUB_OUTPUT
          echo "build_info=$BUILD_DATE" >> $GITHUB_OUTPUT
          echo "$IMAGE_NAME pushed at $PUSHED_AT"
          echo "Build date : $BUILD_DATE"
          echo "::endgroup::"

      - name: Testing
        uses: ansys/actions/tests-pytest@33399106dc8b62d83c8aad1fb2c333c8055df180 # v10.0.20
        with:
          python-version: ${{ env.MAIN_PYTHON_VERSION }}
          pytest-markers: '-m remote_session_connect'
          pytest-extra-args: '-s --junitxml remote_results${{ env.MAIN_PYTHON_VERSION}}.xml'

      - name: Publish Test Report
        uses: mikepenz/action-junit-report@3585e9575db828022551b4231f165eb59a0e74e3 # v5.6.2
        if: always()
        with:
          report_paths: '**/remote_results*.xml'
          check_name: Remote Connect Test Report ${{ env.MAIN_PYTHON_VERSION}}
          detailed_summary: true
          include_passed: true
          fail_on_failure: true

      - name: Upload coverage results
        uses: actions/upload-artifact@ea165f8d65b6e75b540449e92b4886f43607fa02 # v4.6.2
        if: matrix.mechanical-version == needs.revn-variations.outputs.test_docker_image_version
        with:
          include-hidden-files: true
          name: coverage-tests
          path: .cov
          retention-days: 7

      - name: Upload coverage results (as .coverage)
        uses: actions/upload-artifact@ea165f8d65b6e75b540449e92b4886f43607fa02 # v4.6.2
        if: matrix.mechanical-version == needs.revn-variations.outputs.test_docker_image_version
        with:
          include-hidden-files: true
          name: coverage-file-tests
          path: .coverage
          retention-days: 7

      - name: Get Mechanical container logs
        if: always()
        run: |
          docker logs ${{ env.DOCKER_MECH_CONTAINER_NAME }} > mechanical_tests_log-${{ matrix.mechanical-version }}.txt 2>&1
          echo CONTAINER LOGS OUTPUT
          cat mechanical_tests_log-${{ matrix.mechanical-version }}.txt
          echo CPU info
          lscpu

      - name: Upload container logs
        uses: actions/upload-artifact@ea165f8d65b6e75b540449e92b4886f43607fa02 # v4.6.2
        with:
          name: mechanical_tests_log-${{ matrix.mechanical-version }}
          path: mechanical_tests_log-${{ matrix.mechanical-version }}.txt
          retention-days: 7
>>>>>>> 85e9153c

  # embedding-rpc-tests:
  #   name: Embedding rpc testing and coverage
  #   runs-on: public-ubuntu-latest-8-cores
  #   timeout-minutes: 30
  #   needs: [smoke-tests, revn-variations, container-stability-check]
  #   container:
  #     image: ${{ needs.revn-variations.outputs.test_container }}
  #     options: --entrypoint /bin/bash
  #   strategy:
  #     fail-fast: false
  #     matrix:
  #       python-version: ['3.10', '3.11', '3.12', '3.13']

  #   steps:
  #     - uses: actions/checkout@08c6903cd8c0fde910a37f88322edcfb5dd907a8 # v5.0.0
  #     - name: Set up python and pip
  #       run: |
  #         apt update
  #         apt install --reinstall ca-certificates
  #         apt install lsb-release xvfb software-properties-common -y
  #         add-apt-repository ppa:deadsnakes/ppa -y
  #         apt install -y python${{ matrix.python-version }} python${{ matrix.python-version }}-venv
  #         python${{ matrix.python-version }} -m venv /env

  #     - name: Install packages for testing
  #       run: |
  #         . /env/bin/activate
  #         pip install --upgrade pip
  #         pip install uv
  #         uv pip install -e .[tests,rpc]

  #     - name: Unit Testing and coverage
  #       env:
  #         ANSYS_WORKBENCH_LOGGING_CONSOLE: 0
  #         ANSYS_WORKBENCH_LOGGING: 0
  #         ANSYS_WORKBENCH_LOGGING_FILTER_LEVEL: 2
  #         PYTHONUNBUFFERED: 1
  #       run: |
  #         . /env/bin/activate
  #         # if [ "${{ needs.container-stability-check.outputs.container_stable_exit }}" = "true" ]; then
  #         #   xvfb-run mechanical-env pytest -m remote_session_connect --remote-server-type=rpyc -s --junitxml test_results${{ matrix.python-version }}.xml
  #         # else
  #         #   xvfb-run mechanical-env pytest -m remote_session_connect --remote-server-type=rpyc -s --junitxml test_results${{ matrix.python-version }}.xml || true
  #         # fi
  #         xvfb-run mechanical-env pytest -m remote_session_connect --remote-server-type=rpyc || true

      # - name: Upload coverage results
      #   uses: actions/upload-artifact@ea165f8d65b6e75b540449e92b4886f43607fa02 # v4.6.2
      #   if: env.MAIN_PYTHON_VERSION == matrix.python-version
      #   with:
      #     include-hidden-files: true
      #     name: coverage-tests-embedding-rpc
      #     path: .cov
      #     retention-days: 7

      # - name: Upload coverage results (as .coverage)
      #   uses: actions/upload-artifact@ea165f8d65b6e75b540449e92b4886f43607fa02 # v4.6.2
      #   if: env.MAIN_PYTHON_VERSION == matrix.python-version
      #   with:
      #     include-hidden-files: true
      #     name: coverage-file-tests-embedding-rpc
      #     path: .coverage
      #     retention-days: 7

      # - name: Publish Test Report
      #   uses: mikepenz/action-junit-report@v5
      #   if: always()
      #   with:
      #     report_paths: '**/test_results*.xml'
      #     check_name: Test Report ${{ matrix.python-version }}
      #     detailed_summary: true
      #     include_passed: true
      #     fail_on_failure: false


  embedding-tests:
    name: Embedding testing and coverage
    runs-on: ubuntu-latest
    timeout-minutes: 30
    needs: [smoke-tests, revn-variations, container-stability-check]
    container:
      image: ${{ needs.revn-variations.outputs.test_container }}
      options: --entrypoint /bin/bash
    strategy:
      fail-fast: false
      matrix:
        python-version: ['3.10', '3.11', '3.12', '3.13']

    steps:
<<<<<<< HEAD
      - uses: actions/checkout@v5

      - name: "Set up Python and activate virtual environment"
        uses: ./.github/workflows/setup-python/
        with:
          python-version: ${{ matrix.python-version }}

      - name: "Install packages for testing"
=======
      - uses: actions/checkout@08c6903cd8c0fde910a37f88322edcfb5dd907a8 # v5.0.0
      - name: Set up python and pip
        run: |
          apt update
          apt install --reinstall ca-certificates
          apt install lsb-release xvfb software-properties-common -y
          add-apt-repository ppa:deadsnakes/ppa -y
          apt install -y python${{ matrix.python-version }} python${{ matrix.python-version }}-venv
          python${{ matrix.python-version }} -m venv /env

      - name: Install packages for testing
>>>>>>> 85e9153c
        run: |
          . /env/bin/activate
          pip install --upgrade pip
          pip install uv
          uv pip install -e .[tests]

      - name: Unit Testing and coverage
        env:
          ANSYS_WORKBENCH_LOGGING_CONSOLE: 0
          ANSYS_WORKBENCH_LOGGING: 0
          ANSYS_WORKBENCH_LOGGING_FILTER_LEVEL: 2
          NUM_CORES: 1
          PYTHONUNBUFFERED: 1
        run: |
          . /env/bin/activate
          if [ "${{ needs.container-stability-check.outputs.container_stable_exit }}" = "true" ]; then
            xvfb-run mechanical-env pytest -m embedding -s --junitxml test_results${{ matrix.python-version }}.xml
          else
            xvfb-run mechanical-env pytest -m embedding -s --junitxml test_results${{ matrix.python-version }}.xml || true
          fi

      - name: Upload coverage results
        uses: actions/upload-artifact@ea165f8d65b6e75b540449e92b4886f43607fa02 # v4.6.2
        if: env.MAIN_PYTHON_VERSION == matrix.python-version
        with:
          include-hidden-files: true
          name: coverage-tests-embedding
          path: .cov
          retention-days: 7

      - name: Upload coverage results (as .coverage)
        uses: actions/upload-artifact@ea165f8d65b6e75b540449e92b4886f43607fa02 # v4.6.2
        if: env.MAIN_PYTHON_VERSION == matrix.python-version
        with:
          include-hidden-files: true
          name: coverage-file-tests-embedding
          path: .coverage
          retention-days: 7

      - name: Publish Test Report
        uses: mikepenz/action-junit-report@3585e9575db828022551b4231f165eb59a0e74e3 # v5.6.2
        if: always()
        with:
          report_paths: '**/test_results*.xml'
          check_name: Test Report ${{ matrix.python-version }}
          detailed_summary: true
          include_passed: true
          fail_on_failure: true

<<<<<<< HEAD
  # embedding-scripts-tests:
  #   name: Embedding scripts testing and coverage
  #   runs-on: ubuntu-latest
  #   timeout-minutes: 30
  #   needs: [smoke-tests, revn-variations]
  #   container:
  #     image: ${{ needs.revn-variations.outputs.test_container }}
  #     options: --entrypoint /bin/bash
  #   strategy:
  #     fail-fast: false
  #     matrix:
  #       python-version: ['3.10', '3.11', '3.12', '3.13']
=======
  embedding-scripts-tests:
    name: Embedding scripts testing and coverage
    runs-on: ubuntu-latest
    timeout-minutes: 30
    needs: [smoke-tests, revn-variations]
    container:
      image: ${{ needs.revn-variations.outputs.test_container }}
      options: --entrypoint /bin/bash
    strategy:
      fail-fast: false
      matrix:
        python-version: ['3.10', '3.11', '3.12', '3.13']

    steps:
      - uses: actions/checkout@08c6903cd8c0fde910a37f88322edcfb5dd907a8 # v5.0.0
      - name: Set up python and pip
        run: |
          apt update
          apt install --reinstall ca-certificates
          apt install lsb-release xvfb software-properties-common -y
          add-apt-repository ppa:deadsnakes/ppa -y
          apt install -y python${{ matrix.python-version }} python${{ matrix.python-version }}-venv
          python${{ matrix.python-version }} -m venv /env

      - name: Install packages for testing
        run: |
          . /env/bin/activate
          pip install --upgrade pip
          pip install uv
          uv pip install -e .[tests]

      - name: Embedding scripts unit testing and coverage
        env:
          ANSYS_WORKBENCH_LOGGING_CONSOLE: 0
          ANSYS_WORKBENCH_LOGGING: 0
          ANSYS_WORKBENCH_LOGGING_FILTER_LEVEL: 2
          NUM_CORES: 1
          PYTHONUNBUFFERED: 1
        run: |
          . /env/bin/activate
          mechanical-env pytest -m embedding_scripts -s --junitxml test_results_embedding_scripts${{ matrix.python-version }}.xml
          pytest -m cli -s --junitxml test_results_cli_scripts${{ matrix.python-version }}.xml

      - name: Upload coverage results
        uses: actions/upload-artifact@ea165f8d65b6e75b540449e92b4886f43607fa02 # v4.6.2
        if: env.MAIN_PYTHON_VERSION == matrix.python-version
        with:
          include-hidden-files: true
          name: coverage-tests-embedding-scripts
          path: .cov
          retention-days: 7

      - name: Upload coverage results (as .coverage)
        uses: actions/upload-artifact@ea165f8d65b6e75b540449e92b4886f43607fa02 # v4.6.2
        if: env.MAIN_PYTHON_VERSION == matrix.python-version
        with:
          include-hidden-files: true
          name: coverage-file-tests-embedding-scripts
          path: .coverage
          retention-days: 7

      - name: Publish Test Report
        uses: mikepenz/action-junit-report@3585e9575db828022551b4231f165eb59a0e74e3 # v5.6.2
        if: always()
        with:
          report_paths: '**/test_results*.xml'
          check_name: Test Report ${{ matrix.python-version }}
          detailed_summary: true
          include_passed: true
          fail_on_failure: true

  launch-tests:
    name: Launch testing and coverage
    runs-on: public-ubuntu-latest-8-cores
    timeout-minutes: 30
    container:
      image: ${{ needs.revn-variations.outputs.test_container }}
      options: --entrypoint /bin/bash
    needs: [ style, revn-variations, container-stability-check]
    strategy:
      fail-fast: false
      matrix:
        python-version: ['3.10', '3.11', '3.12', '3.13']

    steps:
      - uses: actions/checkout@08c6903cd8c0fde910a37f88322edcfb5dd907a8 # v5.0.0
      - name: Set up python and pip
        run: |
          apt update
          apt install --reinstall ca-certificates
          apt install software-properties-common -y
          add-apt-repository ppa:deadsnakes/ppa -y
          apt install -y python${{ env.MAIN_PYTHON_VERSION }} python${{ env.MAIN_PYTHON_VERSION }}-venv
          python${{ env.MAIN_PYTHON_VERSION }} -m venv /env

      - name: Install dependencies
        run: |
          apt install -y lsb-release

      - name: Install packages for testing
        run: |
          . /env/bin/activate
          pip install uv
          uv pip install .[tests]

      - name: Set environment variable
        run: echo "ANSYSCL${{ needs.revn-variations.outputs.test_revn }}_DIR=/install/ansys_inc/v${{ needs.revn-variations.outputs.test_revn }}/licensingclient" >> $GITHUB_ENV

      - name: Unit Testing and coverage
        env:
          ANSYS_WORKBENCH_LOGGING_CONSOLE: 0
        run: |
          unset PYMECHANICAL_PORT
          unset PYMECHANICAL_START_INSTANCE
          . /env/bin/activate
          if [ "${{ needs.container-stability-check.outputs.container_stable_exit }}" = "true" ]; then
            pytest -m remote_session_launch -s --junitxml launch_test_results${{ matrix.python-version }}.xml
          else
            pytest -m remote_session_launch -s --junitxml launch_test_results${{ matrix.python-version }}.xml || true
          fi

      - name: Publish Launch Test Report
        uses: mikepenz/action-junit-report@3585e9575db828022551b4231f165eb59a0e74e3 # v5.6.2
        if: always()
        with:
          report_paths: '**/launch_test_results*.xml'
          check_name: Launch Test Report ${{ matrix.python-version }}
          detailed_summary: true
          include_passed: true
          fail_on_failure: true

      - name: Upload coverage results
        uses: actions/upload-artifact@ea165f8d65b6e75b540449e92b4886f43607fa02 # v4.6.2
        if: env.MAIN_PYTHON_VERSION == matrix.python-version
        with:
          include-hidden-files: true
          name: coverage-tests-remote-session-launch
          path: .cov
          retention-days: 7

      - name: Upload coverage results (as .coverage)
        uses: actions/upload-artifact@ea165f8d65b6e75b540449e92b4886f43607fa02 # v4.6.2
        if: env.MAIN_PYTHON_VERSION == matrix.python-version
        with:
          include-hidden-files: true
          name: coverage-file-tests-remote-session-launch
          path: .coverage
          retention-days: 7

  doc-build:
    name: Documentation
    runs-on: public-ubuntu-latest-8-cores
    container:
      image: ${{ needs.revn-variations.outputs.test_container }}
      options: --entrypoint /bin/bash
    needs: [style, doc-style, revn-variations, container-stability-check]

    steps:

      - name: Install Git and checkout project
        uses: actions/checkout@08c6903cd8c0fde910a37f88322edcfb5dd907a8 # v5.0.0

      - name: Set up Python
        run: |
          apt update
          apt install --reinstall ca-certificates
          apt install software-properties-common -y
          add-apt-repository ppa:deadsnakes/ppa -y
          apt install -y python${{ env.MAIN_PYTHON_VERSION }} python${{ env.MAIN_PYTHON_VERSION }}-venv
          python${{ env.MAIN_PYTHON_VERSION }} -m venv /env

      - name: Install system dependencies
        run: |
          apt update
          apt install make lsb-release xvfb poppler-utils -y
          apt install zip pandoc libgl1-mesa-glx mesa-utils texlive-latex-extra latexmk nodejs npm graphviz -y

      - name: Install gh cli
        run: |
          (type -p wget >/dev/null || (apt update && apt-get install wget -y)) \
          && mkdir -p -m 755 /etc/apt/keyrings \
          && wget -qO- https://cli.github.com/packages/githubcli-archive-keyring.gpg | tee /etc/apt/keyrings/githubcli-archive-keyring.gpg > /dev/null \
          && chmod go+r /etc/apt/keyrings/githubcli-archive-keyring.gpg \
          && echo "deb [arch=$(dpkg --print-architecture) signed-by=/etc/apt/keyrings/githubcli-archive-keyring.gpg] https://cli.github.com/packages stable main" | tee /etc/apt/sources.list.d/github-cli.list > /dev/null \
          && apt update \
          && apt install gh -y

      - name: Install quarto to build cheatsheet
        run: |
          echo ${{ secrets.GITHUB_TOKEN }} | gh auth login --with-token
          gh release download v1.6.43 --repo github.com/quarto-dev/quarto-cli --pattern *linux-amd64.deb
          apt install ./quarto*linux-amd64.deb -y
          quarto install tool tinytex --log-level warning

      - name: Test quarto installation
        run: quarto --version

      - name: Install Python requirements
        run: |
          . /env/bin/activate
          pip install uv
          uv pip install -e .[doc]

      - name: Build docs
        env:
          NUM_CORES: 1
          ANSYS_WORKBENCH_LOGGING_FILTER_LEVEL: 0
          BUILD_CHEATSHEET: true
        run: |
          . /env/bin/activate

          apt update
          apt install -y libjbig-dev
          # Add the /usr/lib/x86_64-linux-gnu/ path to the LD_LIBRARY_PATH (where libjbig-dev .so files are)
          export LD_LIBRARY_PATH=$LD_LIBRARY_PATH:/usr/lib/x86_64-linux-gnu/
>>>>>>> 85e9153c

  #   steps:
  #     - uses: actions/checkout@v5

<<<<<<< HEAD
  #     - name: "Set up Python"
  #       uses: ./.github/workflows/setup-python/
  #       with:
  #         python-version: ${{ matrix.python-version }}

  #     - name: Install packages for testing
  #       run: |
  #         . /env/bin/activate
  #         pip install --upgrade pip
  #         pip install uv
  #         uv pip install -e .[tests]

  #     - name: Embedding scripts unit testing and coverage
  #       env:
  #         ANSYS_WORKBENCH_LOGGING_CONSOLE: 0
  #         ANSYS_WORKBENCH_LOGGING: 0
  #         ANSYS_WORKBENCH_LOGGING_FILTER_LEVEL: 2
  #         NUM_CORES: 1
  #         PYTHONUNBUFFERED: 1
  #       run: |
  #         . /env/bin/activate
  #         mechanical-env pytest -m embedding_scripts -s --junitxml test_results_embedding_scripts${{ matrix.python-version }}.xml
  #         pytest -m cli -s --junitxml test_results_cli_scripts${{ matrix.python-version }}.xml

  #     - name: Upload coverage results
  #       uses: actions/upload-artifact@v4
  #       if: env.MAIN_PYTHON_VERSION == matrix.python-version
  #       with:
  #         include-hidden-files: true
  #         name: coverage-tests-embedding-scripts
  #         path: .cov
  #         retention-days: 7

  #     - name: Upload coverage results (as .coverage)
  #       uses: actions/upload-artifact@v4
  #       if: env.MAIN_PYTHON_VERSION == matrix.python-version
  #       with:
  #         include-hidden-files: true
  #         name: coverage-file-tests-embedding-scripts
  #         path: .coverage
  #         retention-days: 7

  #     - name: Publish Test Report
  #       uses: mikepenz/action-junit-report@v5
  #       if: always()
  #       with:
  #         report_paths: '**/test_results*.xml'
  #         check_name: Test Report ${{ matrix.python-version }}
  #         detailed_summary: true
  #         include_passed: true
  #         fail_on_failure: true

  # launch-tests:
  #   name: Launch testing and coverage
  #   runs-on: public-ubuntu-latest-8-cores
  #   timeout-minutes: 30
  #   container:
  #     image: ${{ needs.revn-variations.outputs.test_container }}
  #     options: --entrypoint /bin/bash
  #   needs: [ style, revn-variations, container-stability-check]
  #   strategy:
  #     fail-fast: false
  #     matrix:
  #       python-version: ['3.10', '3.11', '3.12', '3.13']
=======
      - name: Upload HTML Documentation
        uses: actions/upload-artifact@ea165f8d65b6e75b540449e92b4886f43607fa02 # v4.6.2
        with:
          name: documentation-html
          path: doc/_build/html
          retention-days: 7

  doc-deploy-pr:
    name: "Deploy PR documentation"
    runs-on: ubuntu-latest
    needs: [doc-build]
    if: contains(github.event.pull_request.labels.*.name, 'documentation') && (needs.doc-build.result == 'success' || needs.doc-build.result == 'skipped')
    steps:
      - uses: ansys/actions/doc-deploy-pr@33399106dc8b62d83c8aad1fb2c333c8055df180 # v10.0.20
        with:
          cname: ${{ env.DOCUMENTATION_CNAME }}
          token: ${{ secrets.GITHUB_TOKEN }}
          bot-user: ${{ secrets.PYANSYS_CI_BOT_USERNAME }}
          bot-email: ${{ secrets.PYANSYS_CI_BOT_EMAIL }}
          maximum-pr-doc-deployments: 10

  coverage:
    name: Merging coverage
    needs: [remote-connect, embedding-tests, embedding-scripts-tests, launch-tests]
    # needs: [remote-connect, embedding-tests, embedding-scripts-tests, embedding-rpc-tests, launch-tests]
    runs-on: ubuntu-latest
    steps:
      - name: Checkout repository
        uses: actions/checkout@08c6903cd8c0fde910a37f88322edcfb5dd907a8 # v5.0.0
>>>>>>> 85e9153c

  #   steps:
  #     - uses: actions/checkout@v5
  #     - name: Set up python and pip
  #       run: |
  #         apt update
  #         apt install --reinstall ca-certificates
  #         apt install software-properties-common -y
  #         add-apt-repository ppa:deadsnakes/ppa -y
  #         apt install -y python${{ env.MAIN_PYTHON_VERSION }} python${{ env.MAIN_PYTHON_VERSION }}-venv
  #         python${{ env.MAIN_PYTHON_VERSION }} -m venv /env

  #     - name: Install dependencies
  #       run: |
  #         apt install -y lsb-release

  #     - name: Install packages for testing
  #       run: |
  #         . /env/bin/activate
  #         pip install uv
  #         uv pip install .[tests]

  #     - name: Set environment variable
  #       run: echo "ANSYSCL${{ needs.revn-variations.outputs.test_revn }}_DIR=/install/ansys_inc/v${{ needs.revn-variations.outputs.test_revn }}/licensingclient" >> $GITHUB_ENV

  #     - name: Unit Testing and coverage
  #       env:
  #         ANSYS_WORKBENCH_LOGGING_CONSOLE: 0
  #       run: |
  #         unset PYMECHANICAL_PORT
  #         unset PYMECHANICAL_START_INSTANCE
  #         . /env/bin/activate
  #         if [ "${{ needs.container-stability-check.outputs.container_stable_exit }}" = "true" ]; then
  #           pytest -m remote_session_launch -s --junitxml launch_test_results${{ matrix.python-version }}.xml
  #         else
  #           pytest -m remote_session_launch -s --junitxml launch_test_results${{ matrix.python-version }}.xml || true
  #         fi

  #     - name: Publish Launch Test Report
  #       uses: mikepenz/action-junit-report@v5
  #       if: always()
  #       with:
  #         report_paths: '**/launch_test_results*.xml'
  #         check_name: Launch Test Report ${{ matrix.python-version }}
  #         detailed_summary: true
  #         include_passed: true
  #         fail_on_failure: true

  #     - name: Upload coverage results
  #       uses: actions/upload-artifact@v4
  #       if: env.MAIN_PYTHON_VERSION == matrix.python-version
  #       with:
  #         include-hidden-files: true
  #         name: coverage-tests-remote-session-launch
  #         path: .cov
  #         retention-days: 7

  #     - name: Upload coverage results (as .coverage)
  #       uses: actions/upload-artifact@v4
  #       if: env.MAIN_PYTHON_VERSION == matrix.python-version
  #       with:
  #         include-hidden-files: true
  #         name: coverage-file-tests-remote-session-launch
  #         path: .coverage
  #         retention-days: 7

  # doc-build:
  #   name: Documentation
  #   runs-on: public-ubuntu-latest-8-cores
  #   container:
  #     image: ${{ needs.revn-variations.outputs.test_container }}
  #     options: --entrypoint /bin/bash
  #   needs: [style, doc-style, revn-variations, container-stability-check]

  #   steps:

  #     - name: Install Git and checkout project
  #       uses: actions/checkout@v5

  #     - name: Set up Python
  #       run: |
  #         apt update
  #         apt install --reinstall ca-certificates
  #         apt install software-properties-common -y
  #         add-apt-repository ppa:deadsnakes/ppa -y
  #         apt install -y python${{ env.MAIN_PYTHON_VERSION }} python${{ env.MAIN_PYTHON_VERSION }}-venv
  #         python${{ env.MAIN_PYTHON_VERSION }} -m venv /env

  #     - name: Install system dependencies
  #       run: |
  #         apt update
  #         apt install make lsb-release xvfb poppler-utils -y
  #         apt install zip pandoc libgl1-mesa-glx mesa-utils texlive-latex-extra latexmk nodejs npm graphviz -y

  #     - name: Install gh cli
  #       run: |
  #         (type -p wget >/dev/null || (apt update && apt-get install wget -y)) \
  #         && mkdir -p -m 755 /etc/apt/keyrings \
  #         && wget -qO- https://cli.github.com/packages/githubcli-archive-keyring.gpg | tee /etc/apt/keyrings/githubcli-archive-keyring.gpg > /dev/null \
  #         && chmod go+r /etc/apt/keyrings/githubcli-archive-keyring.gpg \
  #         && echo "deb [arch=$(dpkg --print-architecture) signed-by=/etc/apt/keyrings/githubcli-archive-keyring.gpg] https://cli.github.com/packages stable main" | tee /etc/apt/sources.list.d/github-cli.list > /dev/null \
  #         && apt update \
  #         && apt install gh -y

  #     - name: Install quarto to build cheatsheet
  #       run: |
  #         echo ${{ secrets.GITHUB_TOKEN }} | gh auth login --with-token
  #         gh release download v1.6.43 --repo github.com/quarto-dev/quarto-cli --pattern *linux-amd64.deb
  #         apt install ./quarto*linux-amd64.deb -y
  #         quarto install tool tinytex --log-level warning

  #     - name: Test quarto installation
  #       run: quarto --version

  #     - name: Install Python requirements
  #       run: |
  #         . /env/bin/activate
  #         pip install uv
  #         uv pip install -e .[doc]

  #     - name: Build docs
  #       env:
  #         NUM_CORES: 1
  #         ANSYS_WORKBENCH_LOGGING_FILTER_LEVEL: 0
  #         BUILD_CHEATSHEET: true
  #       run: |
  #         . /env/bin/activate

<<<<<<< HEAD
  #         apt update
  #         apt install -y libjbig-dev
  #         # Add the /usr/lib/x86_64-linux-gnu/ path to the LD_LIBRARY_PATH (where libjbig-dev .so files are)
  #         export LD_LIBRARY_PATH=$LD_LIBRARY_PATH:/usr/lib/x86_64-linux-gnu/

  #         if [ "${{ needs.container-stability-check.outputs.container_stable_exit }}" = "true" ]; then
  #           xvfb-run mechanical-env make -C doc html
  #         else
  #           xvfb-run mechanical-env make -C doc html > output.txt 2>&1 || true
  #           cat output.txt
  #           if grep -q "build succeeded" output.txt; then
  #             echo "Documentation building succeeded"
  #           else
  #             echo "Documentation building failed"
  #             exit 1
  #           fi
  #         fi
  #     - name: Check links
  #       run: |
  #         . /env/bin/activate
  #         make -C doc linkcheck

  #     - name: Upload HTML Documentation
  #       uses: actions/upload-artifact@v4
  #       with:
  #         name: documentation-html
  #         path: doc/_build/html
  #         retention-days: 7

  # doc-deploy-pr:
  #   name: "Deploy PR documentation"
  #   runs-on: ubuntu-latest
  #   needs: [doc-build]
  #   if: contains(github.event.pull_request.labels.*.name, 'documentation') && (needs.doc-build.result == 'success' || needs.doc-build.result == 'skipped')
  #   steps:
  #     - uses: ansys/actions/doc-deploy-pr@v10
  #       with:
  #         cname: ${{ env.DOCUMENTATION_CNAME }}
  #         token: ${{ secrets.GITHUB_TOKEN }}
  #         bot-user: ${{ secrets.PYANSYS_CI_BOT_USERNAME }}
  #         bot-email: ${{ secrets.PYANSYS_CI_BOT_EMAIL }}
  #         maximum-pr-doc-deployments: 10

  # coverage:
  #   name: Merging coverage
  #   needs: [remote-connect, embedding-tests, embedding-scripts-tests, launch-tests]
  #   # needs: [remote-connect, embedding-tests, embedding-scripts-tests, embedding-rpc-tests, launch-tests]
  #   runs-on: ubuntu-latest
  #   steps:
  #     - name: Checkout repository
  #       uses: actions/checkout@v5
=======
      - name: Upload combined coverage results
        uses: actions/upload-artifact@ea165f8d65b6e75b540449e92b4886f43607fa02 # v4.6.2
        with:
          include-hidden-files: true
          name: combined-coverage-results
          path: .coverage-combined
          retention-days: 7
>>>>>>> 85e9153c

  #     - name: Set up Python
  #       uses: actions/setup-python@v6
  #       with:
  #         python-version: ${{ env.MAIN_PYTHON_VERSION }}

  #     - name: Install coverage
  #       run: |
  #         rm -rf ./env
  #         python -m pip install -U pip
  #         pip install coverage
  #         pip install -e .

  #     - name: Create common coverage directory
  #       run: mkdir cov-dir

  #     - uses: actions/download-artifact@v5
  #       with:
  #         name: coverage-file-tests-embedding
  #         path: cov-dir/embedding

  #     # - uses: actions/download-artifact@v5
  #     #   with:
  #     #     name: coverage-file-tests-embedding-rpc
  #     #     path: cov-dir/embedding-rpc

  #     - uses: actions/download-artifact@v5
  #       with:
  #         name: coverage-file-tests-embedding-scripts
  #         path: cov-dir/embedding-scripts

  #     - uses: actions/download-artifact@v5
  #       with:
  #         name: coverage-file-tests-remote-session-launch
  #         path: cov-dir/launch

  #     - uses: actions/download-artifact@v5
  #       with:
  #         name: coverage-file-tests
  #         path: cov-dir/normal

  #     - name: Display structure of downloaded files
  #       run: ls -Ra

  #     - name: Move files to common location
  #       run: |
  #         mv cov-dir/embedding/.coverage .coverage.Embedding
  #         # mv cov-dir/embedding-rpc/.coverage .coverage.EmbeddingRPC
  #         mv cov-dir/embedding-scripts/.coverage .coverage.EmbeddingScripts
  #         mv cov-dir/launch/.coverage .coverage.Launch
  #         mv cov-dir/normal/.coverage .coverage.Normal
  #         rm -rf cov-dir

  #     - name: Generate .coveragerc file
  #       run: |
  #         cat > .coveragerc << 'EOF'

  #         # .coveragerc to control coverage.py
  #         [run]
  #         relative_files = True

  #         [paths]
  #         source =
  #             src/ansys/mechanical
  #             /opt/hostedtoolcache/**/ansys/mechanical
  #             /usr/local/lib/**/ansys/mechanical
  #             .venv/lib/**/ansys/mechanical
  #             /env/lib/**/ansys/mechanical

<<<<<<< HEAD
  #         EOF

  #     - name: Run coverage merge and show results
  #       run: |
  #         coverage combine --keep --debug=pathmap --rcfile=.coveragerc
  #         coverage report
  #         coverage html -d .coverage-combined/html
  #         coverage xml -o .coverage-combined/xml

  #     - name: Upload combined coverage results
  #       uses: actions/upload-artifact@v4
  #       with:
  #         include-hidden-files: true
  #         name: combined-coverage-results
  #         path: .coverage-combined
  #         retention-days: 7

  #     - name: Upload coverage to Codecov
  #       uses: codecov/codecov-action@v5
  #       env:
  #         CODECOV_TOKEN: ${{ secrets.CODECOV_TOKEN }}
  #       with:
  #         files: .coverage-combined/xml

  #     - name: Upload coverage to Codacy
  #       uses: codacy/codacy-coverage-reporter-action@v1.3.0
  #       with:
  #         project-token: ${{ secrets.CODACY_PROJECT_TOKEN }}
  #         coverage-reports: '.coverage-combined/xml'

  # package:
  #   name: Package library
  #   needs: [smoke-tests, remote-connect, embedding-tests, embedding-scripts-tests, doc-build]
  #   runs-on: ubuntu-latest
  #   permissions:
  #     attestations: write
  #     contents: read
  #     id-token: write
  #   steps:
  #     - name: Build library source and wheel artifacts
  #       uses: ansys/actions/build-library@2031be5b84d9f8c1d56a54912209aa489b469a0f # v10.0.13
  #       with:
  #         library-name: ${{ env.PACKAGE_NAME }}
  #         python-version: ${{ env.MAIN_PYTHON_VERSION }}
  #         attest-provenance: true
  # release:
  #   name: Release project to GitHub
  #   if: github.event_name == 'push' && contains(github.ref, 'refs/tags')
  #   needs: [package, update-changelog]
  #   runs-on: ubuntu-latest
  #   permissions:
  #     id-token: write
  #     contents: write
  #   steps:
  #     - name: Release to GitHub
  #       uses: ansys/actions/release-github@2031be5b84d9f8c1d56a54912209aa489b469a0f # v10.0.13
  #       with:
  #         token: ${{ secrets.GITHUB_TOKEN }}
  #         library-name: ${{ env.PACKAGE_NAME }}
  #         only-code: true

  # release-pypi:
  #   name: Release project to PyPI
  #   if: github.event_name == 'push' && contains(github.ref, 'refs/tags')
  #   needs: [package, update-changelog]
  #   runs-on: ubuntu-latest
  #   permissions:
  #     id-token: write
  #     contents: write
  #   steps:
  #     - name: "Download the library artifacts from build-library step"
  #       uses: actions/download-artifact@de96f4613b77ec03b5cf633e7c350c32bd3c5660 # v4.3.0
  #       with:
  #         name: ${{ env.PACKAGE_NAME }}-artifacts
  #         path: ${{ env.PACKAGE_NAME }}-artifacts

  #     - name: "Upload artifacts to PyPI using trusted publisher"
  #       uses: pypa/gh-action-pypi-publish@ed0c53931b1dc9bd32cbe73a98c7f6766f8a527e # v1.13.0
  #       with:
  #         repository-url: "https://upload.pypi.org/legacy/"
  #         print-hash: true
  #         packages-dir: ${{ env.PACKAGE_NAME }}-artifacts
  #         skip-existing: false

  # upload_dev_docs:
  #   name: Upload dev documentation
  #   if: github.ref == 'refs/heads/main'
  #   runs-on: ubuntu-latest
  #   needs: [package]
  #   steps:
  #     - name: Deploy the latest documentation
  #       uses: ansys/actions/doc-deploy-dev@v10
  #       with:
  #         cname: ${{ env.DOCUMENTATION_CNAME }}
  #         token: ${{ secrets.PYANSYS_CI_BOT_TOKEN }}
  #         bot-user: ${{ secrets.PYANSYS_CI_BOT_USERNAME }}
  #         bot-email: ${{ secrets.PYANSYS_CI_BOT_EMAIL }}

  # upload_docs_release:
  #   name: Upload release documentation
  #   if: github.event_name == 'push' && contains(github.ref, 'refs/tags')
  #   runs-on: ubuntu-latest
  #   needs: [release]
  #   steps:
  #     - name: Deploy the stable documentation
  #       uses: ansys/actions/doc-deploy-stable@v10
  #       with:
  #         cname: ${{ env.DOCUMENTATION_CNAME }}
  #         token: ${{ secrets.PYANSYS_CI_BOT_TOKEN }}
  #         bot-user: ${{ secrets.PYANSYS_CI_BOT_USERNAME }}
  #         bot-email: ${{ secrets.PYANSYS_CI_BOT_EMAIL }}
=======
      - name: "Upload artifacts to PyPI using trusted publisher"
        uses: pypa/gh-action-pypi-publish@ed0c53931b1dc9bd32cbe73a98c7f6766f8a527e # v1.13.0
        with:
          repository-url: "https://upload.pypi.org/legacy/"
          print-hash: true
          packages-dir: ${{ env.PACKAGE_NAME }}-artifacts
          skip-existing: false

  upload_dev_docs:
    name: Upload dev documentation
    if: github.ref == 'refs/heads/main'
    runs-on: ubuntu-latest
    needs: [package]
    steps:
      - name: Deploy the latest documentation
        uses: ansys/actions/doc-deploy-dev@33399106dc8b62d83c8aad1fb2c333c8055df180 # v10.0.20
        with:
          cname: ${{ env.DOCUMENTATION_CNAME }}
          token: ${{ secrets.PYANSYS_CI_BOT_TOKEN }}
          bot-user: ${{ secrets.PYANSYS_CI_BOT_USERNAME }}
          bot-email: ${{ secrets.PYANSYS_CI_BOT_EMAIL }}

  upload_docs_release:
    name: Upload release documentation
    if: github.event_name == 'push' && contains(github.ref, 'refs/tags')
    runs-on: ubuntu-latest
    needs: [release]
    steps:
      - name: Deploy the stable documentation
        uses: ansys/actions/doc-deploy-stable@33399106dc8b62d83c8aad1fb2c333c8055df180 # v10.0.20
        with:
          cname: ${{ env.DOCUMENTATION_CNAME }}
          token: ${{ secrets.PYANSYS_CI_BOT_TOKEN }}
          bot-user: ${{ secrets.PYANSYS_CI_BOT_USERNAME }}
          bot-email: ${{ secrets.PYANSYS_CI_BOT_EMAIL }}
>>>>>>> 85e9153c
<|MERGE_RESOLUTION|>--- conflicted
+++ resolved
@@ -67,8 +67,7 @@
         uses: ansys/actions/code-style@33399106dc8b62d83c8aad1fb2c333c8055df180 # v10.0.20
         with:
           python-version: ${{ env.MAIN_PYTHON_VERSION }}
-
-<<<<<<< HEAD
+  
   # doc-style:
   #   name: Documentation Style Check
   #   runs-on: ubuntu-latest
@@ -98,36 +97,6 @@
   #         python-package-name: ${{ env.PACKAGE_NAME }}
   #         token: ${{ secrets.PYANSYS_CI_BOT_TOKEN }}
   #         dev-mode: true
-=======
-  doc-style:
-    name: Documentation Style Check
-    runs-on: ubuntu-latest
-    steps:
-      - name: PyAnsys documentation style checks
-        uses: ansys/actions/doc-style@33399106dc8b62d83c8aad1fb2c333c8055df180 # v10.0.20
-        with:
-          token: ${{ secrets.GITHUB_TOKEN }}
-
-  vulnerabilities:
-    name: Vulnerabilities
-    runs-on: ubuntu-latest
-    steps:
-      - name: PyAnsys Vulnerability check (on main)
-        if: github.ref == 'refs/heads/main'
-        uses:  ansys/actions/check-vulnerabilities@33399106dc8b62d83c8aad1fb2c333c8055df180 # v10.0.20
-        with:
-          python-version: ${{ env.MAIN_PYTHON_VERSION }}
-          python-package-name: ${{ env.PACKAGE_NAME }}
-          token: ${{ secrets.PYANSYS_CI_BOT_TOKEN }}
-      - name: PyAnsys Vulnerability check (on dev mode)
-        if: github.ref != 'refs/heads/main'
-        uses: ansys/actions/check-vulnerabilities@33399106dc8b62d83c8aad1fb2c333c8055df180 # v10.0.20
-        with:
-          python-version: ${{ env.MAIN_PYTHON_VERSION }}
-          python-package-name: ${{ env.PACKAGE_NAME }}
-          token: ${{ secrets.PYANSYS_CI_BOT_TOKEN }}
-          dev-mode: true
->>>>>>> 85e9153c
 
   smoke-tests:
     name: Build and Smoke tests
@@ -223,7 +192,6 @@
             echo "container_stable_exit=false" >> $GITHUB_OUTPUT
           fi
 
-<<<<<<< HEAD
   # remote-connect:
   #   name: Remote connect testing and coverage - Mechanical ${{ matrix.mechanical-version }}
   #   runs-on: public-ubuntu-latest-8-cores
@@ -313,97 +281,6 @@
   #         name: mechanical_tests_log-${{ matrix.mechanical-version }}
   #         path: mechanical_tests_log-${{ matrix.mechanical-version }}.txt
   #         retention-days: 7
-=======
-  remote-connect:
-    name: Remote connect testing and coverage - Mechanical ${{ matrix.mechanical-version }}
-    runs-on: public-ubuntu-latest-8-cores
-    needs: [style, revn-variations, config-matrix]
-    continue-on-error: ${{ matrix.experimental }}
-    strategy:
-      fail-fast: false
-      matrix: ${{ fromJSON(needs.config-matrix.outputs.matrix) }}
-    steps:
-      - name: Login in Github Container registry
-        uses: docker/login-action@184bdaa0721073962dff0199f1fb9940f07167d1 # v3.5.0
-        with:
-          registry: ghcr.io
-          username: ${{ github.actor }}
-          password: ${{ secrets.GITHUB_TOKEN }}
-
-      - name: Pull, launch, and validate Mechanical service
-        env:
-          MECHANICAL_IMAGE: ${{ env.DOCKER_PACKAGE }}:${{ matrix.mechanical-version }}
-        run: |
-          docker pull ${{ env.MECHANICAL_IMAGE }}
-          docker run --restart always --name ${{ env.DOCKER_MECH_CONTAINER_NAME }} -e ANSYSLMD_LICENSE_FILE=1055@${{ env.LICENSE_SERVER }} -p ${{ env.PYMECHANICAL_PORT }}:10000 ${{ env.MECHANICAL_IMAGE }} > log.txt &
-          grep -q 'WB Initialize Done' <(timeout 60 tail -f log.txt)
-
-      - name: Display info
-        if: github.event_name == 'schedule'
-        id: capture_info
-        run: |
-          IMAGE_NAME=${{ env.DOCKER_PACKAGE }}:${{ matrix.mechanical-version }}
-          BUILD_DATE=$(docker run --rm --entrypoint head $IMAGE_NAME -n 1 /install/ansys_inc/v${{ needs.revn-variations.outputs.test_revn }}/aisol/CommonFiles/builddate.txt)
-          PUSHED_AT=$(docker inspect --format='{{.Created}}' $IMAGE_NAME)
-          echo "docker_info=$IMAGE_NAME was pushed at: $PUSHED_AT" >> $GITHUB_OUTPUT
-          echo "::group::Docker Info"
-          echo "docker_info=$PUSHED_AT" >> $GITHUB_OUTPUT
-          echo "build_info=$BUILD_DATE" >> $GITHUB_OUTPUT
-          echo "$IMAGE_NAME pushed at $PUSHED_AT"
-          echo "Build date : $BUILD_DATE"
-          echo "::endgroup::"
-
-      - name: Testing
-        uses: ansys/actions/tests-pytest@33399106dc8b62d83c8aad1fb2c333c8055df180 # v10.0.20
-        with:
-          python-version: ${{ env.MAIN_PYTHON_VERSION }}
-          pytest-markers: '-m remote_session_connect'
-          pytest-extra-args: '-s --junitxml remote_results${{ env.MAIN_PYTHON_VERSION}}.xml'
-
-      - name: Publish Test Report
-        uses: mikepenz/action-junit-report@3585e9575db828022551b4231f165eb59a0e74e3 # v5.6.2
-        if: always()
-        with:
-          report_paths: '**/remote_results*.xml'
-          check_name: Remote Connect Test Report ${{ env.MAIN_PYTHON_VERSION}}
-          detailed_summary: true
-          include_passed: true
-          fail_on_failure: true
-
-      - name: Upload coverage results
-        uses: actions/upload-artifact@ea165f8d65b6e75b540449e92b4886f43607fa02 # v4.6.2
-        if: matrix.mechanical-version == needs.revn-variations.outputs.test_docker_image_version
-        with:
-          include-hidden-files: true
-          name: coverage-tests
-          path: .cov
-          retention-days: 7
-
-      - name: Upload coverage results (as .coverage)
-        uses: actions/upload-artifact@ea165f8d65b6e75b540449e92b4886f43607fa02 # v4.6.2
-        if: matrix.mechanical-version == needs.revn-variations.outputs.test_docker_image_version
-        with:
-          include-hidden-files: true
-          name: coverage-file-tests
-          path: .coverage
-          retention-days: 7
-
-      - name: Get Mechanical container logs
-        if: always()
-        run: |
-          docker logs ${{ env.DOCKER_MECH_CONTAINER_NAME }} > mechanical_tests_log-${{ matrix.mechanical-version }}.txt 2>&1
-          echo CONTAINER LOGS OUTPUT
-          cat mechanical_tests_log-${{ matrix.mechanical-version }}.txt
-          echo CPU info
-          lscpu
-
-      - name: Upload container logs
-        uses: actions/upload-artifact@ea165f8d65b6e75b540449e92b4886f43607fa02 # v4.6.2
-        with:
-          name: mechanical_tests_log-${{ matrix.mechanical-version }}
-          path: mechanical_tests_log-${{ matrix.mechanical-version }}.txt
-          retention-days: 7
->>>>>>> 85e9153c
 
   # embedding-rpc-tests:
   #   name: Embedding rpc testing and coverage
@@ -494,8 +371,7 @@
         python-version: ['3.10', '3.11', '3.12', '3.13']
 
     steps:
-<<<<<<< HEAD
-      - uses: actions/checkout@v5
+      - uses: actions/checkout@08c6903cd8c0fde910a37f88322edcfb5dd907a8 # v5.0.0
 
       - name: "Set up Python and activate virtual environment"
         uses: ./.github/workflows/setup-python/
@@ -503,19 +379,6 @@
           python-version: ${{ matrix.python-version }}
 
       - name: "Install packages for testing"
-=======
-      - uses: actions/checkout@08c6903cd8c0fde910a37f88322edcfb5dd907a8 # v5.0.0
-      - name: Set up python and pip
-        run: |
-          apt update
-          apt install --reinstall ca-certificates
-          apt install lsb-release xvfb software-properties-common -y
-          add-apt-repository ppa:deadsnakes/ppa -y
-          apt install -y python${{ matrix.python-version }} python${{ matrix.python-version }}-venv
-          python${{ matrix.python-version }} -m venv /env
-
-      - name: Install packages for testing
->>>>>>> 85e9153c
         run: |
           . /env/bin/activate
           pip install --upgrade pip
@@ -565,7 +428,6 @@
           include_passed: true
           fail_on_failure: true
 
-<<<<<<< HEAD
   # embedding-scripts-tests:
   #   name: Embedding scripts testing and coverage
   #   runs-on: ubuntu-latest
@@ -578,228 +440,10 @@
   #     fail-fast: false
   #     matrix:
   #       python-version: ['3.10', '3.11', '3.12', '3.13']
-=======
-  embedding-scripts-tests:
-    name: Embedding scripts testing and coverage
-    runs-on: ubuntu-latest
-    timeout-minutes: 30
-    needs: [smoke-tests, revn-variations]
-    container:
-      image: ${{ needs.revn-variations.outputs.test_container }}
-      options: --entrypoint /bin/bash
-    strategy:
-      fail-fast: false
-      matrix:
-        python-version: ['3.10', '3.11', '3.12', '3.13']
-
-    steps:
-      - uses: actions/checkout@08c6903cd8c0fde910a37f88322edcfb5dd907a8 # v5.0.0
-      - name: Set up python and pip
-        run: |
-          apt update
-          apt install --reinstall ca-certificates
-          apt install lsb-release xvfb software-properties-common -y
-          add-apt-repository ppa:deadsnakes/ppa -y
-          apt install -y python${{ matrix.python-version }} python${{ matrix.python-version }}-venv
-          python${{ matrix.python-version }} -m venv /env
-
-      - name: Install packages for testing
-        run: |
-          . /env/bin/activate
-          pip install --upgrade pip
-          pip install uv
-          uv pip install -e .[tests]
-
-      - name: Embedding scripts unit testing and coverage
-        env:
-          ANSYS_WORKBENCH_LOGGING_CONSOLE: 0
-          ANSYS_WORKBENCH_LOGGING: 0
-          ANSYS_WORKBENCH_LOGGING_FILTER_LEVEL: 2
-          NUM_CORES: 1
-          PYTHONUNBUFFERED: 1
-        run: |
-          . /env/bin/activate
-          mechanical-env pytest -m embedding_scripts -s --junitxml test_results_embedding_scripts${{ matrix.python-version }}.xml
-          pytest -m cli -s --junitxml test_results_cli_scripts${{ matrix.python-version }}.xml
-
-      - name: Upload coverage results
-        uses: actions/upload-artifact@ea165f8d65b6e75b540449e92b4886f43607fa02 # v4.6.2
-        if: env.MAIN_PYTHON_VERSION == matrix.python-version
-        with:
-          include-hidden-files: true
-          name: coverage-tests-embedding-scripts
-          path: .cov
-          retention-days: 7
-
-      - name: Upload coverage results (as .coverage)
-        uses: actions/upload-artifact@ea165f8d65b6e75b540449e92b4886f43607fa02 # v4.6.2
-        if: env.MAIN_PYTHON_VERSION == matrix.python-version
-        with:
-          include-hidden-files: true
-          name: coverage-file-tests-embedding-scripts
-          path: .coverage
-          retention-days: 7
-
-      - name: Publish Test Report
-        uses: mikepenz/action-junit-report@3585e9575db828022551b4231f165eb59a0e74e3 # v5.6.2
-        if: always()
-        with:
-          report_paths: '**/test_results*.xml'
-          check_name: Test Report ${{ matrix.python-version }}
-          detailed_summary: true
-          include_passed: true
-          fail_on_failure: true
-
-  launch-tests:
-    name: Launch testing and coverage
-    runs-on: public-ubuntu-latest-8-cores
-    timeout-minutes: 30
-    container:
-      image: ${{ needs.revn-variations.outputs.test_container }}
-      options: --entrypoint /bin/bash
-    needs: [ style, revn-variations, container-stability-check]
-    strategy:
-      fail-fast: false
-      matrix:
-        python-version: ['3.10', '3.11', '3.12', '3.13']
-
-    steps:
-      - uses: actions/checkout@08c6903cd8c0fde910a37f88322edcfb5dd907a8 # v5.0.0
-      - name: Set up python and pip
-        run: |
-          apt update
-          apt install --reinstall ca-certificates
-          apt install software-properties-common -y
-          add-apt-repository ppa:deadsnakes/ppa -y
-          apt install -y python${{ env.MAIN_PYTHON_VERSION }} python${{ env.MAIN_PYTHON_VERSION }}-venv
-          python${{ env.MAIN_PYTHON_VERSION }} -m venv /env
-
-      - name: Install dependencies
-        run: |
-          apt install -y lsb-release
-
-      - name: Install packages for testing
-        run: |
-          . /env/bin/activate
-          pip install uv
-          uv pip install .[tests]
-
-      - name: Set environment variable
-        run: echo "ANSYSCL${{ needs.revn-variations.outputs.test_revn }}_DIR=/install/ansys_inc/v${{ needs.revn-variations.outputs.test_revn }}/licensingclient" >> $GITHUB_ENV
-
-      - name: Unit Testing and coverage
-        env:
-          ANSYS_WORKBENCH_LOGGING_CONSOLE: 0
-        run: |
-          unset PYMECHANICAL_PORT
-          unset PYMECHANICAL_START_INSTANCE
-          . /env/bin/activate
-          if [ "${{ needs.container-stability-check.outputs.container_stable_exit }}" = "true" ]; then
-            pytest -m remote_session_launch -s --junitxml launch_test_results${{ matrix.python-version }}.xml
-          else
-            pytest -m remote_session_launch -s --junitxml launch_test_results${{ matrix.python-version }}.xml || true
-          fi
-
-      - name: Publish Launch Test Report
-        uses: mikepenz/action-junit-report@3585e9575db828022551b4231f165eb59a0e74e3 # v5.6.2
-        if: always()
-        with:
-          report_paths: '**/launch_test_results*.xml'
-          check_name: Launch Test Report ${{ matrix.python-version }}
-          detailed_summary: true
-          include_passed: true
-          fail_on_failure: true
-
-      - name: Upload coverage results
-        uses: actions/upload-artifact@ea165f8d65b6e75b540449e92b4886f43607fa02 # v4.6.2
-        if: env.MAIN_PYTHON_VERSION == matrix.python-version
-        with:
-          include-hidden-files: true
-          name: coverage-tests-remote-session-launch
-          path: .cov
-          retention-days: 7
-
-      - name: Upload coverage results (as .coverage)
-        uses: actions/upload-artifact@ea165f8d65b6e75b540449e92b4886f43607fa02 # v4.6.2
-        if: env.MAIN_PYTHON_VERSION == matrix.python-version
-        with:
-          include-hidden-files: true
-          name: coverage-file-tests-remote-session-launch
-          path: .coverage
-          retention-days: 7
-
-  doc-build:
-    name: Documentation
-    runs-on: public-ubuntu-latest-8-cores
-    container:
-      image: ${{ needs.revn-variations.outputs.test_container }}
-      options: --entrypoint /bin/bash
-    needs: [style, doc-style, revn-variations, container-stability-check]
-
-    steps:
-
-      - name: Install Git and checkout project
-        uses: actions/checkout@08c6903cd8c0fde910a37f88322edcfb5dd907a8 # v5.0.0
-
-      - name: Set up Python
-        run: |
-          apt update
-          apt install --reinstall ca-certificates
-          apt install software-properties-common -y
-          add-apt-repository ppa:deadsnakes/ppa -y
-          apt install -y python${{ env.MAIN_PYTHON_VERSION }} python${{ env.MAIN_PYTHON_VERSION }}-venv
-          python${{ env.MAIN_PYTHON_VERSION }} -m venv /env
-
-      - name: Install system dependencies
-        run: |
-          apt update
-          apt install make lsb-release xvfb poppler-utils -y
-          apt install zip pandoc libgl1-mesa-glx mesa-utils texlive-latex-extra latexmk nodejs npm graphviz -y
-
-      - name: Install gh cli
-        run: |
-          (type -p wget >/dev/null || (apt update && apt-get install wget -y)) \
-          && mkdir -p -m 755 /etc/apt/keyrings \
-          && wget -qO- https://cli.github.com/packages/githubcli-archive-keyring.gpg | tee /etc/apt/keyrings/githubcli-archive-keyring.gpg > /dev/null \
-          && chmod go+r /etc/apt/keyrings/githubcli-archive-keyring.gpg \
-          && echo "deb [arch=$(dpkg --print-architecture) signed-by=/etc/apt/keyrings/githubcli-archive-keyring.gpg] https://cli.github.com/packages stable main" | tee /etc/apt/sources.list.d/github-cli.list > /dev/null \
-          && apt update \
-          && apt install gh -y
-
-      - name: Install quarto to build cheatsheet
-        run: |
-          echo ${{ secrets.GITHUB_TOKEN }} | gh auth login --with-token
-          gh release download v1.6.43 --repo github.com/quarto-dev/quarto-cli --pattern *linux-amd64.deb
-          apt install ./quarto*linux-amd64.deb -y
-          quarto install tool tinytex --log-level warning
-
-      - name: Test quarto installation
-        run: quarto --version
-
-      - name: Install Python requirements
-        run: |
-          . /env/bin/activate
-          pip install uv
-          uv pip install -e .[doc]
-
-      - name: Build docs
-        env:
-          NUM_CORES: 1
-          ANSYS_WORKBENCH_LOGGING_FILTER_LEVEL: 0
-          BUILD_CHEATSHEET: true
-        run: |
-          . /env/bin/activate
-
-          apt update
-          apt install -y libjbig-dev
-          # Add the /usr/lib/x86_64-linux-gnu/ path to the LD_LIBRARY_PATH (where libjbig-dev .so files are)
-          export LD_LIBRARY_PATH=$LD_LIBRARY_PATH:/usr/lib/x86_64-linux-gnu/
->>>>>>> 85e9153c
 
   #   steps:
   #     - uses: actions/checkout@v5
-
-<<<<<<< HEAD
+  
   #     - name: "Set up Python"
   #       uses: ./.github/workflows/setup-python/
   #       with:
@@ -864,37 +508,6 @@
   #     fail-fast: false
   #     matrix:
   #       python-version: ['3.10', '3.11', '3.12', '3.13']
-=======
-      - name: Upload HTML Documentation
-        uses: actions/upload-artifact@ea165f8d65b6e75b540449e92b4886f43607fa02 # v4.6.2
-        with:
-          name: documentation-html
-          path: doc/_build/html
-          retention-days: 7
-
-  doc-deploy-pr:
-    name: "Deploy PR documentation"
-    runs-on: ubuntu-latest
-    needs: [doc-build]
-    if: contains(github.event.pull_request.labels.*.name, 'documentation') && (needs.doc-build.result == 'success' || needs.doc-build.result == 'skipped')
-    steps:
-      - uses: ansys/actions/doc-deploy-pr@33399106dc8b62d83c8aad1fb2c333c8055df180 # v10.0.20
-        with:
-          cname: ${{ env.DOCUMENTATION_CNAME }}
-          token: ${{ secrets.GITHUB_TOKEN }}
-          bot-user: ${{ secrets.PYANSYS_CI_BOT_USERNAME }}
-          bot-email: ${{ secrets.PYANSYS_CI_BOT_EMAIL }}
-          maximum-pr-doc-deployments: 10
-
-  coverage:
-    name: Merging coverage
-    needs: [remote-connect, embedding-tests, embedding-scripts-tests, launch-tests]
-    # needs: [remote-connect, embedding-tests, embedding-scripts-tests, embedding-rpc-tests, launch-tests]
-    runs-on: ubuntu-latest
-    steps:
-      - name: Checkout repository
-        uses: actions/checkout@08c6903cd8c0fde910a37f88322edcfb5dd907a8 # v5.0.0
->>>>>>> 85e9153c
 
   #   steps:
   #     - uses: actions/checkout@v5
@@ -1023,7 +636,6 @@
   #       run: |
   #         . /env/bin/activate
 
-<<<<<<< HEAD
   #         apt update
   #         apt install -y libjbig-dev
   #         # Add the /usr/lib/x86_64-linux-gnu/ path to the LD_LIBRARY_PATH (where libjbig-dev .so files are)
@@ -1075,16 +687,7 @@
   #   steps:
   #     - name: Checkout repository
   #       uses: actions/checkout@v5
-=======
-      - name: Upload combined coverage results
-        uses: actions/upload-artifact@ea165f8d65b6e75b540449e92b4886f43607fa02 # v4.6.2
-        with:
-          include-hidden-files: true
-          name: combined-coverage-results
-          path: .coverage-combined
-          retention-days: 7
->>>>>>> 85e9153c
-
+  # 
   #     - name: Set up Python
   #       uses: actions/setup-python@v6
   #       with:
@@ -1152,8 +755,6 @@
   #             /usr/local/lib/**/ansys/mechanical
   #             .venv/lib/**/ansys/mechanical
   #             /env/lib/**/ansys/mechanical
-
-<<<<<<< HEAD
   #         EOF
 
   #     - name: Run coverage merge and show results
@@ -1264,41 +865,4 @@
   #         cname: ${{ env.DOCUMENTATION_CNAME }}
   #         token: ${{ secrets.PYANSYS_CI_BOT_TOKEN }}
   #         bot-user: ${{ secrets.PYANSYS_CI_BOT_USERNAME }}
-  #         bot-email: ${{ secrets.PYANSYS_CI_BOT_EMAIL }}
-=======
-      - name: "Upload artifacts to PyPI using trusted publisher"
-        uses: pypa/gh-action-pypi-publish@ed0c53931b1dc9bd32cbe73a98c7f6766f8a527e # v1.13.0
-        with:
-          repository-url: "https://upload.pypi.org/legacy/"
-          print-hash: true
-          packages-dir: ${{ env.PACKAGE_NAME }}-artifacts
-          skip-existing: false
-
-  upload_dev_docs:
-    name: Upload dev documentation
-    if: github.ref == 'refs/heads/main'
-    runs-on: ubuntu-latest
-    needs: [package]
-    steps:
-      - name: Deploy the latest documentation
-        uses: ansys/actions/doc-deploy-dev@33399106dc8b62d83c8aad1fb2c333c8055df180 # v10.0.20
-        with:
-          cname: ${{ env.DOCUMENTATION_CNAME }}
-          token: ${{ secrets.PYANSYS_CI_BOT_TOKEN }}
-          bot-user: ${{ secrets.PYANSYS_CI_BOT_USERNAME }}
-          bot-email: ${{ secrets.PYANSYS_CI_BOT_EMAIL }}
-
-  upload_docs_release:
-    name: Upload release documentation
-    if: github.event_name == 'push' && contains(github.ref, 'refs/tags')
-    runs-on: ubuntu-latest
-    needs: [release]
-    steps:
-      - name: Deploy the stable documentation
-        uses: ansys/actions/doc-deploy-stable@33399106dc8b62d83c8aad1fb2c333c8055df180 # v10.0.20
-        with:
-          cname: ${{ env.DOCUMENTATION_CNAME }}
-          token: ${{ secrets.PYANSYS_CI_BOT_TOKEN }}
-          bot-user: ${{ secrets.PYANSYS_CI_BOT_USERNAME }}
-          bot-email: ${{ secrets.PYANSYS_CI_BOT_EMAIL }}
->>>>>>> 85e9153c
+  #         bot-email: ${{ secrets.PYANSYS_CI_BOT_EMAIL }}