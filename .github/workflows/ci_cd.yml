name: GitHub CI
on:
  pull_request:
  workflow_dispatch:
  push:
    tags:
      - "*"
    branches:
      - main
      - release/*

env:
  PYMECHANICAL_PORT: 10000  # default won't work on GitHub runners
  PYMECHANICAL_START_INSTANCE: FALSE
  DOCKER_PACKAGE: ghcr.io/pyansys/pymechanical/mechanical
  DOCKER_IMAGE_VERSION: v23.1.0
  EMBEDDING_DOCKER_IMAGE_LINUX_VERSION: v23.2.0
  EMBEDDING_DOCKER_IMAGE_WINDOWS_VERSION: v23.1.0
  MAIN_PYTHON_VERSION: '3.10'
  PACKAGE_NAME: ansys-mechanical-core
  PACKAGE_NAMESPACE: ansys.mechanical.core
  DOCUMENTATION_CNAME: mechanical.docs.pyansys.com

concurrency:
  group: ${{ github.workflow }}-${{ github.ref }}
  cancel-in-progress: true

jobs:

  style:
    name: Code style
    runs-on: ubuntu-latest
    steps:
      - name: PyAnsys code style checks
        uses: pyansys/actions/code-style@v3
        with:
          python-version: ${{ env.MAIN_PYTHON_VERSION }}

  docs-style:
    name: Documentation Style Check
    runs-on: ubuntu-latest
    steps:
      - name: PyAnsys documentation style checks
        uses: pyansys/actions/doc-style@v3
        with:
          token: ${{ secrets.GITHUB_TOKEN }}

  smoke-tests:
    name: Build and Smoke tests
    runs-on: ${{ matrix.os }}
    needs: [style]
    strategy:
      fail-fast: false
      matrix:
        os: [ubuntu-latest, windows-latest]
<<<<<<< HEAD
        python-version: ['3.8', '3.9', '3.10', '3.11']

=======
        python-version: ['3.7', '3.8', '3.9', '3.10', '3.11']
>>>>>>> cc3f8776
    steps:
      - name: Build wheelhouse and perform smoke test
        uses: pyansys/actions/build-wheelhouse@v3
        with:
          library-name: ${{ env.PACKAGE_NAME }}
          library-namespace: ${{ env.PACKAGE_NAMESPACE }}
          operating-system: ${{ matrix.os }}
          python-version: ${{ matrix.python-version }}

  macos-build:
    name: Build and Smoke tests (macOS)
    if: github.event_name == 'push' && contains(github.ref, 'refs/tags')
    runs-on: macos-latest
    needs: [style]
    strategy:
      fail-fast: false
      matrix:
<<<<<<< HEAD
        python-version: ['3.8', '3.9', '3.10', '3.11']

=======
        python-version: ['3.7', '3.8', '3.9', '3.10', '3.11']
>>>>>>> cc3f8776
    steps:
      - name: Build wheelhouse and perform smoke test
        uses: pyansys/actions/build-wheelhouse@v3
        with:
          library-name: ${{ env.PACKAGE_NAME }}
          library-namespace: ${{ env.PACKAGE_NAMESPACE }}
          operating-system: ${{ runner.os }}
          python-version: ${{ matrix.python-version }}

  tests:
    name: Testing and coverage
    runs-on: ubuntu-latest
    needs: [smoke-tests]
    steps:
      - name: Login in Github Container registry
        uses: docker/login-action@v2
        with:
          registry: ghcr.io
          username: ${{ github.actor }}
          password: ${{ secrets.GITHUB_TOKEN }}

      - name: Pull, launch, and validate Mechanical service
        env:
          LICENSE_SERVER: ${{ secrets.LICENSE_SERVER }}
          MECHANICAL_IMAGE: ${{ env.DOCKER_PACKAGE }}:${{ env.DOCKER_IMAGE_VERSION }}
        run: |
          docker pull ${{ env.MECHANICAL_IMAGE }}
          docker run --restart always --name mechanical -e ANSYSLMD_LICENSE_FILE=1055@${{ env.LICENSE_SERVER }} -p ${{ env.PYMECHANICAL_PORT }}:10000 ${{ env.MECHANICAL_IMAGE }} > log.txt &
          grep -q 'WB Initialize Done' <(timeout 60 tail -f log.txt)

      - name: Testing
        uses: pyansys/actions/tests-pytest@v3
        with:
          python-version: ${{ env.MAIN_PYTHON_VERSION }}

  embedding-build-tests:
    name: Testing and coverage
    runs-on: ubuntu-latest
    container:
      image: ${{ env.DOCKER_PACKAGE }}:${{ env.EMBEDDING_DOCKER_IMAGE_LINUX_VERSION }}
      entrypoint: /bin/bash
    needs: [smoke-tests]

    steps:
      - uses: actions/checkout@v3

      - name: Set up Python
        uses: actions/setup-python@v4
        with:
          python-version: ${{ env.MAIN_PYTHON_VERSION }}
          cache: 'pip'
          cache-dependency-path: 'pyproject.toml'
        
      - name: Install packages for testing
        run: |
          pip install .[tests]

      - name: Unit Testing and coverage
        env:
          LICENSE_SERVER: ${{ secrets.LICENSE_SERVER }}
          ANSYSCL232_DIR: /install/ansys_inc/v232/licensingclient
        run: /install/ansys_inc/v232/aisol/.workbench_lite pytest -m embedding

      - name: Upload Coverage Results
        uses: actions/upload-artifact@v3
        with:
          name: HTML-Coverage
          path: .cov/html
          retention-days: 7

  docs:
    name: Documentation
    needs: [docs-style]
    runs-on: ubuntu-latest
    steps:
      - name: "Install dependencies"
        shell: bash
        run: sudo apt-get install pandoc

      - name: Run Ansys documentation building action
        uses: pyansys/actions/doc-build@v3
        with:
          python-version: ${{ env.MAIN_PYTHON_VERSION }}

  package:
    name: Package library
<<<<<<< HEAD
    needs: [build-tests, build-docs, embedding-build-tests]
=======
    needs: [tests, docs]
>>>>>>> cc3f8776
    runs-on: ubuntu-latest
    steps:
      - name: Build library source and wheel artifacts
        uses: pyansys/actions/build-library@v3
        with:
          library-name: ${{ env.PACKAGE_NAME }}
          python-version: ${{ env.MAIN_PYTHON_VERSION }}

  release:
    name: Release project
    if: github.event_name == 'push' && contains(github.ref, 'refs/tags')
    needs: [package, macos-build]
    runs-on: ubuntu-latest
    steps:
      - name: Release to the private PyPI repository
        uses: pyansys/actions/release-pypi-private@v3
        with:
          library-name: ${{ env.PACKAGE_NAME }}
          twine-username: "__token__"
          twine-token: ${{ secrets.PYANSYS_PYPI_PRIVATE_PAT }}

      - name: Release to the public PyPI repository
        uses: pyansys/actions/release-pypi-public@v3
        with:
          library-name: ${{ env.PACKAGE_NAME }}
          twine-username: "__token__"
          twine-token: ${{ secrets.PYPI_TOKEN }}

      - name: Release to GitHub
        uses: pyansys/actions/release-github@v3
        with:
          library-name: ${{ env.PACKAGE_NAME }}

  upload_dev_docs:
    name: Upload dev documentation
    if: github.ref == 'refs/heads/main'
    runs-on: ubuntu-latest
    needs: [package]
    steps:
      - name: Deploy the latest documentation
        uses: pyansys/actions/doc-deploy-dev@v3
        with:
          cname: ${{ env.DOCUMENTATION_CNAME }}
          token: ${{ secrets.GITHUB_TOKEN }}

  upload_docs_release:
    name: Upload release documentation
    if: github.event_name == 'push' && contains(github.ref, 'refs/tags')
    runs-on: ubuntu-latest
    needs: [release]
    steps:
      - name: Deploy the stable documentation
        uses: pyansys/actions/doc-deploy-stable@v3
        with:
          cname: ${{ env.DOCUMENTATION_CNAME }}
          token: ${{ secrets.GITHUB_TOKEN }}
          python-version: ${{ env.MAIN_PYTHON_VERSION }}<|MERGE_RESOLUTION|>--- conflicted
+++ resolved
@@ -53,12 +53,7 @@
       fail-fast: false
       matrix:
         os: [ubuntu-latest, windows-latest]
-<<<<<<< HEAD
         python-version: ['3.8', '3.9', '3.10', '3.11']
-
-=======
-        python-version: ['3.7', '3.8', '3.9', '3.10', '3.11']
->>>>>>> cc3f8776
     steps:
       - name: Build wheelhouse and perform smoke test
         uses: pyansys/actions/build-wheelhouse@v3
@@ -76,12 +71,7 @@
     strategy:
       fail-fast: false
       matrix:
-<<<<<<< HEAD
         python-version: ['3.8', '3.9', '3.10', '3.11']
-
-=======
-        python-version: ['3.7', '3.8', '3.9', '3.10', '3.11']
->>>>>>> cc3f8776
     steps:
       - name: Build wheelhouse and perform smoke test
         uses: pyansys/actions/build-wheelhouse@v3
@@ -117,7 +107,7 @@
         with:
           python-version: ${{ env.MAIN_PYTHON_VERSION }}
 
-  embedding-build-tests:
+  embedding-tests:
     name: Testing and coverage
     runs-on: ubuntu-latest
     container:
@@ -168,11 +158,7 @@
 
   package:
     name: Package library
-<<<<<<< HEAD
-    needs: [build-tests, build-docs, embedding-build-tests]
-=======
-    needs: [tests, docs]
->>>>>>> cc3f8776
+    needs: [tests, embedding-tests, docs]
     runs-on: ubuntu-latest
     steps:
       - name: Build library source and wheel artifacts
