--- conflicted
+++ resolved
@@ -324,7 +324,7 @@
           PYTHONUNBUFFERED: 1
         run: |
           . /env/bin/activate
-          xvfb-run mechanical-env pytest -m embedding_scripts -s --junitxml test_results_embedding_scripts${{ matrix.python-version }}.xml || true
+          xvfb-run mechanical-env pytest -m embedding_scripts -s --junitxml test_results_embedding_scripts${{ matrix.python-version }}.xml
 
       - name: Upload coverage results
         uses: actions/upload-artifact@v4
@@ -529,11 +529,7 @@
 
   coverage:
     name: Merging coverage
-<<<<<<< HEAD
-    needs: [tests, embedding-tests, embedding-scripts-tests, launch-tests]
-=======
-    needs: [remote-connect, embedding-tests, launch-tests]
->>>>>>> 4cabcfe1
+    needs: [remote-connect, embedding-tests, embedding-scripts-tests, launch-tests]
     runs-on: ubuntu-latest
     steps:
       - name: Checkout repository
@@ -622,11 +618,7 @@
 
   package:
     name: Package library
-<<<<<<< HEAD
-    needs: [tests, embedding-tests, embedding-scripts-tests, doc-build]
-=======
-    needs: [smoke-tests, remote-connect, embedding-tests, doc-build]
->>>>>>> 4cabcfe1
+    needs: [smoke-tests, remote-connect, embedding-tests, embedding-scripts-tests, doc-build]
     runs-on: ubuntu-latest
     steps:
       - name: Build library source and wheel artifacts
