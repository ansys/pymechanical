--- conflicted
+++ resolved
@@ -8,11 +8,5 @@
 - changed-files:
   - any-glob-to-any-file: ['pyproject.toml', 'requirements/*']
 CI/CD:
-<<<<<<< HEAD
-- docker/**/*
-- .github/**/*
-- .ci/**/*
-=======
 - changed-files:
-  - any-glob-to-any-file: ['.github/**/*', '.ci/**/*']
->>>>>>> 58fc6188
+  - any-glob-to-any-file: ['.github/**/*', '.ci/**/*', 'docker/**/*']