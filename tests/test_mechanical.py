<<<<<<< HEAD
# Copyright (C) 2022 - 2025 ANSYS, Inc. and/or its affiliates.
# SPDX-License-Identifier: MIT
#
#
# Permission is hereby granted, free of charge, to any person obtaining a copy
# of this software and associated documentation files (the "Software"), to deal
# in the Software without restriction, including without limitation the rights
# to use, copy, modify, merge, publish, distribute, sublicense, and/or sell
# copies of the Software, and to permit persons to whom the Software is
# furnished to do so, subject to the following conditions:
#
# The above copyright notice and this permission notice shall be included in all
# copies or substantial portions of the Software.
#
# THE SOFTWARE IS PROVIDED "AS IS", WITHOUT WARRANTY OF ANY KIND, EXPRESS OR
# IMPLIED, INCLUDING BUT NOT LIMITED TO THE WARRANTIES OF MERCHANTABILITY,
# FITNESS FOR A PARTICULAR PURPOSE AND NONINFRINGEMENT. IN NO EVENT SHALL THE
# AUTHORS OR COPYRIGHT HOLDERS BE LIABLE FOR ANY CLAIM, DAMAGES OR OTHER
# LIABILITY, WHETHER IN AN ACTION OF CONTRACT, TORT OR OTHERWISE, ARISING FROM,
# OUT OF OR IN CONNECTION WITH THE SOFTWARE OR THE USE OR OTHER DEALINGS IN THE
# SOFTWARE.

import json
import os
import pathlib
import re

import ansys.tools.path
import pytest

import ansys.mechanical.core as pymechanical
import ansys.mechanical.core.errors as errors
import ansys.mechanical.core.misc as misc
import conftest


@pytest.mark.remote_session_connect
def test_run_python_script_success(mechanical):
    result = str(mechanical.run_python_script("2+3"))
    assert result == "5"


@pytest.mark.remote_session_connect
def test_run_python_script_success_return_empty(mechanical):
    result = str(mechanical.run_python_script("ExtAPI.DataModel.Project"))
    # TODO: Investigate why the result is different for grpc
    if misc.is_windows() and mechanical._rpc_type == "grpc":
        assert result == ""
    else:
        assert result == "Ansys.ACT.Automation.Mechanical.Project"


@pytest.mark.remote_session_connect
def test_run_python_script_error(mechanical):

    with pytest.raises(mechanical._rpc_error_type) as exc_info:
        mechanical.run_python_script("import test")

    # TODO : we can do custom error with currying poster
    if mechanical._rpc_type == "grpc":
        assert exc_info.value.details() == "No module named test"
    else:
        assert "No module named test" in str(exc_info.value)


@pytest.mark.remote_session_connect
def test_run_python_from_file_success(mechanical):
    current_working_directory = os.getcwd()
    script_path = os.path.join(
        current_working_directory, "tests", "scripts", "run_python_success.py"
    )
    print("running python script : ", script_path)
    result = mechanical.run_python_script_from_file(script_path)

    assert result == "test"


@pytest.mark.remote_session_connect
def test_run_python_script_from_file_error(mechanical):
    with pytest.raises(mechanical._rpc_error_type) as exc_info:
        current_working_directory = os.getcwd()
        script_path = os.path.join(
            current_working_directory, "tests", "scripts", "run_python_error.py"
        )
        print("running python script : ", script_path)
        mechanical.run_python_script_from_file(script_path)
    if mechanical._rpc_type == "grpc":
        assert exc_info.value.details() == "name 'get_myname' is not defined"
    else:
        assert "name 'get_myname' is not defined" in str(exc_info.value)


@pytest.mark.remote_session_connect
@pytest.mark.parametrize("file_name", [r"hsec.x_t"])
def test_upload(mechanical, file_name, assets):
    mechanical.run_python_script("ExtAPI.DataModel.Project.New()")
    directory = mechanical.run_python_script("ExtAPI.DataModel.Project.ProjectDirectory")
    print(directory)

    file_path = os.path.join(assets, file_name)
    mechanical.upload(
        file_name=file_path, file_location_destination=directory, chunk_size=1024 * 1024
    )

    base_name = os.path.basename(file_path)
    combined_path = os.path.join(directory, base_name)
    file_path_modified = combined_path.replace("\\", "\\\\")
    # we are working with iron python 2.7 on mechanical side
    # use python 2.7 style formatting
    # path = '%s' % file_path_modified
    script = 'import os\nos.path.exists("%s")' % file_path_modified
    print(script)
    result = mechanical.run_python_script(script)
    assert bool(result)


@pytest.mark.remote_session_connect
# we are using only a small test file
# change the chunk_size for that
# ideally this will be 64*1024, 1024*1024, etc.
@pytest.mark.parametrize("chunk_size", [10, 50, 100])
def test_upload_with_different_chunk_size(mechanical, chunk_size, assets):
    file_path = os.path.join(assets, "hsec.x_t")
    mechanical.run_python_script("ExtAPI.DataModel.Project.New()")
    directory = mechanical.run_python_script("ExtAPI.DataModel.Project.ProjectDirectory")
    mechanical.upload(
        file_name=file_path, file_location_destination=directory, chunk_size=chunk_size
    )


def get_solve_out_path(mechanical):
    solve_out_path = ""
    for file_path in mechanical.list_files():
        if file_path.find("solve.out") != -1:
            solve_out_path = file_path
            break

    return solve_out_path


def write_file_contents_to_console(path):
    with open(path, "rt") as file:
        for line in file:
            print(line, end="")


def disable_distributed_solve(mechanical):
    script = (
        'ExtAPI.Application.SolveConfigurations["My Computer"].'
        "SolveProcessSettings.DistributeSolution = False"
    )
    mechanical.run_python_script(script)


def enable_distributed_solve(mechanical):
    script = (
        'ExtAPI.Application.SolveConfigurations["My Computer"].'
        "SolveProcessSettings.DistributeSolution = True"
    )
    mechanical.run_python_script(script)


def solve_and_return_results(mechanical):
    current_working_directory = os.getcwd()
    file_path = os.path.join(current_working_directory, "tests", "assets", "hsec.x_t")

    mechanical.clear()
    directory = mechanical.project_directory
    mechanical.upload(
        file_name=file_path, file_location_destination=directory, chunk_size=1024 * 1024
    )

    python_script = os.path.join(current_working_directory, "tests", "scripts", "api.py")

    text_file = open(python_script, "r")
    # read whole file to a string
    data = text_file.read()
    # close file
    text_file.close()

    file_path_string = "\n"

    # let us append the scripts to run
    func_to_call = """
import os
directory = ExtAPI.DataModel.Project.ProjectDirectory
file_path_modified=os.path.join(directory,'hsec.x_t')
attach_geometry(file_path_modified)
generate_mesh()
add_static_structural_analysis_bc_results()
solve_model()
return_total_deformation()
    """
    python_script = data + file_path_string + func_to_call

    result = mechanical.run_python_script(
        python_script, enable_logging=True, log_level="INFO", progress_interval=1000
    )

    # if solve fails, solve.out contains enough information
    solve_out_path = get_solve_out_path(mechanical)

    if solve_out_path != "":
        print(f"downloading {solve_out_path} from server")
        print(f"downloading to {current_working_directory}")
        solve_out_local_path_list = mechanical.download(
            solve_out_path, target_dir=current_working_directory
        )
        solve_out_local_path = solve_out_local_path_list[0]
        print(solve_out_local_path)

        write_file_contents_to_console(solve_out_local_path)

        # done with solve.out - remove it
        os.remove(solve_out_local_path)

    return result


def verify_project_download(mechanical, tmpdir):
    files = mechanical.list_files()
    number_of_files = len(files)

    print("files available: ")
    for file in files:
        print(file)
    assert number_of_files > 0

    # download the project
    project_directory = mechanical.project_directory
    print(f"project directory: {project_directory}")

    target_dir = os.path.join(tmpdir, "mechanical_project")
    # add a trailing path separator
    target_dir = os.path.join(target_dir, "")
    print(f"creating target directory {target_dir}")
    if not os.path.exists(target_dir):
        os.mkdir(target_dir)

    out_files = mechanical.download_project(target_dir=target_dir)
    print("downloaded files:")
    for file in out_files:
        print(file)
        assert os.path.exists(file) and os.path.getsize(file) > 0

    files = mechanical.list_files()
    assert len(files) == len(out_files)

    target_dir = os.path.join(tmpdir, "mechanical_project2")
    # add a trailing path separator
    target_dir = os.path.join(target_dir, "")
    print(f"creating target directory {target_dir}")
    if not os.path.exists(target_dir):
        os.mkdir(target_dir)

    # project not saved.
    # no mechdb available.
    extensions = ["mechdb"]
    with pytest.raises(ValueError):
        mechanical.download_project(extensions=extensions, target_dir=target_dir)

    extensions = ["xml", "rst"]
    out_files = mechanical.download_project(extensions=extensions, target_dir=target_dir)
    print(f"downloaded files for extensions: {extensions}")
    for file in out_files:
        print(file)
        assert os.path.exists(file) and os.path.getsize(file) > 0
        extension = pathlib.Path(file).suffix
        extension_without_dot = extension[1:]
        assert extension_without_dot in extensions


@pytest.mark.remote_session_connect
# @pytest.mark.wip
# @pytest.mark.skip(reason="avoid long running")
def test_upload_attach_mesh_solve_use_api_non_distributed_solve(mechanical, tmpdir):
    # default is distributed solve
    # let's disable the distributed solve and then solve
    # enable the distributed solve back

    # this test could run under a container with 1 cpu
    # let us disable distributed solve
    disable_distributed_solve(mechanical)

    result = solve_and_return_results(mechanical)

    # revert back to distributed solve
    enable_distributed_solve(mechanical)

    dict_result = json.loads(result)

    min_value = float(dict_result["Minimum"].split(" ")[0])
    max_value = float(dict_result["Maximum"].split(" ")[0])
    avg_value = float(dict_result["Average"].split(" ")[0])

    print(f"min_value = {min_value} max_value = {max_value} avg_value = {avg_value}")

    result = mechanical.run_python_script("ExtAPI.DataModel.Project.Model.Analyses[0].ObjectState")
    # TODO: Investigate why the result is different for grpc
    if mechanical._rpc_type == "grpc":
        assert "5" == result
    else:
        assert "Solved" == str(result)

    verify_project_download(mechanical, tmpdir)


@pytest.mark.remote_session_connect
def test_upload_attach_mesh_solve_use_api_distributed_solve(mechanical, tmpdir):
    result = solve_and_return_results(mechanical)

    dict_result = json.loads(result)

    min_value = float(dict_result["Minimum"].split(" ")[0])
    max_value = float(dict_result["Maximum"].split(" ")[0])
    avg_value = float(dict_result["Average"].split(" ")[0])

    print(f"min_value = {min_value} max_value = {max_value} avg_value = {avg_value}")

    result = mechanical.run_python_script("ExtAPI.DataModel.Project.Model.Analyses[0].ObjectState")
    if mechanical._rpc_type == "grpc":
        assert "5" == result
    else:
        assert "Solved" == str(result)

    verify_project_download(mechanical, tmpdir)


def verify_download(mechanical, tmpdir, file_name, chunk_size):
    directory = mechanical.run_python_script("ExtAPI.DataModel.Project.ProjectDirectory")
    print(directory)

    current_working_directory = os.getcwd()
    file_path = os.path.join(current_working_directory, "tests", "assets", file_name)
    mechanical.upload(
        file_name=file_path, file_location_destination=directory, chunk_size=1024 * 1024
    )

    print(f"using the temporary directory: {tmpdir}")
    file_path = os.path.join(directory, file_name)
    local_directory = tmpdir.strpath

    # test with different download chunk_size
    local_path_list = mechanical.download(
        files=file_path, target_dir=local_directory, chunk_size=chunk_size
    )
    print("downloaded files:")
    for local_path in local_path_list:
        print(f" downloaded file: {local_path}")
        assert os.path.exists(local_path) and os.path.getsize(local_path) > 0


@pytest.mark.remote_session_connect
@pytest.mark.parametrize("file_name", ["hsec.x_t"])
def test_download_file(mechanical, tmpdir, file_name):
    verify_download(mechanical, tmpdir, file_name, 1024 * 1024)


@pytest.mark.remote_session_connect
# we are using only a small test file
# change the chunk_size for that
# ideally this will be 64*1024, 1024*1024, etc.
@pytest.mark.parametrize("chunk_size", [10, 50, 100])
def test_download_file_different_chunk_size1(mechanical, tmpdir, chunk_size):
    file_name = "hsec.x_t"

    verify_download(mechanical, tmpdir, file_name, chunk_size)


@pytest.mark.remote_session_launch
def test_launch_meshing_mode(mechanical_meshing):
    result = mechanical_meshing.run_python_script("2+3")
    assert result == "5"


@pytest.mark.remote_session_launch
def test_launch_result_mode(mechanical_result):
    result = mechanical_result.run_python_script("2+3")
    assert result == "5"


@pytest.mark.remote_session_launch
def test_close_all_Local_instances(tmpdir):
    list_ports = []
    mechanical = conftest.launch_mechanical_instance(cleanup_on_exit=False)
    print(mechanical.name)
    list_ports.append(mechanical._port)

    # connect to the launched instance
    mechanical2 = conftest.connect_to_mechanical_instance(mechanical._port, clear_on_connect=True)
    print(mechanical2.name)

    test_upload_attach_mesh_solve_use_api_non_distributed_solve(mechanical2, tmpdir)

    # use the settings and launch another Mechanical instance
    mechanical.launch(cleanup_on_exit=False)
    print(mechanical.name)
    list_ports.append(mechanical._port)

    pymechanical.close_all_local_instances(list_ports, use_thread=False)
    for value in list_ports:
        assert value not in pymechanical.LOCAL_PORTS


@pytest.mark.remote_session_launch
def test_find_mechanical_path():
    if pymechanical.mechanical.get_start_instance():
        path = ansys.tools.path.get_mechanical_path()
        version = ansys.tools.path.version_from_path("mechanical", path)

        if misc.is_windows():
            assert "AnsysWBU.exe" in path
        else:
            assert ".workbench" in path

        assert re.match(r"\d{3}", str(version)) and version >= 232


@pytest.mark.remote_session_launch
def test_change_default_mechanical_path():
    if pymechanical.mechanical.get_start_instance():
        path = ansys.tools.path.get_mechanical_path()
        version = ansys.tools.path.version_from_path("mechanical", path)

        pymechanical.change_default_mechanical_path(path)

        path_new = ansys.tools.path.get_mechanical_path()
        version_new = ansys.tools.path.version_from_path("mechanical", path)

        assert path_new == path
        assert version_new == version


@pytest.mark.remote_session_launch
def test_version_from_path():
    windows_path = "C:\\Program Files\\ANSYS Inc\\v251\\aisol\\bin\\winx64\\AnsysWBU.exe"
    version = ansys.tools.path.version_from_path("mechanical", windows_path)
    assert version == 251

    linux_path = "/usr/ansys_inc/v251/aisol/.workbench"
    version = ansys.tools.path.version_from_path("mechanical", linux_path)
    assert version == 251

    with pytest.raises(RuntimeError):
        # doesn't contain version
        path = "C:\\Program Files\\ANSYS Inc\\aisol\\bin\\winx64\\AnsysWBU.exe"
        ansys.tools.path.version_from_path("mechanical", path)


@pytest.mark.remote_session_launch
def test_valid_port():
    # no error thrown when everything is ok.
    pymechanical.mechanical.check_valid_port(10000, 1000, 60000)

    with pytest.raises(ValueError):
        pymechanical.mechanical.check_valid_port("10000")

    with pytest.raises(ValueError):
        pymechanical.mechanical.check_valid_port(100, 1000, 60000)


@pytest.mark.remote_session_launch
def test_server_log_level():
    server_log_level = pymechanical.mechanical.Mechanical.convert_to_server_log_level("DEBUG")
    assert 1 == server_log_level

    server_log_level = pymechanical.mechanical.Mechanical.convert_to_server_log_level("INFO")
    assert 2 == server_log_level

    server_log_level = pymechanical.mechanical.Mechanical.convert_to_server_log_level("WARNING")
    assert 3 == server_log_level

    server_log_level = pymechanical.mechanical.Mechanical.convert_to_server_log_level("ERROR")
    assert 4 == server_log_level

    server_log_level = pymechanical.mechanical.Mechanical.convert_to_server_log_level("CRITICAL")
    assert 5 == server_log_level

    with pytest.raises(ValueError):
        pymechanical.mechanical.Mechanical.convert_to_server_log_level("NON_EXITING_LEVEL")


@pytest.mark.remote_session_launch
def test_launch_mechanical_non_existent_path():
    cwd = os.getcwd()

    if misc.is_windows():
        exec_file = os.path.join(cwd, "test", "AnsysWBU.exe")
    else:
        exec_file = os.path.join(cwd, "test", ".workbench")

    with pytest.raises(FileNotFoundError):
        pymechanical.launch_mechanical(exec_file=exec_file)


@pytest.mark.remote_session_launch
def test_launch_grpc_not_supported_version():
    cwd = os.getcwd()

    if misc.is_windows():
        exec_file = os.path.join(cwd, "ANSYS Inc", "v230", "aisol", "bin", "win64", "AnsysWBU.exe")
    else:
        exec_file = os.path.join(cwd, "ansys_inc", "v230", "aisol", ".workbench")

    with pytest.raises(errors.VersionError):
        pymechanical.mechanical.launch_grpc(exec_file=exec_file)


# def test_call_before_launch_or_connect():
#     import ansys.mechanical.core as pymechanical
#     from ansys.mechanical.core.errors import MechanicalExitedError
#
#     # we are not checking any valid value passed to each call,
#     # we just verify an exception being raised.
#
#     mechanical1 = pymechanical.launch_mechanical(start_instance=True)
#     mechanical1.exit()
#
#     error = "Mechanical has already exited."
#
#     with pytest.raises(MechanicalExitedError, match=error):
#         mechanical1.run_python_script("2+5")
#
#     with pytest.raises(MechanicalExitedError, match=error):
#         mechanical1.run_python_script_from_file("test.py")
#
#     # currently we exit silently
#     # with pytest.raises(ValueError, match=error):
#     #     mechanical.exit(force_exit=True)
#
#     with pytest.raises(MechanicalExitedError, match=error):
#         mechanical1.upload(file_name="test.x_t", file_location_destination="some_destination",
#                           chunk_size=1024)
#
#     with pytest.raises(MechanicalExitedError, match=error):
#         mechanical1.download(files="test.x_t", target_dir="some_local_directory", chunk_size=1024)
=======
# Copyright (C) 2022 - 2025 ANSYS, Inc. and/or its affiliates.
# SPDX-License-Identifier: MIT
#
#
# Permission is hereby granted, free of charge, to any person obtaining a copy
# of this software and associated documentation files (the "Software"), to deal
# in the Software without restriction, including without limitation the rights
# to use, copy, modify, merge, publish, distribute, sublicense, and/or sell
# copies of the Software, and to permit persons to whom the Software is
# furnished to do so, subject to the following conditions:
#
# The above copyright notice and this permission notice shall be included in all
# copies or substantial portions of the Software.
#
# THE SOFTWARE IS PROVIDED "AS IS", WITHOUT WARRANTY OF ANY KIND, EXPRESS OR
# IMPLIED, INCLUDING BUT NOT LIMITED TO THE WARRANTIES OF MERCHANTABILITY,
# FITNESS FOR A PARTICULAR PURPOSE AND NONINFRINGEMENT. IN NO EVENT SHALL THE
# AUTHORS OR COPYRIGHT HOLDERS BE LIABLE FOR ANY CLAIM, DAMAGES OR OTHER
# LIABILITY, WHETHER IN AN ACTION OF CONTRACT, TORT OR OTHERWISE, ARISING FROM,
# OUT OF OR IN CONNECTION WITH THE SOFTWARE OR THE USE OR OTHER DEALINGS IN THE
# SOFTWARE.

import json
import os
import pathlib
import re

import ansys.tools.path
import grpc
import pytest

import ansys.mechanical.core as pymechanical
import ansys.mechanical.core.errors as errors
import ansys.mechanical.core.misc as misc
import conftest


@pytest.mark.remote_session_connect
def test_run_python_script_success(mechanical):
    result = mechanical.run_python_script("2+3")
    assert result == "5"


@pytest.mark.remote_session_connect
def test_run_python_script_success_return_empty(mechanical):
    result = mechanical.run_python_script("ExtAPI.DataModel.Project")
    if misc.is_windows():
        assert result == ""
    else:
        assert result == "Ansys.ACT.Automation.Mechanical.Project"


@pytest.mark.remote_session_connect
def test_run_python_script_error(mechanical):
    with pytest.raises(grpc.RpcError) as exc_info:
        mechanical.run_python_script("import test")

    assert exc_info.value.details() == "No module named test"


@pytest.mark.remote_session_connect
def test_run_python_from_file_success(mechanical):
    current_working_directory = os.getcwd()
    script_path = os.path.join(
        current_working_directory, "tests", "scripts", "run_python_success.py"
    )
    print("running python script : ", script_path)
    result = mechanical.run_python_script_from_file(script_path)

    assert result == "test"


# @pytest.mark.remote_session_connect
# def test_run_python_from_file_log_messages(mechanical):
#     current_working_directory = os.getcwd()
#     script_path = os.path.join(current_working_directory, "tests", "scripts", "log_message.py")
#     print("running python script : ", script_path)
#
#     print("logging_not enabled")
#     result = mechanical.run_python_script_from_file(script_path)
#
#     print("logging_enabled")
#     result = mechanical.run_python_script_from_file(
#         script_path, enable_logging=True, log_level="DEBUG", progress_interval=1000
#     )
#
#     result = mechanical.run_python_script_from_file(
#         script_path, enable_logging=True, log_level="INFO", progress_interval=1000
#     )
#
#     result = mechanical.run_python_script_from_file(
#         script_path, enable_logging=True, log_level="WARNING", progress_interval=1000
#     )
#
#     result = mechanical.run_python_script_from_file(
#         script_path, enable_logging=True, log_level="ERROR", progress_interval=1000
#     )
#
#     result = mechanical.run_python_script_from_file(
#         script_path, enable_logging=True, log_level="CRITICAL", progress_interval=1000
#     )
#
#     assert result == "log_test"


@pytest.mark.remote_session_connect
def test_run_python_script_from_file_error(mechanical):
    with pytest.raises(grpc.RpcError) as exc_info:
        current_working_directory = os.getcwd()
        script_path = os.path.join(
            current_working_directory, "tests", "scripts", "run_python_error.py"
        )
        print("running python script : ", script_path)
        mechanical.run_python_script_from_file(script_path)

    assert exc_info.value.details() == "name 'get_myname' is not defined"


@pytest.mark.remote_session_connect
@pytest.mark.parametrize("file_name", [r"hsec.x_t"])
def test_upload(mechanical, file_name, assets):
    mechanical.run_python_script("ExtAPI.DataModel.Project.New()")
    directory = mechanical.run_python_script("ExtAPI.DataModel.Project.ProjectDirectory")
    print(directory)

    file_path = os.path.join(assets, file_name)
    mechanical.upload(
        file_name=file_path, file_location_destination=directory, chunk_size=1024 * 1024
    )

    base_name = os.path.basename(file_path)
    combined_path = os.path.join(directory, base_name)
    file_path_modified = combined_path.replace("\\", "\\\\")
    # we are working with iron python 2.7 on mechanical side
    # use python 2.7 style formatting
    # path = '%s' % file_path_modified
    script = 'import os\nos.path.exists("%s")' % file_path_modified
    print(script)
    result = mechanical.run_python_script(script)
    assert bool(result)


@pytest.mark.remote_session_connect
# we are using only a small test file
# change the chunk_size for that
# ideally this will be 64*1024, 1024*1024, etc.
@pytest.mark.parametrize("chunk_size", [10, 50, 100])
def test_upload_with_different_chunk_size(mechanical, chunk_size, assets):
    file_path = os.path.join(assets, "hsec.x_t")
    mechanical.run_python_script("ExtAPI.DataModel.Project.New()")
    directory = mechanical.run_python_script("ExtAPI.DataModel.Project.ProjectDirectory")
    mechanical.upload(
        file_name=file_path, file_location_destination=directory, chunk_size=chunk_size
    )


def get_solve_out_path(mechanical):
    solve_out_path = ""
    for file_path in mechanical.list_files():
        if file_path.find("solve.out") != -1:
            solve_out_path = file_path
            break

    return solve_out_path


def write_file_contents_to_console(path):
    with open(path, "rt") as file:
        for line in file:
            print(line, end="")


def disable_distributed_solve(mechanical):
    script = (
        'ExtAPI.Application.SolveConfigurations["My Computer"].'
        "SolveProcessSettings.DistributeSolution = False"
    )
    mechanical.run_python_script(script)


def enable_distributed_solve(mechanical):
    script = (
        'ExtAPI.Application.SolveConfigurations["My Computer"].'
        "SolveProcessSettings.DistributeSolution = True"
    )
    mechanical.run_python_script(script)


def solve_and_return_results(mechanical):
    current_working_directory = os.getcwd()
    file_path = os.path.join(current_working_directory, "tests", "assets", "hsec.x_t")

    mechanical.clear()
    directory = mechanical.project_directory
    mechanical.upload(
        file_name=file_path, file_location_destination=directory, chunk_size=1024 * 1024
    )

    python_script = os.path.join(current_working_directory, "tests", "scripts", "api.py")

    text_file = open(python_script, "r")
    # read whole file to a string
    data = text_file.read()
    # close file
    text_file.close()

    file_path_string = "\n"

    # let us append the scripts to run
    func_to_call = """
import os
directory = ExtAPI.DataModel.Project.ProjectDirectory
file_path_modified=os.path.join(directory,'hsec.x_t')
attach_geometry(file_path_modified)
generate_mesh()
add_static_structural_analysis_bc_results()
solve_model()
return_total_deformation()
    """
    python_script = data + file_path_string + func_to_call

    result = mechanical.run_python_script(
        python_script, enable_logging=True, log_level="INFO", progress_interval=1000
    )

    # if solve fails, solve.out contains enough information
    solve_out_path = get_solve_out_path(mechanical)

    if solve_out_path != "":
        print(f"downloading {solve_out_path} from server")
        print(f"downloading to {current_working_directory}")
        solve_out_local_path_list = mechanical.download(
            solve_out_path, target_dir=current_working_directory
        )
        solve_out_local_path = solve_out_local_path_list[0]
        print(solve_out_local_path)

        write_file_contents_to_console(solve_out_local_path)

        # done with solve.out - remove it
        os.remove(solve_out_local_path)

    return result


def verify_project_download(mechanical, tmpdir):
    files = mechanical.list_files()
    number_of_files = len(files)

    print("files available: ")
    for file in files:
        print(file)
    assert number_of_files > 0

    # download the project
    project_directory = mechanical.project_directory
    print(f"project directory: {project_directory}")

    target_dir = os.path.join(tmpdir, "mechanical_project")
    # add a trailing path separator
    target_dir = os.path.join(target_dir, "")
    print(f"creating target directory {target_dir}")
    if not os.path.exists(target_dir):
        os.mkdir(target_dir)

    out_files = mechanical.download_project(target_dir=target_dir)
    print("downloaded files:")
    for file in out_files:
        print(file)
        assert os.path.exists(file) and os.path.getsize(file) > 0

    files = mechanical.list_files()
    assert len(files) == len(out_files)

    target_dir = os.path.join(tmpdir, "mechanical_project2")
    # add a trailing path separator
    target_dir = os.path.join(target_dir, "")
    print(f"creating target directory {target_dir}")
    if not os.path.exists(target_dir):
        os.mkdir(target_dir)

    # project not saved.
    # no mechdb available.
    extensions = ["mechdb"]
    with pytest.raises(ValueError):
        mechanical.download_project(extensions=extensions, target_dir=target_dir)

    extensions = ["xml", "rst"]
    out_files = mechanical.download_project(extensions=extensions, target_dir=target_dir)
    print(f"downloaded files for extensions: {extensions}")
    for file in out_files:
        print(file)
        assert os.path.exists(file) and os.path.getsize(file) > 0
        extension = pathlib.Path(file).suffix
        extension_without_dot = extension[1:]
        assert extension_without_dot in extensions


@pytest.mark.remote_session_connect
# @pytest.mark.wip
# @pytest.mark.skip(reason="avoid long running")
def test_upload_attach_mesh_solve_use_api_non_distributed_solve(mechanical, tmpdir):
    # default is distributed solve
    # let's disable the distributed solve and then solve
    # enable the distributed solve back

    # this test could run under a container with 1 cpu
    # let us disable distributed solve
    disable_distributed_solve(mechanical)

    result = solve_and_return_results(mechanical)

    # revert back to distributed solve
    enable_distributed_solve(mechanical)

    dict_result = json.loads(result)

    min_value = float(dict_result["Minimum"].split(" ")[0])
    max_value = float(dict_result["Maximum"].split(" ")[0])
    avg_value = float(dict_result["Average"].split(" ")[0])

    print(f"min_value = {min_value} max_value = {max_value} avg_value = {avg_value}")

    result = mechanical.run_python_script("ExtAPI.DataModel.Project.Model.Analyses[0].ObjectState")
    assert "5" == result.lower()

    verify_project_download(mechanical, tmpdir)


@pytest.mark.remote_session_connect
def test_upload_attach_mesh_solve_use_api_distributed_solve(mechanical, tmpdir):
    # default is distributed solve

    result = solve_and_return_results(mechanical)

    dict_result = json.loads(result)

    min_value = float(dict_result["Minimum"].split(" ")[0])
    max_value = float(dict_result["Maximum"].split(" ")[0])
    avg_value = float(dict_result["Average"].split(" ")[0])

    print(f"min_value = {min_value} max_value = {max_value} avg_value = {avg_value}")

    result = mechanical.run_python_script("ExtAPI.DataModel.Project.Model.Analyses[0].ObjectState")
    assert "5" == result.lower()

    verify_project_download(mechanical, tmpdir)


def verify_download(mechanical, tmpdir, file_name, chunk_size):
    directory = mechanical.run_python_script("ExtAPI.DataModel.Project.ProjectDirectory")
    print(directory)

    current_working_directory = os.getcwd()
    file_path = os.path.join(current_working_directory, "tests", "assets", file_name)
    mechanical.upload(
        file_name=file_path, file_location_destination=directory, chunk_size=1024 * 1024
    )

    print(f"using the temporary directory: {tmpdir}")
    file_path = os.path.join(directory, file_name)
    local_directory = tmpdir.strpath

    # test with different download chunk_size
    local_path_list = mechanical.download(
        files=file_path, target_dir=local_directory, chunk_size=chunk_size
    )
    print("downloaded files:")
    for local_path in local_path_list:
        print(f" downloaded file: {local_path}")
        assert os.path.exists(local_path) and os.path.getsize(local_path) > 0


@pytest.mark.remote_session_connect
# @pytest.mark.wip
@pytest.mark.parametrize("file_name", ["hsec.x_t"])
def test_download_file(mechanical, tmpdir, file_name):
    verify_download(mechanical, tmpdir, file_name, 1024 * 1024)


@pytest.mark.remote_session_connect
# we are using only a small test file
# change the chunk_size for that
# ideally this will be 64*1024, 1024*1024, etc.
@pytest.mark.parametrize("chunk_size", [10, 50, 100])
def test_download_file_different_chunk_size1(mechanical, tmpdir, chunk_size):
    file_name = "hsec.x_t"

    verify_download(mechanical, tmpdir, file_name, chunk_size)


@pytest.mark.remote_session_launch
def test_launch_meshing_mode(mechanical_meshing):
    result = mechanical_meshing.run_python_script("2+3")
    assert result == "5"


@pytest.mark.remote_session_launch
def test_launch_result_mode(mechanical_result):
    result = mechanical_result.run_python_script("2+3")
    assert result == "5"


@pytest.mark.remote_session_launch
def test_close_all_Local_instances(tmpdir):
    list_ports = []
    mechanical = conftest.launch_mechanical_instance(cleanup_on_exit=False)
    print(mechanical.name)
    list_ports.append(mechanical._port)

    # connect to the launched instance
    mechanical2 = conftest.connect_to_mechanical_instance(mechanical._port, clear_on_connect=True)
    print(mechanical2.name)

    test_upload_attach_mesh_solve_use_api_non_distributed_solve(mechanical2, tmpdir)

    # use the settings and launch another Mechanical instance
    mechanical.launch(cleanup_on_exit=False)
    print(mechanical.name)
    list_ports.append(mechanical._port)

    pymechanical.close_all_local_instances(list_ports, use_thread=False)
    for value in list_ports:
        assert value not in pymechanical.LOCAL_PORTS


@pytest.mark.remote_session_launch
def test_find_mechanical_path():
    if pymechanical.mechanical.get_start_instance():
        path = ansys.tools.path.get_mechanical_path()
        version = ansys.tools.path.version_from_path("mechanical", path)

        if misc.is_windows():
            assert "AnsysWBU.exe" in path
        else:
            assert ".workbench" in path

        assert re.match(r"\d{3}", str(version)) and version >= 232


@pytest.mark.remote_session_launch
def test_change_default_mechanical_path():
    if pymechanical.mechanical.get_start_instance():
        path = ansys.tools.path.get_mechanical_path()
        version = ansys.tools.path.version_from_path("mechanical", path)

        pymechanical.change_default_mechanical_path(path)

        path_new = ansys.tools.path.get_mechanical_path()
        version_new = ansys.tools.path.version_from_path("mechanical", path)

        assert path_new == path
        assert version_new == version


@pytest.mark.remote_session_launch
def test_version_from_path():
    windows_path = "C:\\Program Files\\ANSYS Inc\\v251\\aisol\\bin\\winx64\\AnsysWBU.exe"
    version = ansys.tools.path.version_from_path("mechanical", windows_path)
    assert version == 251

    linux_path = "/usr/ansys_inc/v251/aisol/.workbench"
    version = ansys.tools.path.version_from_path("mechanical", linux_path)
    assert version == 251

    with pytest.raises(RuntimeError):
        # doesn't contain version
        path = "C:\\Program Files\\ANSYS Inc\\aisol\\bin\\winx64\\AnsysWBU.exe"
        ansys.tools.path.version_from_path("mechanical", path)


@pytest.mark.remote_session_launch
def test_valid_port():
    # no error thrown when everything is ok.
    pymechanical.mechanical.check_valid_port(10000, 1000, 60000)

    with pytest.raises(ValueError):
        pymechanical.mechanical.check_valid_port("10000")

    with pytest.raises(ValueError):
        pymechanical.mechanical.check_valid_port(100, 1000, 60000)


@pytest.mark.remote_session_launch
def test_server_log_level():
    server_log_level = pymechanical.mechanical.Mechanical.convert_to_server_log_level("DEBUG")
    assert 1 == server_log_level

    server_log_level = pymechanical.mechanical.Mechanical.convert_to_server_log_level("INFO")
    assert 2 == server_log_level

    server_log_level = pymechanical.mechanical.Mechanical.convert_to_server_log_level("WARNING")
    assert 3 == server_log_level

    server_log_level = pymechanical.mechanical.Mechanical.convert_to_server_log_level("ERROR")
    assert 4 == server_log_level

    server_log_level = pymechanical.mechanical.Mechanical.convert_to_server_log_level("CRITICAL")
    assert 5 == server_log_level

    with pytest.raises(ValueError):
        pymechanical.mechanical.Mechanical.convert_to_server_log_level("NON_EXITING_LEVEL")


@pytest.mark.remote_session_launch
def test_launch_mechanical_non_existent_path():
    cwd = os.getcwd()

    if misc.is_windows():
        exec_file = os.path.join(cwd, "test", "AnsysWBU.exe")
    else:
        exec_file = os.path.join(cwd, "test", ".workbench")

    with pytest.raises(FileNotFoundError):
        pymechanical.launch_mechanical(exec_file=exec_file)


@pytest.mark.remote_session_launch
def test_launch_grpc_not_supported_version():
    cwd = os.getcwd()

    if misc.is_windows():
        exec_file = os.path.join(cwd, "ANSYS Inc", "v230", "aisol", "bin", "win64", "AnsysWBU.exe")
    else:
        exec_file = os.path.join(cwd, "ansys_inc", "v230", "aisol", ".workbench")

    with pytest.raises(errors.VersionError):
        pymechanical.mechanical.launch_grpc(exec_file=exec_file)


# def test_call_before_launch_or_connect():
#     import ansys.mechanical.core as pymechanical
#     from ansys.mechanical.core.errors import MechanicalExitedError
#
#     # we are not checking any valid value passed to each call,
#     # we just verify an exception being raised.
#
#     mechanical1 = pymechanical.launch_mechanical(start_instance=True)
#     mechanical1.exit()
#
#     error = "Mechanical has already exited."
#
#     with pytest.raises(MechanicalExitedError, match=error):
#         mechanical1.run_python_script("2+5")
#
#     with pytest.raises(MechanicalExitedError, match=error):
#         mechanical1.run_python_script_from_file("test.py")
#
#     # currently we exit silently
#     # with pytest.raises(ValueError, match=error):
#     #     mechanical.exit(force_exit=True)
#
#     with pytest.raises(MechanicalExitedError, match=error):
#         mechanical1.upload(file_name="test.x_t", file_location_destination="some_destination",
#                           chunk_size=1024)
#
#     with pytest.raises(MechanicalExitedError, match=error):
#         mechanical1.download(files="test.x_t", target_dir="some_local_directory", chunk_size=1024)
>>>>>>> 2ba3aa5a
<|MERGE_RESOLUTION|>--- conflicted
+++ resolved
@@ -1,4 +1,3 @@
-<<<<<<< HEAD
 # Copyright (C) 2022 - 2025 ANSYS, Inc. and/or its affiliates.
 # SPDX-License-Identifier: MIT
 #
@@ -534,564 +533,4 @@
 #                           chunk_size=1024)
 #
 #     with pytest.raises(MechanicalExitedError, match=error):
-#         mechanical1.download(files="test.x_t", target_dir="some_local_directory", chunk_size=1024)
-=======
-# Copyright (C) 2022 - 2025 ANSYS, Inc. and/or its affiliates.
-# SPDX-License-Identifier: MIT
-#
-#
-# Permission is hereby granted, free of charge, to any person obtaining a copy
-# of this software and associated documentation files (the "Software"), to deal
-# in the Software without restriction, including without limitation the rights
-# to use, copy, modify, merge, publish, distribute, sublicense, and/or sell
-# copies of the Software, and to permit persons to whom the Software is
-# furnished to do so, subject to the following conditions:
-#
-# The above copyright notice and this permission notice shall be included in all
-# copies or substantial portions of the Software.
-#
-# THE SOFTWARE IS PROVIDED "AS IS", WITHOUT WARRANTY OF ANY KIND, EXPRESS OR
-# IMPLIED, INCLUDING BUT NOT LIMITED TO THE WARRANTIES OF MERCHANTABILITY,
-# FITNESS FOR A PARTICULAR PURPOSE AND NONINFRINGEMENT. IN NO EVENT SHALL THE
-# AUTHORS OR COPYRIGHT HOLDERS BE LIABLE FOR ANY CLAIM, DAMAGES OR OTHER
-# LIABILITY, WHETHER IN AN ACTION OF CONTRACT, TORT OR OTHERWISE, ARISING FROM,
-# OUT OF OR IN CONNECTION WITH THE SOFTWARE OR THE USE OR OTHER DEALINGS IN THE
-# SOFTWARE.
-
-import json
-import os
-import pathlib
-import re
-
-import ansys.tools.path
-import grpc
-import pytest
-
-import ansys.mechanical.core as pymechanical
-import ansys.mechanical.core.errors as errors
-import ansys.mechanical.core.misc as misc
-import conftest
-
-
-@pytest.mark.remote_session_connect
-def test_run_python_script_success(mechanical):
-    result = mechanical.run_python_script("2+3")
-    assert result == "5"
-
-
-@pytest.mark.remote_session_connect
-def test_run_python_script_success_return_empty(mechanical):
-    result = mechanical.run_python_script("ExtAPI.DataModel.Project")
-    if misc.is_windows():
-        assert result == ""
-    else:
-        assert result == "Ansys.ACT.Automation.Mechanical.Project"
-
-
-@pytest.mark.remote_session_connect
-def test_run_python_script_error(mechanical):
-    with pytest.raises(grpc.RpcError) as exc_info:
-        mechanical.run_python_script("import test")
-
-    assert exc_info.value.details() == "No module named test"
-
-
-@pytest.mark.remote_session_connect
-def test_run_python_from_file_success(mechanical):
-    current_working_directory = os.getcwd()
-    script_path = os.path.join(
-        current_working_directory, "tests", "scripts", "run_python_success.py"
-    )
-    print("running python script : ", script_path)
-    result = mechanical.run_python_script_from_file(script_path)
-
-    assert result == "test"
-
-
-# @pytest.mark.remote_session_connect
-# def test_run_python_from_file_log_messages(mechanical):
-#     current_working_directory = os.getcwd()
-#     script_path = os.path.join(current_working_directory, "tests", "scripts", "log_message.py")
-#     print("running python script : ", script_path)
-#
-#     print("logging_not enabled")
-#     result = mechanical.run_python_script_from_file(script_path)
-#
-#     print("logging_enabled")
-#     result = mechanical.run_python_script_from_file(
-#         script_path, enable_logging=True, log_level="DEBUG", progress_interval=1000
-#     )
-#
-#     result = mechanical.run_python_script_from_file(
-#         script_path, enable_logging=True, log_level="INFO", progress_interval=1000
-#     )
-#
-#     result = mechanical.run_python_script_from_file(
-#         script_path, enable_logging=True, log_level="WARNING", progress_interval=1000
-#     )
-#
-#     result = mechanical.run_python_script_from_file(
-#         script_path, enable_logging=True, log_level="ERROR", progress_interval=1000
-#     )
-#
-#     result = mechanical.run_python_script_from_file(
-#         script_path, enable_logging=True, log_level="CRITICAL", progress_interval=1000
-#     )
-#
-#     assert result == "log_test"
-
-
-@pytest.mark.remote_session_connect
-def test_run_python_script_from_file_error(mechanical):
-    with pytest.raises(grpc.RpcError) as exc_info:
-        current_working_directory = os.getcwd()
-        script_path = os.path.join(
-            current_working_directory, "tests", "scripts", "run_python_error.py"
-        )
-        print("running python script : ", script_path)
-        mechanical.run_python_script_from_file(script_path)
-
-    assert exc_info.value.details() == "name 'get_myname' is not defined"
-
-
-@pytest.mark.remote_session_connect
-@pytest.mark.parametrize("file_name", [r"hsec.x_t"])
-def test_upload(mechanical, file_name, assets):
-    mechanical.run_python_script("ExtAPI.DataModel.Project.New()")
-    directory = mechanical.run_python_script("ExtAPI.DataModel.Project.ProjectDirectory")
-    print(directory)
-
-    file_path = os.path.join(assets, file_name)
-    mechanical.upload(
-        file_name=file_path, file_location_destination=directory, chunk_size=1024 * 1024
-    )
-
-    base_name = os.path.basename(file_path)
-    combined_path = os.path.join(directory, base_name)
-    file_path_modified = combined_path.replace("\\", "\\\\")
-    # we are working with iron python 2.7 on mechanical side
-    # use python 2.7 style formatting
-    # path = '%s' % file_path_modified
-    script = 'import os\nos.path.exists("%s")' % file_path_modified
-    print(script)
-    result = mechanical.run_python_script(script)
-    assert bool(result)
-
-
-@pytest.mark.remote_session_connect
-# we are using only a small test file
-# change the chunk_size for that
-# ideally this will be 64*1024, 1024*1024, etc.
-@pytest.mark.parametrize("chunk_size", [10, 50, 100])
-def test_upload_with_different_chunk_size(mechanical, chunk_size, assets):
-    file_path = os.path.join(assets, "hsec.x_t")
-    mechanical.run_python_script("ExtAPI.DataModel.Project.New()")
-    directory = mechanical.run_python_script("ExtAPI.DataModel.Project.ProjectDirectory")
-    mechanical.upload(
-        file_name=file_path, file_location_destination=directory, chunk_size=chunk_size
-    )
-
-
-def get_solve_out_path(mechanical):
-    solve_out_path = ""
-    for file_path in mechanical.list_files():
-        if file_path.find("solve.out") != -1:
-            solve_out_path = file_path
-            break
-
-    return solve_out_path
-
-
-def write_file_contents_to_console(path):
-    with open(path, "rt") as file:
-        for line in file:
-            print(line, end="")
-
-
-def disable_distributed_solve(mechanical):
-    script = (
-        'ExtAPI.Application.SolveConfigurations["My Computer"].'
-        "SolveProcessSettings.DistributeSolution = False"
-    )
-    mechanical.run_python_script(script)
-
-
-def enable_distributed_solve(mechanical):
-    script = (
-        'ExtAPI.Application.SolveConfigurations["My Computer"].'
-        "SolveProcessSettings.DistributeSolution = True"
-    )
-    mechanical.run_python_script(script)
-
-
-def solve_and_return_results(mechanical):
-    current_working_directory = os.getcwd()
-    file_path = os.path.join(current_working_directory, "tests", "assets", "hsec.x_t")
-
-    mechanical.clear()
-    directory = mechanical.project_directory
-    mechanical.upload(
-        file_name=file_path, file_location_destination=directory, chunk_size=1024 * 1024
-    )
-
-    python_script = os.path.join(current_working_directory, "tests", "scripts", "api.py")
-
-    text_file = open(python_script, "r")
-    # read whole file to a string
-    data = text_file.read()
-    # close file
-    text_file.close()
-
-    file_path_string = "\n"
-
-    # let us append the scripts to run
-    func_to_call = """
-import os
-directory = ExtAPI.DataModel.Project.ProjectDirectory
-file_path_modified=os.path.join(directory,'hsec.x_t')
-attach_geometry(file_path_modified)
-generate_mesh()
-add_static_structural_analysis_bc_results()
-solve_model()
-return_total_deformation()
-    """
-    python_script = data + file_path_string + func_to_call
-
-    result = mechanical.run_python_script(
-        python_script, enable_logging=True, log_level="INFO", progress_interval=1000
-    )
-
-    # if solve fails, solve.out contains enough information
-    solve_out_path = get_solve_out_path(mechanical)
-
-    if solve_out_path != "":
-        print(f"downloading {solve_out_path} from server")
-        print(f"downloading to {current_working_directory}")
-        solve_out_local_path_list = mechanical.download(
-            solve_out_path, target_dir=current_working_directory
-        )
-        solve_out_local_path = solve_out_local_path_list[0]
-        print(solve_out_local_path)
-
-        write_file_contents_to_console(solve_out_local_path)
-
-        # done with solve.out - remove it
-        os.remove(solve_out_local_path)
-
-    return result
-
-
-def verify_project_download(mechanical, tmpdir):
-    files = mechanical.list_files()
-    number_of_files = len(files)
-
-    print("files available: ")
-    for file in files:
-        print(file)
-    assert number_of_files > 0
-
-    # download the project
-    project_directory = mechanical.project_directory
-    print(f"project directory: {project_directory}")
-
-    target_dir = os.path.join(tmpdir, "mechanical_project")
-    # add a trailing path separator
-    target_dir = os.path.join(target_dir, "")
-    print(f"creating target directory {target_dir}")
-    if not os.path.exists(target_dir):
-        os.mkdir(target_dir)
-
-    out_files = mechanical.download_project(target_dir=target_dir)
-    print("downloaded files:")
-    for file in out_files:
-        print(file)
-        assert os.path.exists(file) and os.path.getsize(file) > 0
-
-    files = mechanical.list_files()
-    assert len(files) == len(out_files)
-
-    target_dir = os.path.join(tmpdir, "mechanical_project2")
-    # add a trailing path separator
-    target_dir = os.path.join(target_dir, "")
-    print(f"creating target directory {target_dir}")
-    if not os.path.exists(target_dir):
-        os.mkdir(target_dir)
-
-    # project not saved.
-    # no mechdb available.
-    extensions = ["mechdb"]
-    with pytest.raises(ValueError):
-        mechanical.download_project(extensions=extensions, target_dir=target_dir)
-
-    extensions = ["xml", "rst"]
-    out_files = mechanical.download_project(extensions=extensions, target_dir=target_dir)
-    print(f"downloaded files for extensions: {extensions}")
-    for file in out_files:
-        print(file)
-        assert os.path.exists(file) and os.path.getsize(file) > 0
-        extension = pathlib.Path(file).suffix
-        extension_without_dot = extension[1:]
-        assert extension_without_dot in extensions
-
-
-@pytest.mark.remote_session_connect
-# @pytest.mark.wip
-# @pytest.mark.skip(reason="avoid long running")
-def test_upload_attach_mesh_solve_use_api_non_distributed_solve(mechanical, tmpdir):
-    # default is distributed solve
-    # let's disable the distributed solve and then solve
-    # enable the distributed solve back
-
-    # this test could run under a container with 1 cpu
-    # let us disable distributed solve
-    disable_distributed_solve(mechanical)
-
-    result = solve_and_return_results(mechanical)
-
-    # revert back to distributed solve
-    enable_distributed_solve(mechanical)
-
-    dict_result = json.loads(result)
-
-    min_value = float(dict_result["Minimum"].split(" ")[0])
-    max_value = float(dict_result["Maximum"].split(" ")[0])
-    avg_value = float(dict_result["Average"].split(" ")[0])
-
-    print(f"min_value = {min_value} max_value = {max_value} avg_value = {avg_value}")
-
-    result = mechanical.run_python_script("ExtAPI.DataModel.Project.Model.Analyses[0].ObjectState")
-    assert "5" == result.lower()
-
-    verify_project_download(mechanical, tmpdir)
-
-
-@pytest.mark.remote_session_connect
-def test_upload_attach_mesh_solve_use_api_distributed_solve(mechanical, tmpdir):
-    # default is distributed solve
-
-    result = solve_and_return_results(mechanical)
-
-    dict_result = json.loads(result)
-
-    min_value = float(dict_result["Minimum"].split(" ")[0])
-    max_value = float(dict_result["Maximum"].split(" ")[0])
-    avg_value = float(dict_result["Average"].split(" ")[0])
-
-    print(f"min_value = {min_value} max_value = {max_value} avg_value = {avg_value}")
-
-    result = mechanical.run_python_script("ExtAPI.DataModel.Project.Model.Analyses[0].ObjectState")
-    assert "5" == result.lower()
-
-    verify_project_download(mechanical, tmpdir)
-
-
-def verify_download(mechanical, tmpdir, file_name, chunk_size):
-    directory = mechanical.run_python_script("ExtAPI.DataModel.Project.ProjectDirectory")
-    print(directory)
-
-    current_working_directory = os.getcwd()
-    file_path = os.path.join(current_working_directory, "tests", "assets", file_name)
-    mechanical.upload(
-        file_name=file_path, file_location_destination=directory, chunk_size=1024 * 1024
-    )
-
-    print(f"using the temporary directory: {tmpdir}")
-    file_path = os.path.join(directory, file_name)
-    local_directory = tmpdir.strpath
-
-    # test with different download chunk_size
-    local_path_list = mechanical.download(
-        files=file_path, target_dir=local_directory, chunk_size=chunk_size
-    )
-    print("downloaded files:")
-    for local_path in local_path_list:
-        print(f" downloaded file: {local_path}")
-        assert os.path.exists(local_path) and os.path.getsize(local_path) > 0
-
-
-@pytest.mark.remote_session_connect
-# @pytest.mark.wip
-@pytest.mark.parametrize("file_name", ["hsec.x_t"])
-def test_download_file(mechanical, tmpdir, file_name):
-    verify_download(mechanical, tmpdir, file_name, 1024 * 1024)
-
-
-@pytest.mark.remote_session_connect
-# we are using only a small test file
-# change the chunk_size for that
-# ideally this will be 64*1024, 1024*1024, etc.
-@pytest.mark.parametrize("chunk_size", [10, 50, 100])
-def test_download_file_different_chunk_size1(mechanical, tmpdir, chunk_size):
-    file_name = "hsec.x_t"
-
-    verify_download(mechanical, tmpdir, file_name, chunk_size)
-
-
-@pytest.mark.remote_session_launch
-def test_launch_meshing_mode(mechanical_meshing):
-    result = mechanical_meshing.run_python_script("2+3")
-    assert result == "5"
-
-
-@pytest.mark.remote_session_launch
-def test_launch_result_mode(mechanical_result):
-    result = mechanical_result.run_python_script("2+3")
-    assert result == "5"
-
-
-@pytest.mark.remote_session_launch
-def test_close_all_Local_instances(tmpdir):
-    list_ports = []
-    mechanical = conftest.launch_mechanical_instance(cleanup_on_exit=False)
-    print(mechanical.name)
-    list_ports.append(mechanical._port)
-
-    # connect to the launched instance
-    mechanical2 = conftest.connect_to_mechanical_instance(mechanical._port, clear_on_connect=True)
-    print(mechanical2.name)
-
-    test_upload_attach_mesh_solve_use_api_non_distributed_solve(mechanical2, tmpdir)
-
-    # use the settings and launch another Mechanical instance
-    mechanical.launch(cleanup_on_exit=False)
-    print(mechanical.name)
-    list_ports.append(mechanical._port)
-
-    pymechanical.close_all_local_instances(list_ports, use_thread=False)
-    for value in list_ports:
-        assert value not in pymechanical.LOCAL_PORTS
-
-
-@pytest.mark.remote_session_launch
-def test_find_mechanical_path():
-    if pymechanical.mechanical.get_start_instance():
-        path = ansys.tools.path.get_mechanical_path()
-        version = ansys.tools.path.version_from_path("mechanical", path)
-
-        if misc.is_windows():
-            assert "AnsysWBU.exe" in path
-        else:
-            assert ".workbench" in path
-
-        assert re.match(r"\d{3}", str(version)) and version >= 232
-
-
-@pytest.mark.remote_session_launch
-def test_change_default_mechanical_path():
-    if pymechanical.mechanical.get_start_instance():
-        path = ansys.tools.path.get_mechanical_path()
-        version = ansys.tools.path.version_from_path("mechanical", path)
-
-        pymechanical.change_default_mechanical_path(path)
-
-        path_new = ansys.tools.path.get_mechanical_path()
-        version_new = ansys.tools.path.version_from_path("mechanical", path)
-
-        assert path_new == path
-        assert version_new == version
-
-
-@pytest.mark.remote_session_launch
-def test_version_from_path():
-    windows_path = "C:\\Program Files\\ANSYS Inc\\v251\\aisol\\bin\\winx64\\AnsysWBU.exe"
-    version = ansys.tools.path.version_from_path("mechanical", windows_path)
-    assert version == 251
-
-    linux_path = "/usr/ansys_inc/v251/aisol/.workbench"
-    version = ansys.tools.path.version_from_path("mechanical", linux_path)
-    assert version == 251
-
-    with pytest.raises(RuntimeError):
-        # doesn't contain version
-        path = "C:\\Program Files\\ANSYS Inc\\aisol\\bin\\winx64\\AnsysWBU.exe"
-        ansys.tools.path.version_from_path("mechanical", path)
-
-
-@pytest.mark.remote_session_launch
-def test_valid_port():
-    # no error thrown when everything is ok.
-    pymechanical.mechanical.check_valid_port(10000, 1000, 60000)
-
-    with pytest.raises(ValueError):
-        pymechanical.mechanical.check_valid_port("10000")
-
-    with pytest.raises(ValueError):
-        pymechanical.mechanical.check_valid_port(100, 1000, 60000)
-
-
-@pytest.mark.remote_session_launch
-def test_server_log_level():
-    server_log_level = pymechanical.mechanical.Mechanical.convert_to_server_log_level("DEBUG")
-    assert 1 == server_log_level
-
-    server_log_level = pymechanical.mechanical.Mechanical.convert_to_server_log_level("INFO")
-    assert 2 == server_log_level
-
-    server_log_level = pymechanical.mechanical.Mechanical.convert_to_server_log_level("WARNING")
-    assert 3 == server_log_level
-
-    server_log_level = pymechanical.mechanical.Mechanical.convert_to_server_log_level("ERROR")
-    assert 4 == server_log_level
-
-    server_log_level = pymechanical.mechanical.Mechanical.convert_to_server_log_level("CRITICAL")
-    assert 5 == server_log_level
-
-    with pytest.raises(ValueError):
-        pymechanical.mechanical.Mechanical.convert_to_server_log_level("NON_EXITING_LEVEL")
-
-
-@pytest.mark.remote_session_launch
-def test_launch_mechanical_non_existent_path():
-    cwd = os.getcwd()
-
-    if misc.is_windows():
-        exec_file = os.path.join(cwd, "test", "AnsysWBU.exe")
-    else:
-        exec_file = os.path.join(cwd, "test", ".workbench")
-
-    with pytest.raises(FileNotFoundError):
-        pymechanical.launch_mechanical(exec_file=exec_file)
-
-
-@pytest.mark.remote_session_launch
-def test_launch_grpc_not_supported_version():
-    cwd = os.getcwd()
-
-    if misc.is_windows():
-        exec_file = os.path.join(cwd, "ANSYS Inc", "v230", "aisol", "bin", "win64", "AnsysWBU.exe")
-    else:
-        exec_file = os.path.join(cwd, "ansys_inc", "v230", "aisol", ".workbench")
-
-    with pytest.raises(errors.VersionError):
-        pymechanical.mechanical.launch_grpc(exec_file=exec_file)
-
-
-# def test_call_before_launch_or_connect():
-#     import ansys.mechanical.core as pymechanical
-#     from ansys.mechanical.core.errors import MechanicalExitedError
-#
-#     # we are not checking any valid value passed to each call,
-#     # we just verify an exception being raised.
-#
-#     mechanical1 = pymechanical.launch_mechanical(start_instance=True)
-#     mechanical1.exit()
-#
-#     error = "Mechanical has already exited."
-#
-#     with pytest.raises(MechanicalExitedError, match=error):
-#         mechanical1.run_python_script("2+5")
-#
-#     with pytest.raises(MechanicalExitedError, match=error):
-#         mechanical1.run_python_script_from_file("test.py")
-#
-#     # currently we exit silently
-#     # with pytest.raises(ValueError, match=error):
-#     #     mechanical.exit(force_exit=True)
-#
-#     with pytest.raises(MechanicalExitedError, match=error):
-#         mechanical1.upload(file_name="test.x_t", file_location_destination="some_destination",
-#                           chunk_size=1024)
-#
-#     with pytest.raises(MechanicalExitedError, match=error):
-#         mechanical1.download(files="test.x_t", target_dir="some_local_directory", chunk_size=1024)
->>>>>>> 2ba3aa5a
+#         mechanical1.download(files="test.x_t", target_dir="some_local_directory", chunk_size=1024)