# Copyright (C) 2022 - 2025 ANSYS, Inc. and/or its affiliates.
# SPDX-License-Identifier: MIT
#
#
# Permission is hereby granted, free of charge, to any person obtaining a copy
# of this software and associated documentation files (the "Software"), to deal
# in the Software without restriction, including without limitation the rights
# to use, copy, modify, merge, publish, distribute, sublicense, and/or sell
# copies of the Software, and to permit persons to whom the Software is
# furnished to do so, subject to the following conditions:
#
# The above copyright notice and this permission notice shall be included in all
# copies or substantial portions of the Software.
#
# THE SOFTWARE IS PROVIDED "AS IS", WITHOUT WARRANTY OF ANY KIND, EXPRESS OR
# IMPLIED, INCLUDING BUT NOT LIMITED TO THE WARRANTIES OF MERCHANTABILITY,
# FITNESS FOR A PARTICULAR PURPOSE AND NONINFRINGEMENT. IN NO EVENT SHALL THE
# AUTHORS OR COPYRIGHT HOLDERS BE LIABLE FOR ANY CLAIM, DAMAGES OR OTHER
# LIABILITY, WHETHER IN AN ACTION OF CONTRACT, TORT OR OTHERWISE, ARISING FROM,
# OUT OF OR IN CONNECTION WITH THE SOFTWARE OR THE USE OR OTHER DEALINGS IN THE
# SOFTWARE.

import datetime
import os
import pathlib
import platform
import shutil
import subprocess
import sys

import ansys.tools.path as atp
import pytest

import ansys.mechanical.core as pymechanical
from ansys.mechanical.core import LocalMechanicalPool
from ansys.mechanical.core._version import SUPPORTED_MECHANICAL_VERSIONS
from ansys.mechanical.core.embedding.addins import AddinConfiguration
from ansys.mechanical.core.errors import MechanicalExitedError
from ansys.mechanical.core.examples import download_file
from ansys.mechanical.core.misc import get_mechanical_bin
import ansys.mechanical.core.run

# to run tests with multiple markers
# pytest -q --collect-only -m "remote_session_launch"
# pytest -q --collect-only -m "remote_session_connect"
# pytest -q --collect-only -m "remote_session_launch or remote_session_connect"
# pytest -q --collect-only -m "remote_session_launch and remote_session_connect"
# pytest -q --collect-only -m "not remote_session_launch and not remote_session_connect"
# pytest -q --collect-only -m "remote_session_launch and not remote_session_connect"
# pytest -q --collect-only -m "not remote_session_launch and remote_session_connect"
# pytest -m "remote_session_launch or remote_session_connect or embedding"
# pytest -m "embedding and not python_env"

# Check if Mechanical is installed
# NOTE: checks in this order to get the newest installed version

# Ignore functions starts with `test` from scripts folder
collect_ignore = ["scripts"]

valid_rver = [str(each) for each in SUPPORTED_MECHANICAL_VERSIONS]

EXEC_FILE = None
for rver in valid_rver:
    if os.path.isfile(get_mechanical_bin(rver)):
        EXEC_FILE = get_mechanical_bin(rver)
        break


# Cache if gRPC Mechanical is installed.
#
# minimum version on linux.
# Override this if running on CI/CD and PYMAPDL_PORT has been specified
ON_CI = "PYMECHANICAL_START_INSTANCE" in os.environ and "PYMECHANICAL_PORT" in os.environ
HAS_GRPC = int(rver) >= 232 or ON_CI


def pytest_collection_modifyitems(config, items):
    keywordexpr = config.option.keyword
    markexpr = config.option.markexpr
    if keywordexpr or markexpr:
        return  # command line has a -k or -m, let pytest handle it

    # skip embedding tests unless the mark is specified
    skip_embedding = pytest.mark.skip(
        reason="""embedding not selected for pytest run
        (`pytest -m embedding` or `pytest -m embedding_scripts`).  Skip by default"""
    )
    [
        item.add_marker(skip_embedding)
        for item in items
        if ("embedding" or "embedding_scripts") in item.keywords
    ]

    # TODO - skip python_env tests unless the mark is specified. (The below doesn't work!)
    # skip_python_env = pytest.mark.skip(
    #     reason="python_env not selected for pytest run (`pytest -m python_env`).  Skip by default"
    # )
    # [item.add_marker(skip_python_env) for item in items if "python_env" in item.keywords]


@pytest.fixture()
def selection(embedded_app):
    class Selection:
        def __init__(self):
            self._mgr = embedded_app.ExtAPI.SelectionManager

        def UpdateSelection(self, api, input, type):
            new_selection = self._mgr.CreateSelectionInfo(type)
            new_selection.Ids = input
            self._mgr.NewSelection(new_selection)

    yield Selection()


@pytest.fixture()
def assets():
    """Return the test assets folder.

    TODO - share this with the mechanical remote tests.
    """
    ROOT_FOLDER = pathlib.Path(__file__).parent
    return ROOT_FOLDER / "assets"


def ensure_embedding() -> None:
    from ansys.mechanical.core import HAS_EMBEDDING

    if not HAS_EMBEDDING:
        raise Exception("Cannot run embedded tests if Mechanical embedding is not installed")


def start_embedding_app(version, pytestconfig) -> datetime.timedelta:
    from ansys.mechanical.core import App

    global EMBEDDED_APP
    ensure_embedding()
    start = datetime.datetime.now()

    config = AddinConfiguration(pytestconfig.getoption("addin_configuration"))

    EMBEDDED_APP = App(version=int(version))
    assert (
        not EMBEDDED_APP.readonly
    ), "Can't run test cases, Mechanical is in readonly mode! Check license configuration."
    startup_time = (datetime.datetime.now() - start).total_seconds()
    num_cores = os.environ.get("NUM_CORES", None)
    if num_cores is not None:
        config = EMBEDDED_APP.ExtAPI.Application.SolveConfigurations["My Computer"]
        config.SolveProcessSettings.MaxNumberOfCores = int(num_cores)
    return startup_time


EMBEDDED_APP = None


@pytest.fixture(scope="session")
def embedded_app(pytestconfig, request):
    global EMBEDDED_APP
    startup_time = start_embedding_app(pytestconfig.getoption("ansys_version"), pytestconfig)
    terminal_reporter = request.config.pluginmanager.getplugin("terminalreporter")
    if terminal_reporter is not None:
        terminal_reporter.write_line(f"\t{startup_time}\tStarting Mechanical")
    yield EMBEDDED_APP
    EMBEDDED_APP._dispose()


@pytest.fixture(autouse=True)
def mke_app_reset(request):
    global EMBEDDED_APP
    if EMBEDDED_APP is None:
        # embedded app was not started - no need to do anything
        return
    terminal_reporter = request.config.pluginmanager.getplugin("terminalreporter")
    if terminal_reporter is not None:
        terminal_reporter.write_line(f"starting test {request.function.__name__} - file new")
    EMBEDDED_APP.new()


# set to True if you want to see all the subprocess stdout/stderr
_PRINT_SUBPROCESS_OUTPUT_TO_CONSOLE = False


@pytest.fixture()
def run_subprocess(pytestconfig):
    version = pytestconfig.getoption("ansys_version")

    def func(args, env=None, check: bool = None):
        if check is None:
            check = True
<<<<<<< HEAD
=======
            if os.name != "nt":
                if int(version) < 251:
                    check = False
>>>>>>> c169bc7d
        process, output = ansys.mechanical.core.run._run(
            args, env, check, _PRINT_SUBPROCESS_OUTPUT_TO_CONSOLE
        )
        # process, stdout, stderr
        return process, output[0], output[1]

    return func


@pytest.fixture()
def rootdir():
    """Return the root directory of the local clone of the PyMechanical GitHub repository."""
    base = pathlib.Path(__file__).parent
    yield base.parent


@pytest.fixture()
def disable_cli():
    ansys.mechanical.core.run.DRY_RUN = True
    yield
    ansys.mechanical.core.run.DRY_RUN = False


@pytest.fixture()
def test_env():
    """Create a virtual environment scoped to the test."""
    venv_name = "test_env"

    base = pathlib.Path(__file__).parent

    if "win" in sys.platform:
        exe_dir = "Scripts"
        exe_name = "python.exe"
    else:
        exe_dir = "bin"
        exe_name = "python"

    venv_dir = os.path.join(base, "." + venv_name)
    venv_bin = os.path.join(venv_dir, exe_dir)

    # Set up path to use the virtual environment
    env_copy = os.environ.copy()
    env_copy["PATH"] = venv_bin + os.pathsep + os.environ.get("PATH", "")

    # object describing the python environment
    class TestEnv:
        # environment variable needed to run inside the environment
        env = env_copy
        # python executable inside the environment
        python = os.path.join(venv_bin, exe_name)

    test_env_object = TestEnv()

    # Create virtual environment
    subprocess.run([sys.executable, "-m", "venv", venv_dir], env=env_copy)
    # print(f"created virtual environment in {venv_dir}")

    # Upgrade pip
    cmdline = [test_env_object.python, "-m", "pip", "install", "-U", "pip"]
    subprocess.check_call(cmdline, env=test_env_object.env)

    yield test_env_object

    # print(f"\ndeleting virtual environment in {venv_dir}")
    shutil.rmtree(venv_dir)
    # print(f"deleted virtual environment in {venv_dir}\n")


@pytest.fixture(scope="session")
def graphics_test_mechdb_file():
    """Download mechdb files for graphics export test."""
    mechdb_file = download_file("graphics_test.mechdb", "pymechanical", "test_files")
    yield mechdb_file


def launch_mechanical_instance(cleanup_on_exit=False):
    print("launching mechanical instance")
    return pymechanical.launch_mechanical(
        allow_input=False,
        verbose_mechanical=True,
        cleanup_on_exit=cleanup_on_exit,
        log_mechanical="pymechanical_log.txt",
    )


def connect_to_mechanical_instance(port=None, clear_on_connect=False):
    print("connecting to a existing mechanical instance")
    hostname = platform.uname().node  # your machine name

    # ip needs to be passed or start instance takes precedence
    # typical for container scenarios use connect
    # and needs to be treated as remote scenarios
    mechanical = pymechanical.connect_to_mechanical(
        ip=hostname, port=port, clear_on_connect=clear_on_connect, cleanup_on_exit=False
    )
    return mechanical


@pytest.fixture(scope="session")
def mechanical():
    print("current working directory: ", os.getcwd())

    if not pymechanical.mechanical.get_start_instance():
        mechanical = connect_to_mechanical_instance()
    else:
        mechanical = launch_mechanical_instance()

    print(mechanical)
    yield mechanical

    assert "Ansys Mechanical" in str(mechanical)

    if pymechanical.mechanical.get_start_instance():
        print(f"get_start_instance() returned True. exiting mechanical.")
        mechanical.exit(force=True)
        assert mechanical.exited
        assert "Mechanical exited" in str(mechanical)
        with pytest.raises(MechanicalExitedError):
            mechanical.run_python_script("3+4")


# used only once
@pytest.fixture(scope="function")
def mechanical_meshing():
    print("current working directory: ", os.getcwd())

    mechanical_meshing = pymechanical.launch_mechanical(
        additional_switches=["-AppModeMesh"],
        additional_envs=dict(ENV_VARIABLE="1"),
        verbose_mechanical=True,
        cleanup_on_exit=False,
    )

    print(mechanical_meshing)
    yield mechanical_meshing

    mechanical_meshing.exit(force=True)


# used only once
@pytest.fixture(scope="function")
def mechanical_result():
    print("current working directory: ", os.getcwd())

    mechanical_result = pymechanical.launch_mechanical(
        additional_switches=["-AppModeRest"], verbose_mechanical=True
    )

    print(mechanical_result)
    yield mechanical_result

    mechanical_result.exit(force=True)


@pytest.fixture(scope="session")
def mechanical_pool():
    if not pymechanical.mechanical.get_start_instance():
        return None

    path = atp.get_mechanical_path()

    exec_file = path
    instances_count = 2

    pool = LocalMechanicalPool(instances_count, exec_file=exec_file)

    print(pool)
    assert len(pool.ports) == instances_count

    instance, index = pool.next_available(return_index=True)
    assert index == 0

    instance = pool.next_available()
    assert instance is not None

    assert pool[0] is not None
    assert pool[1] is not None

    yield pool

    assert f"Mechanical pool with {instances_count} active instances" in str(pool)
    pool.exit(block=True)


def pytest_addoption(parser):
    mechanical_path = atp.get_mechanical_path(False)

    if mechanical_path is None:
        parser.addoption("--ansys-version", default="242")
    else:
        mechanical_version = atp.version_from_path("mechanical", mechanical_path)
        parser.addoption("--ansys-version", default=str(mechanical_version))

    # parser.addoption("--debugging", action="store_true")
    parser.addoption("--addin-configuration", default="Mechanical")


def pytest_collection_modifyitems(config, items):
    """Skips tests marked minimum_version if ansys-version is less than mark argument."""
    for item in items:
        # Skip tests that are less than the minimum version
        if "minimum_version" in item.keywords:
            revn = [mark.args[0] for mark in item.iter_markers(name="minimum_version")]
            if int(config.getoption("--ansys-version")) < revn[0]:
                skip_versions = pytest.mark.skip(
                    reason=f"Requires ansys-version greater than or equal to {revn[0]}."
                )
                item.add_marker(skip_versions)

        # Skip tests that are outside of the provided version range. For example,
        # @pytest.mark.version_range(241,242)
        if "version_range" in item.keywords:
            revns = [mark.args for mark in item.iter_markers(name="version_range")][0]
            ansys_version = int(config.getoption("--ansys-version"))

            if (ansys_version < revns[0]) or (ansys_version > revns[1]):
                skip_versions = pytest.mark.skip(
                    reason=f"Requires ansys-version in the range {revns[0]} to {revns[1]}."
                )
                item.add_marker(skip_versions)

        # Skip on platforms other than Windows
        if "windows_only" in item.keywords and sys.platform != "win32":
            skip_except_windows = pytest.mark.skip(reason="Test requires Windows platform.")
            item.add_marker(skip_except_windows)

        # Skip on platforms other than Linux
        if "linux_only" in item.keywords and "lin" not in sys.platform:
            skip_except_linux = pytest.mark.skip(reason="Test requires Linux platform.")
            item.add_marker(skip_except_linux)<|MERGE_RESOLUTION|>--- conflicted
+++ resolved
@@ -187,12 +187,9 @@
     def func(args, env=None, check: bool = None):
         if check is None:
             check = True
-<<<<<<< HEAD
-=======
             if os.name != "nt":
                 if int(version) < 251:
                     check = False
->>>>>>> c169bc7d
         process, output = ansys.mechanical.core.run._run(
             args, env, check, _PRINT_SUBPROCESS_OUTPUT_TO_CONSOLE
         )
