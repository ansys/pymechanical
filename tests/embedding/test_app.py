# Copyright (C) 2022 - 2024 ANSYS, Inc. and/or its affiliates.
# SPDX-License-Identifier: MIT
#
#
# Permission is hereby granted, free of charge, to any person obtaining a copy
# of this software and associated documentation files (the "Software"), to deal
# in the Software without restriction, including without limitation the rights
# to use, copy, modify, merge, publish, distribute, sublicense, and/or sell
# copies of the Software, and to permit persons to whom the Software is
# furnished to do so, subject to the following conditions:
#
# The above copyright notice and this permission notice shall be included in all
# copies or substantial portions of the Software.
#
# THE SOFTWARE IS PROVIDED "AS IS", WITHOUT WARRANTY OF ANY KIND, EXPRESS OR
# IMPLIED, INCLUDING BUT NOT LIMITED TO THE WARRANTIES OF MERCHANTABILITY,
# FITNESS FOR A PARTICULAR PURPOSE AND NONINFRINGEMENT. IN NO EVENT SHALL THE
# AUTHORS OR COPYRIGHT HOLDERS BE LIABLE FOR ANY CLAIM, DAMAGES OR OTHER
# LIABILITY, WHETHER IN AN ACTION OF CONTRACT, TORT OR OTHERWISE, ARISING FROM,
# OUT OF OR IN CONNECTION WITH THE SOFTWARE OR THE USE OR OTHER DEALINGS IN THE
# SOFTWARE.

"""Miscellaneous embedding tests"""
import os
import subprocess
import sys
from tempfile import NamedTemporaryFile
import time

import pytest

import ansys.mechanical.core.embedding.utils as utils


@pytest.mark.embedding
def test_app_repr(embedded_app):
    """Test repr of the Application class."""
    app_repr_lines = repr(embedded_app).splitlines()
    assert app_repr_lines[0].startswith("Ansys Mechanical")
    assert app_repr_lines[1].startswith("Product Version")
    assert app_repr_lines[2].startswith("Software build date:")


@pytest.mark.embedding
@pytest.mark.minimum_version(241)
def test_deprecation_warning(embedded_app):
    harmonic_acoustic = embedded_app.Model.AddHarmonicAcousticAnalysis()
    with pytest.warns(UserWarning):
<<<<<<< HEAD
        struct.SystemID
    harmonic_acoustic = embedded_app.Model.AddHarmonicAcousticAnalysis()
    with pytest.warns(UserWarning):
=======
        harmonic_acoustic.SystemID
>>>>>>> 7a1da280
        harmonic_acoustic.AnalysisSettings.MultipleRPMs = True


@pytest.mark.embedding
def test_app_save_open(embedded_app, tmp_path: pytest.TempPathFactory):
    """Test save and open of the Application class."""
    import System
    import clr  # noqa: F401

    # save without a save_as throws an exception
    with pytest.raises(System.Exception):
        embedded_app.save()

    embedded_app.DataModel.Project.Name = "PROJECT 1"
    tmpfile = NamedTemporaryFile()
    tmpname = tmpfile.name
    project_file = os.path.join(tmp_path, f"{tmpname}.mechdat")
    embedded_app.save_as(project_file)
    embedded_app.new()
    embedded_app.open(project_file)
    assert embedded_app.DataModel.Project.Name == "PROJECT 1"
    embedded_app.DataModel.Project.Name = "PROJECT 2"
    embedded_app.save()
    embedded_app.new()
    embedded_app.open(project_file)
    assert embedded_app.DataModel.Project.Name == "PROJECT 2"
    embedded_app.new()


@pytest.mark.embedding
def test_app_version(embedded_app):
    """Test version of the Application class."""
    version = embedded_app.version
    assert type(version) is int
    assert version >= 231


@pytest.mark.embedding
def test_nonblock_sleep(embedded_app):
    """Test non-blocking sleep."""
    t1 = time.time()
    utils.sleep(2000)
    t2 = time.time()
    assert (t2 - t1) >= 2


@pytest.mark.embedding
def test_app_poster(embedded_app):
    """The getters of app should be usable after a new().

    The C# objects referred to by ExtAPI, Model, DataModel, and Tree
    are reset on each call to app.new(), so storing them in
    global variables will be broken.

    To resolve this, we have to wrap those objects, and ensure
    that they properly redirect the calls to the appropriate C#
    object after a new()
    """
    version = embedded_app.version
    if os.name != "nt" and version < 242:
        """This test is effectively disabled for versions older than 242 on linux.

        This is because the function coded is distributed with the C# library
        Ansys.Mechanical.CPython.dll. That library only began to be shipping on
        linux in 2024 R2.
        """
        return
    poster = embedded_app.poster

    name = []

    def change_name_async(poster):
        """Change_name_async will run a background thread

        It will change the name of the project to "foo"
        """

        def get_name():
            return embedded_app.DataModel.Project.Name

        def change_name():
            embedded_app.DataModel.Project.Name = "foo"

        name.append(poster.post(get_name))
        poster.post(change_name)

    import threading

    change_name_thread = threading.Thread(target=change_name_async, args=(poster,))
    change_name_thread.start()

    # The poster can't do anything unless the main thread is receiving
    # messages. The `sleep` utility puts Mechanical's main thread to
    # idle and only execute actions that have been posted to its main
    # thread, e.g. `change_name` that was posted by the poster.
    utils.sleep(400)
    change_name_thread.join()
    assert len(name) == 1
    assert name[0] == "Project"
    assert embedded_app.DataModel.Project.Name == "foo"


@pytest.mark.embedding
def test_app_getters_notstale(embedded_app):
    """The getters of app should be usable after a new().

    The C# objects referred to by ExtAPI, Model, DataModel, and Tree
    are reset on each call to app.new(), so storing them in
    global variables will be broken.

    To resolve this, we have to wrap those objects, and ensure
    that they properly redirect the calls to the appropriate C#
    object after a new()
    """
    data_model = embedded_app.DataModel
    data_model.Project.Name = "a"
    model = embedded_app.Model
    model.Name = "b"
    embedded_app.new()
    assert data_model.Project.Name != "a"
    assert model.Name != "b"


@pytest.mark.embedding_scripts
@pytest.mark.python_env
def test_warning_message(test_env, pytestconfig, run_subprocess, rootdir):
    """Test Python.NET warning of the embedded instance using a test-scoped Python environment."""

    # Install pymechanical
    subprocess.check_call(
        [test_env.python, "-m", "pip", "install", "-e", "."],
        cwd=rootdir,
        env=test_env.env,
    )

    # Install pythonnet
    subprocess.check_call([test_env.python, "-m", "pip", "install", "pythonnet"], env=test_env.env)

    # Run embedded instance in virtual env with pythonnet installed
    embedded_py = os.path.join(rootdir, "tests", "scripts", "run_embedded_app.py")
    _, stderr = run_subprocess(
        [test_env.python, embedded_py, pytestconfig.getoption("ansys_version")]
    )

    # If UserWarning & pythonnet are in the stderr output, set warning to True.
    # Otherwise, set warning to False
    warning = True if "UserWarning" and "pythonnet" in stderr.decode() else False

    # Assert warning message appears for embedded app
    assert warning, "UserWarning should appear in the output of the script"


@pytest.mark.embedding_scripts
@pytest.mark.python_env
def test_private_appdata(pytestconfig, run_subprocess, rootdir):
    """Test embedded instance does not save ShowTriad using a test-scoped Python environment."""

    version = pytestconfig.getoption("ansys_version")
    embedded_py = os.path.join(rootdir, "tests", "scripts", "run_embedded_app.py")

    run_subprocess([sys.executable, embedded_py, version, "True", "Set"])
    stdout, _ = run_subprocess([sys.executable, embedded_py, version, "True", "Run"])
    stdout = stdout.decode()
    assert "ShowTriad value is True" in stdout


@pytest.mark.embedding_scripts
@pytest.mark.python_env
def test_normal_appdata(pytestconfig, run_subprocess, rootdir):
    """Test embedded instance saves ShowTriad value using a test-scoped Python environment."""
    version = pytestconfig.getoption("ansys_version")

    embedded_py = os.path.join(rootdir, "tests", "scripts", "run_embedded_app.py")

    run_subprocess([sys.executable, embedded_py, version, "False", "Set"])
    stdout, _ = run_subprocess([sys.executable, embedded_py, version, "False", "Run"])
    run_subprocess([sys.executable, embedded_py, version, "False", "Reset"])

    stdout = stdout.decode()
    # Assert ShowTriad was set to False for regular embedded session
    assert "ShowTriad value is False" in stdout


@pytest.mark.embedding
def test_rm_lockfile(embedded_app, tmp_path: pytest.TempPathFactory):
    """Test lock file is removed on close of embedded application."""
    mechdat_path = os.path.join(tmp_path, "test.mechdat")
    embedded_app.save(mechdat_path)
    embedded_app.close()

    lockfile_path = os.path.join(embedded_app.DataModel.Project.ProjectDirectory, ".mech_lock")
    # Assert lock file path does not exist
    assert not os.path.exists(lockfile_path)<|MERGE_RESOLUTION|>--- conflicted
+++ resolved
@@ -46,13 +46,7 @@
 def test_deprecation_warning(embedded_app):
     harmonic_acoustic = embedded_app.Model.AddHarmonicAcousticAnalysis()
     with pytest.warns(UserWarning):
-<<<<<<< HEAD
-        struct.SystemID
-    harmonic_acoustic = embedded_app.Model.AddHarmonicAcousticAnalysis()
-    with pytest.warns(UserWarning):
-=======
         harmonic_acoustic.SystemID
->>>>>>> 7a1da280
         harmonic_acoustic.AnalysisSettings.MultipleRPMs = True
 
 
