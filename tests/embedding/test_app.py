--- conflicted
+++ resolved
@@ -330,7 +330,6 @@
 
 
 @pytest.mark.embedding
-<<<<<<< HEAD
 def test_launch_ui(embedded_app, tmp_path: pytest.TempPathFactory):
     """Test the _launch_ui function with a mock launcher."""
 
@@ -437,7 +436,9 @@
     # Assert the file and folder do not exist
     assert not temp_file.exists()
     assert not temp_folder.exists()
-=======
+
+
+@pytest.mark.embedding
 def test_app_execute_script_from_file(embedded_app, rootdir, printer):
     """Test execute_script_from_file method."""
     embedded_app.update_globals(globals())
@@ -453,4 +454,3 @@
     succes_script_path = os.path.join(rootdir, "tests", "scripts", "run_python_success.py")
     result = embedded_app.execute_script_from_file(succes_script_path)
     assert result == "test"
->>>>>>> 7ea92196
