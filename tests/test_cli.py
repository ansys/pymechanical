--- conflicted
+++ resolved
@@ -28,11 +28,7 @@
 
 import pytest
 
-<<<<<<< HEAD
-from ansys.mechanical.core.autocomplete import _cli_impl as autocomplete_cli_impl
-=======
 from ansys.mechanical.core.ide_config import _cli_impl as ideconfig_cli_impl
->>>>>>> f4ee1624
 from ansys.mechanical.core.run import _cli_impl
 
 
@@ -275,41 +271,17 @@
 
 
 @pytest.mark.cli
-<<<<<<< HEAD
-def test_autocomplete_cli_ide_exception(capfd):
-    """Test autocomplete raises an exception for anything but vscode."""
-    with pytest.raises(Exception):
-        autocomplete_cli_impl(
-            ide="pycharm",
-            settings_type="user",
-=======
 def test_ideconfig_cli_ide_exception(capfd):
     """Test IDE configuration raises an exception for anything but vscode."""
     with pytest.raises(Exception):
         ideconfig_cli_impl(
             ide="pycharm",
             target="user",
->>>>>>> f4ee1624
             revision=242,
         )
 
 
 @pytest.mark.cli
-<<<<<<< HEAD
-def test_autocomplete_cli_user_settings(capfd):
-    """Test autocomplete prints correct information for user settings."""
-    # Set the revision number
-    revision = 242
-
-    # Run the autocomplete settings command for the user settings type
-    autocomplete_cli_impl(
-        ide="vscode",
-        settings_type="user",
-        revision=revision,
-    )
-
-    # Get output of autocomplete settings command
-=======
 def test_ideconfig_cli_user_settings(capfd):
     """Test the IDE configuration prints correct information for user settings."""
     # Set the revision number
@@ -323,7 +295,6 @@
     )
 
     # Get output of the IDE configuration command
->>>>>>> f4ee1624
     out, err = capfd.readouterr()
     out = out.replace("\\\\", "\\")
 
@@ -336,21 +307,6 @@
 
 
 @pytest.mark.cli
-<<<<<<< HEAD
-def test_autocomplete_cli_workspace_settings(capfd):
-    """Test autocomplete prints correct information for workplace settings."""
-    # Set the revision number
-    revision = 241
-
-    # Run the autocomplete settings command
-    autocomplete_cli_impl(
-        ide="vscode",
-        settings_type="workspace",
-        revision=revision,
-    )
-
-    # Get output of autocomplete settings command
-=======
 def test_ideconfig_cli_workspace_settings(capfd):
     """Test the IDE configuration prints correct information for workplace settings."""
     # Set the revision number
@@ -364,7 +320,6 @@
     )
 
     # Get output of the IDE configuration command
->>>>>>> f4ee1624
     out, err = capfd.readouterr()
     out = out.replace("\\\\", "\\")
 
@@ -380,13 +335,8 @@
 
 @pytest.mark.cli
 @pytest.mark.python_env
-<<<<<<< HEAD
-def test_autocomplete_venv(test_env, run_subprocess, rootdir):
-    """Test autocomplete settings location when a virtual environment is active."""
-=======
 def test_ideconfig_venv(test_env, run_subprocess, rootdir):
     """Test the IDE configuration location when a virtual environment is active."""
->>>>>>> f4ee1624
     # Set the revision number
     revision = 242
 
@@ -397,15 +347,6 @@
         env=test_env.env,
     )
 
-<<<<<<< HEAD
-    # Run ansys-mechanical-autocomplete in the test virtual environment
-    process, stdout, stderr = run_subprocess(
-        [
-            "ansys-mechanical-autocomplete",
-            "--ide",
-            "vscode",
-            "--settings_type",
-=======
     # Run ansys-mechanical-ideconfig in the test virtual environment
     process, stdout, stderr = run_subprocess(
         [
@@ -413,7 +354,6 @@
             "--ide",
             "vscode",
             "--target",
->>>>>>> f4ee1624
             "user",
             "--revision",
             str(revision),
@@ -424,8 +364,6 @@
     stdout = stdout.decode().replace("\\\\", "\\")
 
     # Assert virtual environment is in the stdout
-<<<<<<< HEAD
-=======
     assert ".test_env" in stdout
 
 
@@ -457,5 +395,4 @@
 
     assert revision in stdout
     assert str(settings_json_fragment) in stdout
->>>>>>> f4ee1624
     assert ".test_env" in stdout